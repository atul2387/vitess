--- conflicted
+++ resolved
@@ -75,8 +75,6 @@
 	(cd go/cmd/vttablet && go run github.com/GeertJohan/go.rice/rice append --exec=../../../bin/vttablet)
 	# build vtorc with CGO, because it depends on sqlite
 	CGO_ENABLED=1 go install $(EXTRA_BUILD_FLAGS) $(VT_GO_PARALLEL) -ldflags "$(shell tools/build_version_flags.sh)" ./go/cmd/vtorc/...
-<<<<<<< HEAD
-=======
 
 # cross-build can be used to cross-compile Vitess client binaries
 # Outside of select client binaries (namely vtctlclient & vtexplain), cross-compiled Vitess Binaries are not recommended for production deployments
@@ -93,7 +91,6 @@
 	# unset GOOS and embed local resources in the vttablet executable
 	(cd go/cmd/vttablet && unset GOOS && go run github.com/GeertJohan/go.rice/rice --verbose append --exec=$${HOME}/go/bin/${GOOS}_${GOARCH}/vttablet)
 	# Cross-compiling w/ cgo isn't trivial and we don't need vtorc, so we can skip building it 
->>>>>>> cb142eea
 
 debug:
 ifndef NOBANNER
@@ -136,11 +133,7 @@
 parser:
 	make -C go/vt/sqlparser
 
-<<<<<<< HEAD
-codegen: asthelpergen sizegen parser
-=======
 codegen: asthelpergen sizegen parser astfmtgen
->>>>>>> cb142eea
 
 visitor: asthelpergen
 	echo "make visitor has been replaced by make asthelpergen"
@@ -152,13 +145,8 @@
 	go run ./go/tools/sizegen/sizegen.go \
 		-in ./go/... \
 	  	-gen vitess.io/vitess/go/vt/vtgate/engine.Plan \
-<<<<<<< HEAD
 		-gen vitess.io/vitess/go/vt/vttablet/tabletserver.TabletPlan \
 		-gen vitess.io/vitess/go/sqltypes.Result
-=======
-	  	-gen vitess.io/vitess/go/vt/vttablet/tabletserver.TabletPlan \
-	  	-gen vitess.io/vitess/go/sqltypes.Result
->>>>>>> cb142eea
 
 astfmtgen:
 	go run ./go/tools/astfmtgen/main.go vitess.io/vitess/go/vt/sqlparser/...
@@ -223,13 +211,9 @@
 	VTROOT=${PWD} mvn -f java/pom.xml -B clean verify
 
 install_protoc-gen-go:
-<<<<<<< HEAD
-	go install github.com/gogo/protobuf/protoc-gen-gofast
-=======
 	go install google.golang.org/protobuf/cmd/protoc-gen-go
 	go install google.golang.org/grpc/cmd/protoc-gen-go-grpc
 	go install github.com/planetscale/vtprotobuf/cmd/protoc-gen-go-vtproto
->>>>>>> cb142eea
 
 PROTO_SRCS = $(wildcard proto/*.proto)
 PROTO_SRC_NAMES = $(basename $(notdir $(PROTO_SRCS)))
@@ -244,11 +228,6 @@
 
 $(PROTO_GO_OUTS): minimaltools install_protoc-gen-go proto/*.proto
 	for name in $(PROTO_SRC_NAMES); do \
-<<<<<<< HEAD
-		$(VTROOT)/bin/protoc --gofast_out=plugins=grpc:. --plugin protoc-gen-gofast="${GOBIN}/protoc-gen-gofast" \
-		-I${PWD}/dist/vt-protoc-3.6.1/include:proto proto/$${name}.proto && \
-		goimports -w vitess.io/vitess/go/vt/proto/$${name}/$${name}.pb.go; \
-=======
 		$(VTROOT)/bin/protoc \
 		--go_out=. --plugin protoc-gen-go="${GOBIN}/protoc-gen-go" \
 		--go-grpc_out=. --plugin protoc-gen-go-grpc="${GOBIN}/protoc-gen-go-grpc" \
@@ -257,7 +236,6 @@
 		--go-vtproto_opt=pool=vitess.io/vitess/go/vt/proto/query.Row \
 		--go-vtproto_opt=pool=vitess.io/vitess/go/vt/proto/binlogdata.VStreamRowsResponse \
 		-I${PWD}/dist/vt-protoc-3.6.1/include:proto proto/$${name}.proto; \
->>>>>>> cb142eea
 	done
 	cp -Rf vitess.io/vitess/go/vt/proto/* go/vt/proto
 	rm -rf vitess.io/vitess/go/vt/proto/
@@ -485,11 +463,7 @@
 # Needs to be called if the templates change or if a new test "shard" is created. We do not need to rebuild tests if only the test/config.json
 # is changed by adding a new test to an existing shard. Any new or modified files need to be committed into git
 generate_ci_workflows:
-<<<<<<< HEAD
 	cd test && go run ci_workflow_gen.go && cd ..
-=======
-	cd test && go run ci_workflow_gen.go && cd ..
 
 release-notes:
-	go run ./go/tools/release-notes -from $(FROM) -to $(TO)
->>>>>>> cb142eea
+	go run ./go/tools/release-notes -from $(FROM) -to $(TO)