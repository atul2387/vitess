--- conflicted
+++ resolved
@@ -119,12 +119,9 @@
 	go install ./go/cmd/vtgateclienttest ./go/cmd/vtcombo
 	mvn -f java/pom.xml -B clean verify
 
-<<<<<<< HEAD
-=======
 install_protoc-gen-go:
 	go install github.com/golang/protobuf/protoc-gen-go
 
->>>>>>> 45dd2e5d
 # Find protoc compiler.
 # NOTE: We are *not* using the "protoc" binary (as suggested by the grpc Go
 #       quickstart for example). Instead, we run "protoc" via the Python
