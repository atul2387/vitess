--- conflicted
+++ resolved
@@ -325,9 +325,6 @@
 	BUILD_CHROME=0 BUILD_JAVA=0 BUILD_CONSUL=0 ./bootstrap.sh
 
 dependency_check:
-<<<<<<< HEAD
-	./tools/dependency_check.sh
-=======
 	./tools/dependency_check.sh
 
 GEN_BASE_DIR ?= ./go/vt/topo/k8stopo
@@ -366,5 +363,4 @@
 # This expects that you have a vtctld API server running on http://localhost:15000.
 # Following the local Docker install guide is recommended: https://vitess.io/docs/get-started/local-docker/
 web_start: web_bootstrap
-	cd web/vtctld2 && npm run start
->>>>>>> a3a52322
+	cd web/vtctld2 && npm run start