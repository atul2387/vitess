--- conflicted
+++ resolved
@@ -489,7 +489,6 @@
 			"RetryMax": 0,
 			"Tags": []
 		},
-<<<<<<< HEAD
 		"web_test": {
 			"File": "unused.go",
 			"Args": ["vitess.io/vitess/go/test/endtoend/vtctldweb"],
@@ -498,7 +497,7 @@
 			"Shard": 21,
 			"RetryMax": 0,
 			"Tags": []
-=======
+		},
 		"worker": {
 			"File": "worker_test.go",
 			"Args": ["vitess.io/vitess/go/test/endtoend/worker"],
@@ -509,7 +508,6 @@
 			"Tags": [
 				"worker_test"
 			]
->>>>>>> 9622e083
 		}
 	}
 }