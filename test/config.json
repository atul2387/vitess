{
	"Tests": {
<<<<<<< HEAD
        "java": {
          "File": "",
          "Args": [],
          "Command": [
            "make",
            "java_test"
          ],
          "Manual": false,
          "Shard": "10",
          "RetryMax": 0,
          "Tags": []
        },
=======
		"java": {
			"File": "",
			"Args": [],
			"Command": [
				"make",
				"java_test"
			],
			"Manual": false,
			"Shard": "10",
			"RetryMax": 0,
			"Tags": []
		},
>>>>>>> fc784709
		"client_test": {
			"File": "",
			"Args": [],
			"Command": [
				"test/client_test.sh"
			],
			"Manual": false,
			"Shard": "25",
			"RetryMax": 0,
			"Tags": []
		},
		"e2e_race": {
			"File": "",
			"Args": [],
			"Command": [
				"make",
				"e2e_test_race"
			],
			"Manual": false,
			"Shard": "",
			"RetryMax": 0,
			"Tags": []
		},
		"unit": {
			"File": "",
			"Args": [],
			"Command": [
				"tools/unit_test_runner.sh"
			],
			"Manual": false,
			"Shard": "",
			"RetryMax": 0,
			"Tags": []
		},
		"unit_race": {
			"File": "",
			"Args": [],
			"Command": [
				"make",
				"unit_test_race"
			],
			"Manual": false,
			"Shard": "5",
			"RetryMax": 0,
			"Tags": []
		},
		"backup": {
			"File": "unused.go",
			"Args": ["vitess.io/vitess/go/test/endtoend/backup/vtctlbackup"],
			"Command": [],
			"Manual": false,
			"Shard": "11",
			"RetryMax": 0,
			"Tags": []
		},
		"backup_mysqlctld": { 
			"File": "unused.go",
			"Args": ["vitess.io/vitess/go/test/endtoend/backup/mysqlctld"],
			"Command": [],
			"Manual": false,
			"Shard": "21",
			"RetryMax": 0,
			"Tags": []
		},
		"backup_only": {
			"File": "unused.go",
			"Args": ["vitess.io/vitess/go/test/endtoend/backup/vtbackup"],
			"Command": [],
			"Manual": false,
			"Shard": "19",
			"RetryMax": 0,
			"Tags": []
		},
		"backup_transform": {
			"File": "unused.go",
			"Args": ["vitess.io/vitess/go/test/endtoend/backup/transform"],
			"Command": [],
			"Manual": false,
			"Shard": "19",
			"RetryMax": 0,
			"Tags": []
		},
		"backup_transform_mysqlctld": {
			"File": "unused.go",
			"Args": ["vitess.io/vitess/go/test/endtoend/backup/transform/mysqlctld"],
			"Command": [],
			"Manual": false,
<<<<<<< HEAD
			"Shard": "21",
=======
			"Shard": "21", 
>>>>>>> fc784709
			"RetryMax": 0,
			"Tags": []
		},
		"backup_xtrabackup": {
			"File": "unused.go",
			"Args": ["vitess.io/vitess/go/test/endtoend/backup/xtrabackup"],
			"Command": [],
			"Manual": false,
			"Shard": "20",
			"RetryMax": 0,
			"Tags": []
		},
		"backup_xtrabackup_xbstream": {
			"File": "unused.go",
			"Args": ["vitess.io/vitess/go/test/endtoend/backup/xtrabackupstream"],
			"Command": [],
			"Manual": false,
			"Shard": "20",
			"RetryMax": 0,
			"Tags": []
		},
		"cellalias": {
			"File": "unused.go",
			"Args": ["vitess.io/vitess/go/test/endtoend/cellalias"],
			"Command": [],
			"Manual": false,
			"Shard": "12",
			"RetryMax": 0,
			"Tags": []
		},
		"prepare_statement": {
			"File": "unused.go",
			"Args": ["vitess.io/vitess/go/test/endtoend/preparestmt"],
			"Command": [],
			"Manual": false,
			"Shard": "12",
			"RetryMax": 0,
			"Tags": []
		},
		"mysql_server": {
			"File": "unused.go",
			"Args": ["vitess.io/vitess/go/test/endtoend/mysqlserver"],
			"Command": [],
			"Manual": false,
			"Shard": "24",
			"RetryMax": 0,
			"Tags": []
		},
		"messaging": {
			"File": "messaging_test.go",
			"Args": ["vitess.io/vitess/go/test/endtoend/messaging"],
			"Command": [],
			"Manual": false,
			"Shard": "12",
			"RetryMax": 0,
			"Tags": []
		},
		"clustertest": {
			"File": "unused.go",
			"Args": ["vitess.io/vitess/go/test/endtoend/clustertest"],
			"Command": [],
			"Manual": false,
			"Shard": "11",
			"RetryMax": 0,
			"Tags": []
		},
		"encrypted_replication": {
			"File": "unused.go",
			"Args": ["vitess.io/vitess/go/test/endtoend/encryption/encryptedreplication"],
			"Command": [],
			"Manual": false,
			"Shard": "12",
			"RetryMax": 0,
			"Tags": []
		},
		"encrypted_transport": {
			"File": "unused.go",
			"Args": ["vitess.io/vitess/go/test/endtoend/encryption/encryptedtransport"],
			"Command": [],
			"Manual": false,
			"Shard": "12",
			"RetryMax": 0,
			"Tags": []
		},
		"initial_sharding": {
			"File": "unused.go",
			"Args": ["vitess.io/vitess/go/test/endtoend/sharding/initialsharding/v3"],
			"Command": [],
			"Manual": false,
			"Shard": "13",
			"RetryMax": 0,
			"Tags": []
		},
		"initial_sharding_bytes": {
			"File": "unused.go",
			"Args": ["vitess.io/vitess/go/test/endtoend/sharding/initialsharding/bytes"],
			"Command": [],
			"Manual": false,
			"Shard": "13",
			"RetryMax": 0,
			"Tags": []
		},
		"initial_sharding_multi": {
			"File": "unused.go",
			"Args": ["vitess.io/vitess/go/test/endtoend/sharding/initialsharding/multi"],
			"Command": [],
			"Manual": false,
			"Shard": "",
			"RetryMax": 0,
			"Tags": []
		},
		"keyspace": {
			"File": "unused.go",
			"Args": ["vitess.io/vitess/go/test/endtoend/keyspace"],
			"Command": [],
			"Manual": false,
			"Shard": "12",
			"RetryMax": 0,
			"Tags": [
				"site_test"
			]
		},
		"merge_sharding": {
			"File": "unused.go",
			"Args": ["vitess.io/vitess/go/test/endtoend/sharding/mergesharding/int"],
			"Command": [],
			"Manual": false,
			"Shard": "22",
			"RetryMax": 0,
			"Tags": [
				"worker_test"
			]
		},
		"merge_sharding_bytes": {
			"File": "unused.go",
			"Args": ["vitess.io/vitess/go/test/endtoend/sharding/mergesharding/string"],
			"Command": [],
			"Manual": false,
			"Shard": "22",
			"RetryMax": 0,
			"Tags": [
				"worker_test"
			]
		},
		"mysqlctl": {
			"File": "unused.go",
			"Args": ["vitess.io/vitess/go/test/endtoend/mysqlctl"],
			"Command": [],
			"Manual": false,
			"Shard": "12",
			"RetryMax": 0,
			"Tags": [
				"site_test"
			]
		},
		"mysqlctld": {
			"File": "unused.go",
			"Args": ["vitess.io/vitess/go/test/endtoend/mysqlctld"],
			"Command": [],
			"Manual": false,
			"Shard": "12",
			"RetryMax": 0,
			"Tags": [
				"site_test"
			]
		},
		"onlineddl_ghost": {
			"File": "unused.go",
			"Args": ["vitess.io/vitess/go/test/endtoend/onlineddl/ghost"],
			"Command": [],
			"Manual": false,
			"Shard": "onlineddl_ghost",
			"RetryMax": 0,
			"Tags": []
		},
		"onlineddl_vrepl": {
			"File": "unused.go",
			"Args": ["vitess.io/vitess/go/test/endtoend/onlineddl/vrepl"],
			"Command": [],
			"Manual": false,
			"Shard": "onlineddl_vrepl",
			"RetryMax": 0,
			"Tags": []
		},
		"onlineddl_vrepl_stress": {
			"File": "unused.go",
			"Args": ["vitess.io/vitess/go/test/endtoend/onlineddl/vrepl_stress"],
			"Command": [],
			"Manual": false,
<<<<<<< HEAD
			"Shard": "26",
=======
			"Shard": "onlineddl_vrepl_stress",
			"RetryMax": 0,
			"Tags": []
		},
		"onlineddl_revert": {
			"File": "unused.go",
			"Args": ["vitess.io/vitess/go/test/endtoend/onlineddl/revert"],
			"Command": [],
			"Manual": false,
			"Shard": "onlineddl_revert",
			"RetryMax": 0,
			"Tags": []
		},
		"onlineddl_declarative": {
			"File": "unused.go",
			"Args": ["vitess.io/vitess/go/test/endtoend/onlineddl/declarative"],
			"Command": [],
			"Manual": false,
			"Shard": "onlineddl_declarative",
>>>>>>> fc784709
			"RetryMax": 0,
			"Tags": []
		},
		"pitr": {
			"File": "unused.go",
			"Args": ["vitess.io/vitess/go/test/endtoend/recovery/pitr"],
			"Command": [],
			"Manual": false,
			"Shard": "10",
			"RetryMax": 0,
			"Tags": [
				"site_test"
			]
		},
		"pitrtls": {
			"File": "unused.go",
			"Args": ["vitess.io/vitess/go/test/endtoend/recovery/pitrtls"],
			"Command": [],
			"Manual": false,
			"Shard": "26",
			"RetryMax": 0,
			"Tags": [
				"site_test"
			]
		},
		"recovery": {
			"File": "unused.go",
			"Args": ["vitess.io/vitess/go/test/endtoend/recovery/unshardedrecovery"],
			"Command": [],
			"Manual": false,
			"Shard": "11",
			"RetryMax": 0,
			"Tags": []
		},
		"reparent": {
			"File": "unused.go",
			"Args": ["vitess.io/vitess/go/test/endtoend/reparent"],
			"Command": [],
			"Manual": false,
			"Shard": "14",
			"RetryMax": 0,
			"Tags": []
		},
		"resharding": {
			"File": "unused.go",
			"Args": ["vitess.io/vitess/go/test/endtoend/sharding/resharding/v3"],
			"Command": [],
			"Manual": false,
			"Shard": "15",
			"RetryMax": 0,
			"Tags": [
				"worker_test"
			]
		},
		"resharding_bytes": {
			"File": "unused.go",
			"Args": ["vitess.io/vitess/go/test/endtoend/sharding/resharding/string"],
			"Command": [],
			"Manual": false,
			"Shard": "15",
			"RetryMax": 0,
			"Tags": [
				"worker_test"
			]
		},
		"sharded": {
			"File": "unused.go",
			"Args": ["vitess.io/vitess/go/test/endtoend/sharded"],
			"Command": [],
			"Manual": false,
			"Shard": "11",
			"RetryMax": 0,
			"Tags": []
		},
		"sharded_recovery": {
			"File": "unused.go",
			"Args": ["vitess.io/vitess/go/test/endtoend/recovery/shardedrecovery"],
			"Command": [],
			"Manual": false,
			"Shard": "16",
			"RetryMax": 0,
			"Tags": []
		},
		"tabletgateway_buffer": {
			"File": "unused.go",
			"Args": ["vitess.io/vitess/go/test/endtoend/tabletgateway/buffer"],
			"Command": [],
			"Manual": false,
			"Shard": "13",
			"RetryMax": 0,
			"Tags": []
		},
		"tabletgateway_cellalias": {
			"File": "unused.go",
			"Args": ["vitess.io/vitess/go/test/endtoend/tabletgateway/cellalias"],
			"Command": [],
			"Manual": false,
			"Shard": "13",
			"RetryMax": 0,
			"Tags": []
		},
		"tabletgateway": {
			"File": "unused.go",
			"Args": ["vitess.io/vitess/go/test/endtoend/tabletgateway"],
			"Command": [],
			"Manual": false,
			"Shard": "15",
			"RetryMax": 0,
			"Tags": []
		},
		"tabletmanager": {
			"File": "unused.go",
			"Args": ["vitess.io/vitess/go/test/endtoend/tabletmanager"],
			"Command": [],
			"Manual": false,
			"Shard": "18",
			"RetryMax": 0,
			"Tags": [
				"site_test"
			]
		},
		"tabletmanager_consul": {
			"File": "unused.go",
			"Args": [
				"vitess.io/vitess/go/test/endtoend/tabletmanager","--topo-flavor=consul"
			],
			"Command": [],
			"Manual": false,
			"Shard": "18",
			"RetryMax": 0,
			"Tags": [
				"site_test"
			]
		},
		"tabletmanager_throttler": {
			"File": "unused.go",
			"Args": ["vitess.io/vitess/go/test/endtoend/tabletmanager/throttler"],
			"Command": [],
			"Manual": false,
<<<<<<< HEAD
			"Shard": "18",
=======
			"Shard": "tabletmanager_throttler",
			"RetryMax": 0,
			"Tags": [
				"site_test"
			]
		},
		"tabletmanager_throttler_custom_config": {
			"File": "unused.go",
			"Args": ["vitess.io/vitess/go/test/endtoend/tabletmanager/throttler_custom_config"],
			"Command": [],
			"Manual": false,
			"Shard": "tabletmanager_throttler_custom_config",
>>>>>>> fc784709
			"RetryMax": 0,
			"Tags": [
				"site_test"
			]
		},
		"tabletmanager_tablegc": {
			"File": "unused.go",
			"Args": ["vitess.io/vitess/go/test/endtoend/tabletmanager/tablegc"],
			"Command": [],
			"Manual": false,
			"Shard": "27",
			"RetryMax": 0,
			"Tags": [
				"site_test"
			]
		},
		"tabletmanager_zk2": {
			"File": "unused.go",
			"Args": [
				"vitess.io/vitess/go/test/endtoend/tabletmanager","--topo-flavor=zk2"
			],
			"Command": [],
			"Manual": false,
			"Shard": "25",
			"RetryMax": 0,
			"Tags": [
				"site_test"
			]
		},
		"upgrade": {
			"File": "unused.go",
			"Args": ["vitess.io/vitess/go/test/endtoend/versionupgrade", "-keep-data", "-force-vtdataroot", "/tmp/vtdataroot/vtroot_10901", "-force-port-start", "11900", "-force-base-tablet-uid", "1190"],
			"Command": [],
			"Manual": false,
			"Shard": "28",
			"RetryMax": 0,
			"Tags": []
		},
		"vertical_split": {
			"File": "unused.go",
			"Args": ["vitess.io/vitess/go/test/endtoend/sharding/verticalsplit"],
			"Command": [],
			"Manual": false,
			"Shard": "16",
			"RetryMax": 0,
			"Tags": [
				"worker_test"
			]
		},
		"vtgate": {
			"File": "unused.go",
			"Args": ["vitess.io/vitess/go/test/endtoend/vtgate"],
			"Command": [],
			"Manual": false,
			"Shard": "17",
			"RetryMax": 0,
			"Tags": []
		},
		"vtgate_buffer": {
			"File": "unused.go",
			"Args": ["vitess.io/vitess/go/test/endtoend/vtgate/buffer"],
			"Command": [],
			"Manual": false,
			"Shard": "17",
			"RetryMax": 0,
			"Tags": []
		},
		"vtgate_concurrentdml": {
			"File": "unused.go",
			"Args": ["vitess.io/vitess/go/test/endtoend/vtgate/concurrentdml"],
			"Command": [],
			"Manual": false,
			"Shard": "17",
			"RetryMax": 0,
			"Tags": []
		},
		"vtgate_schema": {
			"File": "unused.go",
			"Args": ["vitess.io/vitess/go/test/endtoend/vtgate/schema"],
			"Command": [],
			"Manual": false,
			"Shard": "17",
<<<<<<< HEAD
			"RetryMax": 0,
			"Tags": []
		},
		"vtgate_mysql80": {
			"File": "unused.go",
			"Args": ["vitess.io/vitess/go/test/endtoend/vtgate/mysql80"],
			"Command": [],
			"Manual": false,
			"Shard": "mysql80",
=======
>>>>>>> fc784709
			"RetryMax": 0,
			"Tags": []
		},
		"vtgate_sequence": {
			"File": "unused.go",
			"Args": ["vitess.io/vitess/go/test/endtoend/vtgate/sequence"],
			"Command": [],
			"Manual": false,
			"Shard": "17",
			"RetryMax": 0,
			"Tags": []
		},
		"vtgate_setstatement": {
			"File": "unused.go",
			"Args": ["vitess.io/vitess/go/test/endtoend/vtgate/reservedconn"],
			"Command": [],
			"Manual": false,
			"Shard": "17",
			"RetryMax": 0,
			"Tags": []
		},
		"vtgate_reserved_conn1": {
			"File": "unused.go",
			"Args": ["vitess.io/vitess/go/test/endtoend/vtgate/reservedconn/reconnect1"],
			"Command": [],
			"Manual": false,
			"Shard": "17",
			"RetryMax": 0,
			"Tags": []
		},
		"vtgate_reserved_conn2": {
			"File": "unused.go",
			"Args": ["vitess.io/vitess/go/test/endtoend/vtgate/reservedconn/reconnect2"],
			"Command": [],
			"Manual": false,
			"Shard": "17",
			"RetryMax": 0,
			"Tags": []
		},
		"vtgate_transaction": {
			"File": "unused.go",
			"Args": ["vitess.io/vitess/go/test/endtoend/vtgate/transaction"],
			"Command": [],
			"Manual": false,
			"Shard": "17",
			"RetryMax": 0,
			"Tags": []
		},
		"vtgate_unsharded": {
			"File": "unused.go",
			"Args": ["vitess.io/vitess/go/test/endtoend/vtgate/unsharded"],
			"Command": [],
			"Manual": false,
			"Shard": "17",
			"RetryMax": 0,
			"Tags": []
		},
		"vtgate_vschema": {
			"File": "unused.go",
			"Args": ["vitess.io/vitess/go/test/endtoend/vtgate/vschema"],
			"Command": [],
			"Manual": false,
			"Shard": "17",
			"RetryMax": 0,
			"Tags": []
		},
		"vtgate_readafterwrite": {
			"File": "unused.go",
			"Args": ["vitess.io/vitess/go/test/endtoend/vtgate/readafterwrite"],
			"Command": [],
			"Manual": false,
			"Shard": "17",
			"RetryMax": 0,
			"Tags": []
		},
		"topo_zk2": {
			"File": "unused.go",
			"Args": ["vitess.io/vitess/go/test/endtoend/topotest/zk2", "--topo-flavor=zk2"],
			"Command": [],
			"Manual": false,
			"Shard": "25",
			"RetryMax": 0,
			"Tags": []
		},
		"topo_consul": {
			"File": "unused.go",
			"Args": ["vitess.io/vitess/go/test/endtoend/topotest/consul", "--topo-flavor=consul"],
			"Command": [],
			"Manual": false,
			"Shard": "18",
			"RetryMax": 0,
			"Tags": []
		},
		"topo_etcd2": {
			"File": "unused.go",
			"Args": ["vitess.io/vitess/go/test/endtoend/topotest/etcd2"],
			"Command": [],
			"Manual": false,
			"Shard": "17",
			"RetryMax": 0,
			"Tags": []
		},
		"web_test": {
			"File": "unused.go",
			"Args": ["vitess.io/vitess/go/test/endtoend/vtctldweb"],
			"Command": [],
			"Manual": false,
			"Shard": "10",
			"RetryMax": 0,
			"Tags": []
		},
		"vttest_sample": {
			"File": "unused.go",
			"Args": ["vitess.io/vitess/go/test/endtoend/vtcombo"],
			"Command": [],
			"Manual": false,
			"Shard": "25",
			"RetryMax": 0,
			"Tags": []
		},
		"xb_recovery": {
			"File": "recovery_test.go",
			"Args": ["vitess.io/vitess/go/test/endtoend/recovery/xtrabackup"],
			"Command": [],
			"Manual": false,
			"Shard": "17",
			"RetryMax": 0,
			"Tags": []
		},
		"worker": {
			"File": "worker_test.go",
			"Args": ["vitess.io/vitess/go/test/endtoend/worker"],
			"Command": [],
			"Manual": false,
			"Shard": "23",
			"RetryMax": 0,
			"Tags": [
				"worker_test"
			]
		},
		"vreplication_multicell": {
			"File": "unused.go",
			"Args": ["vitess.io/vitess/go/test/endtoend/vreplication", "-run", "MultiCell"],
			"Command": [],
			"Manual": false,
			"Shard": "vreplication_multicell",
			"RetryMax": 0,
			"Tags": []
		},
		"vreplication_cellalias": {
			"File": "unused.go",
			"Args": ["vitess.io/vitess/go/test/endtoend/vreplication", "-run", "CellAlias"],
			"Command": [],
			"Manual": false,
			"Shard": "vreplication_cellalias",
			"RetryMax": 0,
			"Tags": []
		},
		"vreplication_basic": {
			"File": "unused.go",
			"Args": ["vitess.io/vitess/go/test/endtoend/vreplication", "-run", "TestBasicVreplicationWorkflow"],
			"Command": [],
			"Manual": false,
			"Shard": "vreplication_basic",
<<<<<<< HEAD
			"RetryMax": 3,
=======
			"RetryMax": 0,
>>>>>>> fc784709
			"Tags": []
		},
		"orchestrator": {
			"File": "unused.go",
			"Args": ["vitess.io/vitess/go/test/endtoend/orchestrator"],
			"Command": [],
			"Manual": false,
			"Shard": "22",
			"RetryMax": 0,
			"Tags": []
		},
		"vault": {
			"File": "unused.go",
			"Args": ["vitess.io/vitess/go/test/endtoend/vault"],
			"Command": [],
			"Manual": false,
			"Shard": "23",
			"RetryMax": 0,
			"Tags": []
		},
		"vreplication_v2": {
			"File": "unused.go",
			"Args": ["vitess.io/vitess/go/test/endtoend/vreplication", "-run", "TestBasicV2Workflows"],
			"Command": [],
			"Manual": false,
			"Shard": "vreplication_v2",
<<<<<<< HEAD
			"RetryMax": 3,
=======
			"RetryMax": 0,
			"Tags": []
		},
		"vreplication_migrate": {
			"File": "unused.go",
			"Args": ["vitess.io/vitess/go/test/endtoend/vreplication", "-run", "TestMigrate"],
			"Command": [],
			"Manual": false,
			"Shard": "vreplication_migrate",
			"RetryMax": 0,
>>>>>>> fc784709
			"Tags": []
		}
	}
}<|MERGE_RESOLUTION|>--- conflicted
+++ resolved
@@ -1,19 +1,5 @@
 {
 	"Tests": {
-<<<<<<< HEAD
-        "java": {
-          "File": "",
-          "Args": [],
-          "Command": [
-            "make",
-            "java_test"
-          ],
-          "Manual": false,
-          "Shard": "10",
-          "RetryMax": 0,
-          "Tags": []
-        },
-=======
 		"java": {
 			"File": "",
 			"Args": [],
@@ -26,7 +12,6 @@
 			"RetryMax": 0,
 			"Tags": []
 		},
->>>>>>> fc784709
 		"client_test": {
 			"File": "",
 			"Args": [],
@@ -114,11 +99,7 @@
 			"Args": ["vitess.io/vitess/go/test/endtoend/backup/transform/mysqlctld"],
 			"Command": [],
 			"Manual": false,
-<<<<<<< HEAD
-			"Shard": "21",
-=======
 			"Shard": "21", 
->>>>>>> fc784709
 			"RetryMax": 0,
 			"Tags": []
 		},
@@ -308,9 +289,6 @@
 			"Args": ["vitess.io/vitess/go/test/endtoend/onlineddl/vrepl_stress"],
 			"Command": [],
 			"Manual": false,
-<<<<<<< HEAD
-			"Shard": "26",
-=======
 			"Shard": "onlineddl_vrepl_stress",
 			"RetryMax": 0,
 			"Tags": []
@@ -330,7 +308,6 @@
 			"Command": [],
 			"Manual": false,
 			"Shard": "onlineddl_declarative",
->>>>>>> fc784709
 			"RetryMax": 0,
 			"Tags": []
 		},
@@ -470,9 +447,6 @@
 			"Args": ["vitess.io/vitess/go/test/endtoend/tabletmanager/throttler"],
 			"Command": [],
 			"Manual": false,
-<<<<<<< HEAD
-			"Shard": "18",
-=======
 			"Shard": "tabletmanager_throttler",
 			"RetryMax": 0,
 			"Tags": [
@@ -485,7 +459,6 @@
 			"Command": [],
 			"Manual": false,
 			"Shard": "tabletmanager_throttler_custom_config",
->>>>>>> fc784709
 			"RetryMax": 0,
 			"Tags": [
 				"site_test"
@@ -568,18 +541,6 @@
 			"Command": [],
 			"Manual": false,
 			"Shard": "17",
-<<<<<<< HEAD
-			"RetryMax": 0,
-			"Tags": []
-		},
-		"vtgate_mysql80": {
-			"File": "unused.go",
-			"Args": ["vitess.io/vitess/go/test/endtoend/vtgate/mysql80"],
-			"Command": [],
-			"Manual": false,
-			"Shard": "mysql80",
-=======
->>>>>>> fc784709
 			"RetryMax": 0,
 			"Tags": []
 		},
@@ -744,11 +705,7 @@
 			"Command": [],
 			"Manual": false,
 			"Shard": "vreplication_basic",
-<<<<<<< HEAD
-			"RetryMax": 3,
-=======
-			"RetryMax": 0,
->>>>>>> fc784709
+			"RetryMax": 0,
 			"Tags": []
 		},
 		"orchestrator": {
@@ -775,9 +732,6 @@
 			"Command": [],
 			"Manual": false,
 			"Shard": "vreplication_v2",
-<<<<<<< HEAD
-			"RetryMax": 3,
-=======
 			"RetryMax": 0,
 			"Tags": []
 		},
@@ -788,7 +742,6 @@
 			"Manual": false,
 			"Shard": "vreplication_migrate",
 			"RetryMax": 0,
->>>>>>> fc784709
 			"Tags": []
 		}
 	}
