{
	"Tests": {
		"backup_mysqlctld": {
			"File": "backup_mysqlctld.py",
			"Args": [],
			"Command": [],
			"Manual": false,
			"Shard": 0,
			"RetryMax": 0,
			"Tags": []
		},
		"backup_transform_mysqlctld": {
			"File": "backup_transform_mysqlctld.py",
			"Args": [],
			"Command": [],
			"Manual": false,
			"Shard": 0,
			"RetryMax": 0,
			"Tags": []
		},
		"check_make_parser": {
			"File": "",
			"Args": [],
			"Command": [
				"tools/check_make_parser.sh"
			],
			"Manual": false,
			"Shard": 5,
			"RetryMax": 1,
			"Tags": []
		},
		"java": {
			"File": "",
			"Args": [],
			"Command": [
				"make",
				"java_test"
			],
			"Manual": false,
			"Shard": 4,
			"RetryMax": 0,
			"Tags": []
		},
		"legacy_resharding": {
			"File": "legacy_resharding.py",
			"Args": [],
			"Command": [],
			"Manual": false,
			"Shard": 4,
			"RetryMax": 0,
			"Tags": [
				"worker_test"
			]
		},
		"local_example": {
			"File": "",
			"Args": [],
			"Command": [
				"test/local_example.sh"
			],
			"Manual": false,
			"Shard": 5,
			"RetryMax": 0,
			"Tags": []
		},
		"client_test": {
			"File": "",
			"Args": [],
			"Command": [
					"test/client_test.sh"
			],
			"Manual": false,
			"Shard": 3,
			"RetryMax": 0,
			"Tags": []
		},
		"merge_sharding": {
			"File": "merge_sharding.py",
			"Args": [],
			"Command": [],
			"Manual": false,
			"Shard": 4,
			"RetryMax": 0,
			"Tags": [
				"worker_test"
			]
		},
		"merge_sharding_bytes": {
			"File": "merge_sharding_bytes.py",
			"Args": [],
			"Command": [],
			"Manual": false,
			"Shard": 4,
			"RetryMax": 0,
			"Tags": [
				"worker_test"
			]
		},
		"messaging": {
			"File": "messaging.py",
			"Args": [],
			"Command": [],
			"Manual": false,
			"Shard": 3,
			"RetryMax": 0,
			"Tags": []
		},
		"python_client": {
			"File": "python_client_test.py",
			"Args": [],
			"Command": [],
			"Manual": false,
			"Shard": 1,
			"RetryMax": 0,
			"Tags": []
		},
		"update_stream": {
			"File": "update_stream.py",
			"Args": [],
			"Command": [],
			"Manual": false,
			"Shard": 4,
			"RetryMax": 0,
			"Tags": []
		},
		"update_stream_rbr": {
			"File": "update_stream_rbr.py",
			"Args": [],
			"Command": [],
			"Manual": false,
			"Shard": 4,
			"RetryMax": 0,
			"Tags": []
		},
		"vtctld_web": {
			"File": "vtctld_web_test.py",
			"Args": [],
			"Command": [],
			"Manual": false,
			"Shard": 4,
			"RetryMax": 0,
			"Tags": [
				"webdriver"
			]
		},
		"vttest_sample": {
			"File": "vttest_sample_test.py",
			"Args": [],
			"Command": [],
			"Manual": false,
			"Shard": 0,
			"RetryMax": 0,
			"Tags": []
		},
		"worker": {
			"File": "worker.py",
			"Args": [],
			"Command": [],
			"Manual": false,
			"Shard": 5,
			"RetryMax": 0,
			"Tags": [
				"worker_test"
			]
		},
		"xb_recovery": {
			"File": "xb_recovery.py",
			"Args": [],
			"Command": [],
			"Manual": false,
			"Shard": 2,
			"RetryMax": 0,
			"Tags": []
		},
		"backup": {
			"File": "backup.go",
			"Args": ["vitess.io/vitess/go/test/endtoend/backup/vtctlbackup"],
			"Command": [],
			"Manual": false,
			"Shard": 11,
			"RetryMax": 0,
			"Tags": []
		},
		"backup_only": {
			"File": "backup_only.go",
			"Args": ["vitess.io/vitess/go/test/endtoend/backup/vtbackup"],
			"Command": [],
			"Manual": false,
			"Shard": 19,
			"RetryMax": 0,
			"Tags": []
		},
<<<<<<< HEAD
		"mysqlctl": {
			"File": "mysqlctl.py",
			"Args": [],
=======
		"backup_xtrabackup": {
			"File": "xtrabackup.go",
			"Args": ["vitess.io/vitess/go/test/endtoend/backup/xtrabackup"],
			"Command": [],
			"Manual": false,
			"Shard": 20,
			"RetryMax": 0,
			"Tags": []
		},
		"backup_xtrabackup_xbstream": {
			"File": "xtrabackup_xbstream.go",
			"Args": ["vitess.io/vitess/go/test/endtoend/backup/xtrabackupstream"],
>>>>>>> 17a806ae
			"Command": [],
			"Manual": false,
			"Shard": 20,
			"RetryMax": 0,
			"Tags": []
		},
		"binlog": {
			"File": "binlog.go",
			"Args": ["vitess.io/vitess/go/test/endtoend/binlog"],
			"Command": [],
			"Manual": false,
			"Shard": 12,
			"RetryMax": 0,
			"Tags": []
		},
		"cellalias": {
			"File": "cellalias.go",
			"Args": ["vitess.io/vitess/go/test/endtoend/cellalias"],
			"Command": [],
			"Manual": false,
			"Shard": 12,
			"RetryMax": 0,
			"Tags": []
		},
		"backup_transform": {
			"File": "backup_transform_test.go",
			"Args": ["vitess.io/vitess/go/test/endtoend/backuptransform"],
			"Command": [],
			"Manual": false,
			"Shard": 12,
			"RetryMax": 0,
			"Tags": []
		},
		"prepare_statement": {
			"File": "stmt_methods_test.go",
			"Args": ["vitess.io/vitess/go/test/endtoend/preparestmt"],
			"Command": [],
			"Manual": false,
			"Shard": 12,
			"RetryMax": 0,
			"Tags": []
		},
		"mysql_server": {
			"File": "mysql_server_test.go",
			"Args": ["vitess.io/vitess/go/test/endtoend/mysqlserver"],
			"Command": [],
			"Manual": false,
			"Shard": 12,
			"RetryMax": 0,
			"Tags": []
		},
		"clustertest": {
			"File": "clustertest.go",
			"Args": ["vitess.io/vitess/go/test/endtoend/clustertest"],
			"Command": [],
			"Manual": false,
			"Shard": 11,
			"RetryMax": 0,
			"Tags": []
		},
		"encrypted_replication": {
			"File": "encrypted_replication.go",
			"Args": ["vitess.io/vitess/go/test/endtoend/encryption/encryptedreplication"],
			"Command": [],
			"Manual": false,
			"Shard": 12,
			"RetryMax": 0,
			"Tags": []
		},
		"encrypted_transport": {
			"File": "encrypted_transport.go",
			"Args": ["vitess.io/vitess/go/test/endtoend/encryption/encryptedtransport"],
			"Command": [],
			"Manual": false,
			"Shard": 12,
			"RetryMax": 0,
			"Tags": []
		},
		"initial_sharding": {
			"File": "initial_sharding.go",
			"Args": ["vitess.io/vitess/go/test/endtoend/sharding/initialsharding/v3"],
			"Command": [],
			"Manual": false,
			"Shard": 13,
			"RetryMax": 0,
			"Tags": []
		},
		"initial_sharding_bytes": {
			"File": "initial_sharding_bytes.go",
			"Args": ["vitess.io/vitess/go/test/endtoend/sharding/initialsharding/bytes"],
			"Command": [],
			"Manual": false,
			"Shard": 13,
			"RetryMax": 0,
			"Tags": []
		},
		"initial_sharding_multi": {
			"File": "initial_sharding_multi.go",
			"Args": ["vitess.io/vitess/go/test/endtoend/sharding/initialsharding/multi"],
			"Command": [],
			"Manual": false,
			"Shard": 14,
			"RetryMax": 0,
			"Tags": []
		},
		"keyspace": {
			"File": "keyspace.go",
			"Args": ["vitess.io/vitess/go/test/endtoend/keyspace"],
			"Command": [],
			"Manual": false,
			"Shard": 12,
			"RetryMax": 0,
			"Tags": [
				"site_test"
			]
		},
		"mysqlctl": {
			"File": "mysqlctl.go",
			"Args": ["vitess.io/vitess/go/test/endtoend/mysqlctl"],
			"Command": [],
			"Manual": false,
			"Shard": 12,
			"RetryMax": 0,
			"Tags": [
				"site_test"
			]
		},
		"recovery": {
			"File": "recovery.go",
			"Args": ["vitess.io/vitess/go/test/endtoend/recovery/unshardedrecovery"],
			"Command": [],
			"Manual": false,
			"Shard": 11,
			"RetryMax": 0,
			"Tags": []
		},
		"reparent": {
			"File": "reparent.go",
			"Args": ["vitess.io/vitess/go/test/endtoend/reparent"],
			"Command": [],
			"Manual": false,
			"Shard": 14,
			"RetryMax": 0,
			"Tags": []
		},
		"resharding": {
			"File": "resharding.go",
			"Args": ["vitess.io/vitess/go/test/endtoend/sharding/resharding/v3"],
			"Command": [],
			"Manual": false,
			"Shard": 15,
			"RetryMax": 0,
			"Tags": [
				"worker_test"
			]
		},
		"resharding_bytes": {
			"File": "resharding_bytes.go",
			"Args": ["vitess.io/vitess/go/test/endtoend/sharding/resharding/string"],
			"Command": [],
			"Manual": false,
			"Shard": 15,
			"RetryMax": 0,
			"Tags": [
				"worker_test"
			]
		},
		"sharded": {
			"File": "sharded.go",
			"Args": ["vitess.io/vitess/go/test/endtoend/sharded"],
			"Command": [],
			"Manual": false,
			"Shard": 11,
			"RetryMax": 0,
			"Tags": []
		},
		"sharded_recovery": {
			"File": "sharded_recovery.go",
			"Args": ["vitess.io/vitess/go/test/endtoend/recovery/shardedrecovery"],
			"Command": [],
			"Manual": false,
			"Shard": 16,
			"RetryMax": 0,
			"Tags": []
		},
		"tabletmanager": {
			"File": "tabletmanager.go",
			"Args": ["vitess.io/vitess/go/test/endtoend/tabletmanager"],
			"Command": [],
			"Manual": false,
			"Shard": 18,
			"RetryMax": 0,
			"Tags": [
				"site_test"
			]
		},
		"tabletmanager_consul": {
			"File": "tabletmanager.go",
			"Args": [
				"vitess.io/vitess/go/test/endtoend/tabletmanager","--topo-server-flavor=consul"
			],
			"Command": [],
			"Manual": false,
			"Shard": 18,
			"RetryMax": 0,
			"Tags": [
				"site_test"
			]
		},
		"tabletmanager_zk2": {
			"File": "tabletmanager.go",
			"Args": [
				"vitess.io/vitess/go/test/endtoend/tabletmanager","--topo-server-flavor=zk2"
			],
			"Command": [],
			"Manual": false,
			"Shard": 18,
			"RetryMax": 0,
			"Tags": [
				"site_test"
			]
		},
		"vertical_split": {
			"File": "vertical_split.go",
			"Args": ["vitess.io/vitess/go/test/endtoend/sharding/verticalsplit"],
			"Command": [],
			"Manual": false,
			"Shard": 16,
			"RetryMax": 0,
			"Tags": [
				"worker_test"
			]
		},
		"vtgate": {
			"File": "vtgate.go",
			"Args": ["vitess.io/vitess/go/test/endtoend/vtgate"],
			"Command": [],
			"Manual": false,
			"Shard": 17,
			"RetryMax": 0,
			"Tags": []
		},
		"vtgate_buffer": {
			"File": "vtgate_buffer.go",
			"Args": ["vitess.io/vitess/go/test/endtoend/vtgate/buffer"],
			"Command": [],
			"Manual": false,
			"Shard": 17,
			"RetryMax": 0,
			"Tags": []
		},
		"vtgate_schema": {
			"File": "vtgate_schema.go",
			"Args": ["vitess.io/vitess/go/test/endtoend/vtgate/schema"],
			"Command": [],
			"Manual": false,
			"Shard": 17,
			"RetryMax": 0,
			"Tags": []
		},
		"vtgate_sequence": {
			"File": "vtgate_sequence.go",
			"Args": ["vitess.io/vitess/go/test/endtoend/vtgate/sequence"],
			"Command": [],
			"Manual": false,
			"Shard": 17,
			"RetryMax": 0,
			"Tags": []
		},
		"vtgate_transaction": {
			"File": "vtgate_transaction.go",
			"Args": ["vitess.io/vitess/go/test/endtoend/vtgate/transaction"],
			"Command": [],
			"Manual": false,
			"Shard": 17,
			"RetryMax": 0,
			"Tags": []
		},
		"vtgate_vschema": {
			"File": "vtgate_vschema.go",
			"Args": ["vitess.io/vitess/go/test/endtoend/vtgate/vschema"],
			"Command": [],
			"Manual": false,
			"Shard": 17,
			"RetryMax": 0,
			"Tags": []
		}
	}
}<|MERGE_RESOLUTION|>--- conflicted
+++ resolved
@@ -190,11 +190,6 @@
 			"RetryMax": 0,
 			"Tags": []
 		},
-<<<<<<< HEAD
-		"mysqlctl": {
-			"File": "mysqlctl.py",
-			"Args": [],
-=======
 		"backup_xtrabackup": {
 			"File": "xtrabackup.go",
 			"Args": ["vitess.io/vitess/go/test/endtoend/backup/xtrabackup"],
@@ -207,7 +202,6 @@
 		"backup_xtrabackup_xbstream": {
 			"File": "xtrabackup_xbstream.go",
 			"Args": ["vitess.io/vitess/go/test/endtoend/backup/xtrabackupstream"],
->>>>>>> 17a806ae
 			"Command": [],
 			"Manual": false,
 			"Shard": 20,
