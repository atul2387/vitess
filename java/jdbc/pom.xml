<?xml version="1.0" encoding="UTF-8"?>
<project xmlns:xsi="http://www.w3.org/2001/XMLSchema-instance" xmlns="http://maven.apache.org/POM/4.0.0"
  xsi:schemaLocation="http://maven.apache.org/POM/4.0.0 http://maven.apache.org/xsd/maven-4.0.0.xsd">
  <modelVersion>4.0.0</modelVersion>
  <parent>
    <groupId>io.vitess</groupId>
    <artifactId>vitess-parent</artifactId>
<<<<<<< HEAD
    <version>6.0.0</version>
=======
    <version>7.0.0</version>
>>>>>>> a3a52322
  </parent>
  <artifactId>vitess-jdbc</artifactId>

  <dependencies>
    <dependency>
      <groupId>com.google.guava</groupId>
      <artifactId>guava</artifactId>
    </dependency>
    <dependency>
      <groupId>com.google.protobuf</groupId>
      <artifactId>protobuf-java</artifactId>
    </dependency>

    <dependency>
      <groupId>io.vitess</groupId>
      <artifactId>vitess-client</artifactId>
    </dependency>
    <dependency>
      <groupId>io.vitess</groupId>
      <artifactId>vitess-grpc-client</artifactId>
    </dependency>

    <dependency>
      <groupId>joda-time</groupId>
      <artifactId>joda-time</artifactId>
    </dependency>

    <dependency>
      <groupId>commons-lang</groupId>
      <artifactId>commons-lang</artifactId>
      <version>2.6</version>
    </dependency>

    <dependency>
      <groupId>org.apache.logging.log4j</groupId>
      <artifactId>log4j-api</artifactId>
    </dependency>

    <!-- Dependencies with limited scope. -->
    <dependency>
      <groupId>junit</groupId>
      <artifactId>junit</artifactId>
      <scope>test</scope>
    </dependency>

    <dependency>
      <groupId>org.mockito</groupId>
      <artifactId>mockito-core</artifactId>
      <version>1.10.19</version>
      <scope>test</scope>
    </dependency>

    <dependency>
      <groupId>org.powermock</groupId>
      <artifactId>powermock-api-mockito</artifactId>
      <version>1.7.4</version>
      <scope>test</scope>
    </dependency>
    <dependency>
      <groupId>org.powermock</groupId>
      <artifactId>powermock-core</artifactId>
      <version>1.7.4</version>
      <scope>test</scope>
    </dependency>
    <dependency>
      <groupId>org.powermock</groupId>
      <artifactId>powermock-module-junit4</artifactId>
      <version>1.7.4</version>
      <scope>test</scope>
    </dependency>
	<dependency>
	  <groupId>org.powermock</groupId>
	  <artifactId>powermock-api-mockito-common</artifactId>
	  <version>1.7.4</version>
	  <scope>test</scope>
	</dependency>
  </dependencies>
  
  <build>
    <plugins>
      <plugin>
        <groupId>org.apache.maven.plugins</groupId>
        <artifactId>maven-surefire-plugin</artifactId>
        <version>2.22.1</version>
        <configuration>
          <!-- <argLine>${surefireArgLine}</argLine> -->
		  <useManifestOnlyJar>false</useManifestOnlyJar>
		  <useSystemClassLoader>true</useSystemClassLoader>
        </configuration>
      </plugin>
      <plugin>
        <groupId>org.apache.maven.plugins</groupId>
        <artifactId>maven-shade-plugin</artifactId>
        <version>2.4.3</version>
        <executions>
          <execution>
            <phase>package</phase>
            <goals>
              <goal>shade</goal>
            </goals>
            <configuration>
              <shadedArtifactAttached>true</shadedArtifactAttached>
              <shadedClassifierName>fatjar</shadedClassifierName>
            </configuration>
          </execution>
        </executions>
      </plugin>
    </plugins>
  </build>
</project><|MERGE_RESOLUTION|>--- conflicted
+++ resolved
@@ -5,11 +5,7 @@
   <parent>
     <groupId>io.vitess</groupId>
     <artifactId>vitess-parent</artifactId>
-<<<<<<< HEAD
-    <version>6.0.0</version>
-=======
     <version>7.0.0</version>
->>>>>>> a3a52322
   </parent>
   <artifactId>vitess-jdbc</artifactId>
 
