package main

import (
	"context"
	"encoding/json"
	"flag"
	"fmt"
	"io"
	"os"
	"reflect"
	"strconv"
	"strings"
	"sync"
	"time"
	vtgatepb "vitess.io/vitess/go/vt/proto/vtgate"

	"vitess.io/vitess/go/vt/binlog/binlogplayer"
	vtgatepb "vitess.io/vitess/go/vt/proto/vtgate"

	"vitess.io/vitess/go/mysql"
	"vitess.io/vitess/go/sqltypes"
	"vitess.io/vitess/go/vt/discovery"
	"vitess.io/vitess/go/vt/log"
	"vitess.io/vitess/go/vt/logutil"
	binlogdatapb "vitess.io/vitess/go/vt/proto/binlogdata"
	logutilpb "vitess.io/vitess/go/vt/proto/logutil"
	"vitess.io/vitess/go/vt/proto/query"
	topodatapb "vitess.io/vitess/go/vt/proto/topodata"
	"vitess.io/vitess/go/vt/topo"
	_ "vitess.io/vitess/go/vt/topo/etcd2topo"
	_ "vitess.io/vitess/go/vt/vtgate/grpcvtgateconn"
	_ "vitess.io/vitess/go/vt/vttablet/grpctabletconn"

	_ "vitess.io/vitess/go/vt/vtctl/grpcvtctlclient"
	"vitess.io/vitess/go/vt/vtctl/vtctlclient"
	"vitess.io/vitess/go/vt/vtgate/vtgateconn"
)

type RowLogConfig struct {
	ids, cells []string

	sourceKeyspace, targetKeyspace, table, vtgate, vtctld, pk string
}

func (rlc *RowLogConfig) String() string {
	s := fmt.Sprintf("\tsource:%s, target:%s, table:%s, ids:%s, pk:%s\n",
		rlc.sourceKeyspace, rlc.targetKeyspace, rlc.table, strings.Join(rlc.ids, ","), rlc.pk)
	s += fmt.Sprintf("\tvtgate:%s, vtctld:%s, cells:%s", rlc.vtgate, rlc.vtctld, strings.Join(rlc.cells, ","))
	return s
}

func (rlc *RowLogConfig) Validate() bool {
	if rlc.table == "" || len(rlc.cells) == 0 || rlc.vtctld == "" || rlc.vtgate == "" || len(rlc.ids) == 0 || rlc.targetKeyspace == "" || rlc.sourceKeyspace == "" || rlc.pk == "" {
		return false
	}
	return true
}

func usage() {
	logger := logutil.NewConsoleLogger()
	flag.CommandLine.SetOutput(logutil.NewLoggerWriter(logger))
	flag.Usage = func() {
		logger.Printf("Rowlog Usage:\n")
		s := "rowlog -ids <id list csv> -table <table_name> -pk <primary_key_only_ints> -source <source_keyspace> -target <target_keyspace> "
		s += "-vtctld <vtctl url> -vtgate <vtgate url> -cells <cell names csv> -topo_implementation <topo type, eg: etcd2> "
		s += "-topo_global_server_address <top url> -topo_global_root <topo root dir>\n"
		logger.Printf(s)
	}
}

func main() {
	usage()
	defer log.Flush()
	ctx := context.Background()
	config := parseCommandLine()
	if !config.Validate() {
		flag.Usage()
		return
	}
	log.Infof("Starting rowlogger with config: %s", config)
	fmt.Printf("Starting rowlogger with\n%v\n", config)
	ts := topo.Open()
	sourceTablet := getTablet(ctx, ts, config.cells, config.sourceKeyspace)
	targetTablet := getTablet(ctx, ts, config.cells, config.targetKeyspace)
	log.Infof("Using tablets %s and %s to get positions", sourceTablet, targetTablet)

	var wg sync.WaitGroup
	var stream = func(keyspace, tablet string) {
		defer wg.Done()
		var startPos, stopPos string
		var i int
		var done, fieldsPrinted bool
		var err error
		for {
			i++
			if i > 100 {
				log.Errorf("returning without completion : Timing out for keyspace %s", keyspace)
				return
			}
			log.Infof("%s Iteration:%d", keyspace, i)
			startPos, stopPos, done, fieldsPrinted, err = startStreaming(ctx, config.vtgate, config.vtctld, keyspace, tablet, config.table, config.pk, config.ids, startPos, stopPos, fieldsPrinted)
			if done {
				log.Infof("Finished streaming all events for keyspace %s", keyspace)
				fmt.Printf("Finished streaming all events for keyspace %s\n", keyspace)
				return
			}
			if startPos != "" {
				log.Infof("resuming streaming from %s, error received was %v", startPos, err)
			} else {
				log.Errorf("returning without completion of keyspace %s because of error %v", keyspace, err)
				return
			}
		}
	}

	wg.Add(1)
	go stream(config.sourceKeyspace, sourceTablet)

	wg.Add(1)
	go stream(config.targetKeyspace, targetTablet)

	wg.Wait()

	log.Infof("rowlog done streaming from both source and target")
	fmt.Printf("\n\nRowlog completed\nIf the program worked you should see two log files with the related binlog entries: %s.log and %s.log\n",
		config.sourceKeyspace, config.targetKeyspace)
}

func startStreaming(ctx context.Context, vtgate, vtctld, keyspace, tablet, table, pk string, ids []string, startPos, stopPos string, fieldsPrinted bool) (string, string, bool, bool, error) {
	var err error
	if startPos == "" {
		flavor := getFlavor(ctx, vtctld, keyspace)
		if flavor == "" {
			log.Errorf("Invalid flavor for %s", keyspace)
			return "", "", false, false, nil
		}
		startPos, stopPos, _ = getPositions(ctx, vtctld, tablet)
		startPos = flavor + "/" + startPos
		stopPos = flavor + "/" + stopPos
	}
	log.Infof("Streaming keyspace %s from %s upto %s", keyspace, startPos, stopPos)
	fmt.Printf("Streaming keyspace %s from %s upto %s\n", keyspace, startPos, stopPos)
	vgtid := &binlogdatapb.VGtid{
		ShardGtids: []*binlogdatapb.ShardGtid{{
			Keyspace: keyspace,
			Shard:    "0",
			Gtid:     startPos,
		}},
	}
	filter := &binlogdatapb.Filter{
		Rules: []*binlogdatapb.Rule{{
			Match:  table,
			Filter: "select * from " + table,
		}},
		FieldEventMode: 1,
	}
	conn, err := vtgateconn.Dial(ctx, vtgate)
	if err != nil {
		log.Fatal(err)
	}
	defer conn.Close()
<<<<<<< HEAD
	reader, err := conn.VStream(ctx, topodatapb.TabletType_MASTER, vgtid, filter, &vtgatepb.VStreamFlags{})
=======
	reader, _ := conn.VStream(ctx, topodatapb.TabletType_MASTER, vgtid, filter, &vtgatepb.VStreamFlags{})
>>>>>>> cb142eea
	var fields []*query.Field
	var gtid string
	var plan *TablePlan
	var lastLoggedAt int64
	var totalRowsForTable, filteredRows int
	for {
		evs, err := reader.Recv()
		//fmt.Printf("events received: %d\n",len(evs))
		switch err {
		case nil:
			for _, ev := range evs {
				now := time.Now().Unix()
				if now-lastLoggedAt > 60 && ev.Timestamp != 0 { //every minute
					lastLoggedAt = now
					log.Infof("%s Progress: %d/%d rows, %s: %s", keyspace, filteredRows, totalRowsForTable,
						time.Unix(ev.Timestamp, 0).Format(time.RFC3339), gtid)
					fmt.Printf(".")
				}
				switch ev.Type {
				case binlogdatapb.VEventType_VGTID:
					gtid = ev.Vgtid.ShardGtids[0].Gtid
					//fmt.Printf("gtid %s\n", gtid)
				case binlogdatapb.VEventType_FIELD:
					fields = ev.FieldEvent.Fields
					//fmt.Printf("field %s\n", fields)
					plan = getTablePlan(keyspace, fields, ev.FieldEvent.TableName, pk, ids)
					if !fieldsPrinted {
						outputHeader(plan)
						fieldsPrinted = true
					}
				case binlogdatapb.VEventType_ROW:
					totalRowsForTable += len(ev.RowEvent.RowChanges)
					rows := processRowEvent(plan, gtid, ev)
					if len(rows) > 0 {
						//fmt.Printf("#rows %d\n", len(rows))
						filteredRows += len(rows)
						outputRows(plan, rows)
					}
				default:
					//fmt.Printf("event type %v\n",ev.Type)
				}
			}
			//fmt.Printf("stopPos %s\n", stopPos)
			var err error
			var currentPosition, stopPosition mysql.Position
			currentPosition, err = binlogplayer.DecodePosition(gtid)
			if err != nil {
				fmt.Errorf("Error decoding position for %s:%vs\n", gtid, err.Error())
			}
			stopPosition, err = binlogplayer.DecodePosition(stopPos)
			if err != nil {
				fmt.Errorf("Error decoding position for %s:%vs\n", stopPos, err.Error())
			}
			if currentPosition.AtLeast(stopPosition) {
				log.Infof("Finished streaming keyspace %s from %s upto %s, total rows seen %d", keyspace, startPos, stopPos, totalRowsForTable)
				return "", "", true, true, nil
			}
			// return gtid, stopPos, false, fieldsPrinted, nil //uncomment for testing resumability
		case io.EOF:
			log.Infof("stream ended before reaching stop pos")
			fmt.Printf("stream ended before reaching stop pos\n")
			return "", "", false, fieldsPrinted, nil
		default:
			log.Errorf("remote error: %s, returning gtid %s, stopPos %s", err, gtid, stopPos)
			fmt.Printf("remote error: %s, returning gtid %s, stopPos %s\n", err.Error(), gtid, stopPos)
			return gtid, stopPos, false, fieldsPrinted, err
		}
	}
}

func output(filename, s string) {
	f, err := os.OpenFile(filename+".log",
		os.O_APPEND|os.O_CREATE|os.O_WRONLY, 0644)
	if err != nil {
		log.Errorf(err.Error())
	}
	defer f.Close()
	if _, err := f.WriteString(s + "\n"); err != nil {
		log.Errorf(err.Error())
	}
	log.Infof("Writing to %s.log: %s", filename, s)
}

func outputHeader(plan *TablePlan) {
	s := getHeader(plan)
	output(plan.keyspace, s)
}

func getHeader(plan *TablePlan) string {
	s := ""
	for _, field := range plan.fields {
		s += field.Name + "\t"
	}
	s += "op\ttimestamp\tgtid"
	return s
}

func outputRows(plan *TablePlan, rows []*RowLog) {
	for _, row := range rows {
		s := ""
		for _, val := range row.values {
			s += val + "\t"
		}
		s += fmt.Sprintf("%s\t%s\t%s", row.op, row.when, row.gtid)
		output(plan.keyspace, s)
	}
}

func mustSend(plan *TablePlan, afterVals, beforeVals []string) bool {
	if len(afterVals) > 0 {
		if _, ok := plan.allowedIds[afterVals[plan.pkIndex]]; ok {
			return true
		}
	}
	if len(beforeVals) > 0 {
		if _, ok := plan.allowedIds[beforeVals[plan.pkIndex]]; ok {
			return true
		}
	}
	return false
}

type RowLog struct {
	op     string
	values []string
	when   string
	gtid   string
}

func processRowEvent(plan *TablePlan, gtid string, ev *binlogdatapb.VEvent) []*RowLog {
	op := "insert"
	var rowLogs []*RowLog
	for _, change := range ev.RowEvent.RowChanges {
		var after, before []sqltypes.Value
		var afterVals, beforeVals []string
		if change.After != nil {
			after = sqltypes.MakeRowTrusted(plan.fields, change.After)
		}
		if change.Before != nil {
			before = sqltypes.MakeRowTrusted(plan.fields, change.Before)
		}
		for _, val := range after {
			afterVals = append(afterVals, string(val.ToBytes()))
		}
		for _, val := range before {
			beforeVals = append(beforeVals, string(val.ToBytes()))
		}
		if !mustSend(plan, afterVals, beforeVals) {
			continue
		}

		if len(after) > 0 && len(before) > 0 {
			op = "update"
		} else if len(before) > 0 {
			op = "delete"
			afterVals = beforeVals
		}

		rowLog := &RowLog{
			op:     op,
			values: afterVals,
			when:   time.Unix(ev.Timestamp, 0).Format(time.RFC3339),
			gtid:   gtid,
		}
		rowLogs = append(rowLogs, rowLog)
	}
	return rowLogs
}

func getTablePlan(keyspace string, fields []*query.Field, table, pk string, ids []string) *TablePlan {
	allowedIds := make(map[string]bool)
	for _, id := range ids {
		allowedIds[id] = true
	}
	var pkIndex int64
	for i, field := range fields {
		if field.Name == pk {
			pkIndex = int64(i)
			break
		}
	}
	return &TablePlan{
		table:      table,
		pk:         pk,
		allowedIds: allowedIds,
		pkIndex:    pkIndex,
		fields:     fields,
		keyspace:   keyspace,
	}
}

type TablePlan struct {
	table, pk  string
	allowedIds map[string]bool
	pkIndex    int64
	fields     []*query.Field
	keyspace   string
}

func getFlavor(ctx context.Context, server, keyspace string) string {
	curPos, err := getPosition(ctx, server, keyspace, "0")
	//fmt.Printf("curpos is %s\n", curPos)
	if err != nil {
		return ""
	}
	if curPos == "" {
		return ""
	}
	flavor := strings.Split(curPos, "/")[0]
	return flavor
}

func getTablet(ctx context.Context, ts *topo.Server, cells []string, keyspace string) string {
	picker, err := discovery.NewTabletPicker(ts, cells, keyspace, "0", "master")
	if err != nil {
		return ""
	}
	tab, err := picker.PickForStreaming(ctx)
	if err != nil {
		return ""
	}
	tabletId := fmt.Sprintf("%s-%d", tab.Alias.Cell, tab.Alias.Uid)
	return tabletId

}
func parseCommandLine() *RowLogConfig {
	sourceKeyspace := flag.String("source", "", "")
	targetKeyspace := flag.String("target", "", "")
	ids := flag.String("ids", "", "")
	pk := flag.String("pk", "", "")
	table := flag.String("table", "", "")
	vtgate := flag.String("vtgate", "", "")
	vtctld := flag.String("vtctld", "", "")
	cells := flag.String("cells", "", "")

	flag.Parse()

	return &RowLogConfig{
		sourceKeyspace: *sourceKeyspace,
		targetKeyspace: *targetKeyspace,
		table:          *table,
		pk:             *pk,
		ids:            strings.Split(*ids, ","),
		vtctld:         *vtctld,
		vtgate:         *vtgate,
		cells:          strings.Split(*cells, ","),
	}
}

func processPositionResult(gtidset string) (string, string) {
	gtids := strings.Trim(strings.Replace(gtidset, "|", "", 10), " \n")
	arr := strings.Split(gtids, ":")
	subs := strings.Split(arr[1], "-")
	id, err := strconv.Atoi(subs[0])
	if err != nil {
		fmt.Errorf(err.Error())
		return "", ""
	}
	firstPos := arr[0] + ":" + strconv.Itoa(id) //subs[0]
	lastPos := gtids
	return firstPos, lastPos
}

// hack, should read json in a structured manner
func parseExecOutput(result string) string {
	resultMap := make(map[string]interface{})
	err := json.Unmarshal([]byte(result), &resultMap)
	if err != nil {
		fmt.Errorf("error parsing result json %s", result)
		return ""
	}
	rows := reflect.ValueOf(resultMap["rows"])
	s := fmt.Sprintf("%v", rows)
	s = strings.Trim(s, "[]")
	//fmt.Printf("gtidset %s", s)
	return s
}

func getPositions(ctx context.Context, server, tablet string) (string, string, error) {
	query := "select GTID_SUBTRACT(@@GLOBAL.gtid_executed, GTID_SUBTRACT(@@GLOBAL.gtid_executed, @@GLOBAL.gtid_purged));"
	results, err := execVtctl(ctx, server, []string{"ExecuteFetchAsDba", "-json", tablet, query})
	if err != nil {
		fmt.Println(err)
		log.Errorf(err.Error())
		return "", "", err
	}
	//fmt.Printf("results are %v\n", results)
	firstPos := parseExecOutput(strings.Join(results, ""))

	query = "select @@GLOBAL.gtid_executed;"
	results, err = execVtctl(ctx, server, []string{"ExecuteFetchAsDba", "-json", tablet, query})
	if err != nil {
		fmt.Println(err)
		log.Errorf(err.Error())
		return "", "", err
	}
	//fmt.Printf("results are %v\n", results)
	lastPos := parseExecOutput(strings.Join(results, ""))
	//fmt.Printf("firstPos %s, lastPos %s\n", firstPos, lastPos)
	return firstPos, lastPos, nil
}

func getPosition(ctx context.Context, server, keyspace, shard string) (string, error) {
	results, err := execVtctl(ctx, server, []string{"ShardReplicationPositions", fmt.Sprintf("%s:%s", keyspace, shard)})
	if err != nil {
		fmt.Println(err)
		return "", err
	}
	splits := strings.Split(results[0], " ")
	return splits[8], nil
}

func execVtctl(ctx context.Context, server string, args []string) ([]string, error) {
	client, err := vtctlclient.New(server)
	if err != nil {
		fmt.Println(err)
		return nil, err
	}
	if client == nil {
		fmt.Printf("Unable to contact %s\n", server)
		return nil, fmt.Errorf("unable to contact %s", server)
	}
	defer client.Close()

	stream, err := client.ExecuteVtctlCommand(ctx, args, 10*time.Second)
	if err != nil {
		return nil, fmt.Errorf("cannot execute remote command: %v", err)
	}

	var results []string
	for {
		e, err := stream.Recv()
		switch err {
		case nil:
			if e.Level == logutilpb.Level_CONSOLE {
				results = append(results, e.Value)
			}
		case io.EOF:
			return results, nil
		default:
			log.Errorf("remote error: %v", err)
			return nil, fmt.Errorf("remote error: %v", err)
		}
	}
}<|MERGE_RESOLUTION|>--- conflicted
+++ resolved
@@ -12,7 +12,6 @@
 	"strings"
 	"sync"
 	"time"
-	vtgatepb "vitess.io/vitess/go/vt/proto/vtgate"
 
 	"vitess.io/vitess/go/vt/binlog/binlogplayer"
 	vtgatepb "vitess.io/vitess/go/vt/proto/vtgate"
@@ -159,11 +158,7 @@
 		log.Fatal(err)
 	}
 	defer conn.Close()
-<<<<<<< HEAD
-	reader, err := conn.VStream(ctx, topodatapb.TabletType_MASTER, vgtid, filter, &vtgatepb.VStreamFlags{})
-=======
 	reader, _ := conn.VStream(ctx, topodatapb.TabletType_MASTER, vgtid, filter, &vtgatepb.VStreamFlags{})
->>>>>>> cb142eea
 	var fields []*query.Field
 	var gtid string
 	var plan *TablePlan
