--- conflicted
+++ resolved
@@ -11,14 +11,9 @@
         go-version: 1.16
       id: go
 
-<<<<<<< HEAD
-      - name: Check out code into the Go module directory
-        uses: actions/checkout@v2
-=======
     - name: Tune the OS
       run: |
         echo '1024 65535' | sudo tee -a /proc/sys/net/ipv4/ip_local_port_range
->>>>>>> cb142eea
 
     # TEMPORARY WHILE GITHUB FIXES THIS https://github.com/actions/virtual-environments/issues/3185
     - name: Add the current IP address, long hostname and short hostname record to /etc/hosts file
