--- conflicted
+++ resolved
@@ -1,8 +1,5 @@
 <!--
-<<<<<<< HEAD
-=======
   Thank you for your contribution to the Vitess project.
->>>>>>> cb142eea
   How to contribute: https://vitess.io/docs/contributing/
   Please first make sure there is an open Issue to discuss the feature/fix suggested in this PR.
   If this is a new feature, please mark the Issue as "RFC".
@@ -23,17 +20,4 @@
 - [ ] Documentation was added or is not required
 
 ## Deployment Notes
-<<<<<<< HEAD
-<!-- Notes regarding deployment of the contained body of work. These should note any db migrations, etc. -->
-
-## Impacted Areas in Vitess
-Components that this PR will affect:
-
-- [ ]  Query Serving
-- [ ]  VReplication
-- [ ]  Cluster Management
-- [ ]  Build/CI
-- [ ]  VTAdmin
-=======
-<!-- Notes regarding deployment of the contained body of work. These should note any db migrations, etc. -->
->>>>>>> cb142eea
+<!-- Notes regarding deployment of the contained body of work. These should note any db migrations, etc. -->