/*
Copyright 2019 The Vitess Authors.

Licensed under the Apache License, Version 2.0 (the "License");
you may not use this file except in compliance with the License.
You may obtain a copy of the License at

    http://www.apache.org/licenses/LICENSE-2.0

Unless required by applicable law or agreed to in writing, software
distributed under the License is distributed on an "AS IS" BASIS,
WITHOUT WARRANTIES OR CONDITIONS OF ANY KIND, either express or implied.
See the License for the specific language governing permissions and
limitations under the License.
*/

// This file contains the service definition for making management API
// calls to mysqlctld.

syntax = "proto3";
option go_package = "vitess.io/vitess/go/vt/proto/mysqlctl";

package mysqlctl;

import "topodata.proto";
import "vttime.proto";

message StartRequest{
  repeated string mysqld_args = 1;
}

message StartResponse{}

message ShutdownRequest{
  bool wait_for_mysqld = 1;
}

message ShutdownResponse{}

message RunMysqlUpgradeRequest{}

message RunMysqlUpgradeResponse{}

message ReinitConfigRequest{}

message ReinitConfigResponse{}

message RefreshConfigRequest{}

message RefreshConfigResponse{}

// MysqlCtl is the service definition
service MysqlCtl {
  rpc Start(StartRequest) returns (StartResponse) {};
  rpc Shutdown(ShutdownRequest) returns (ShutdownResponse) {};
  rpc RunMysqlUpgrade(RunMysqlUpgradeRequest) returns (RunMysqlUpgradeResponse) {};
  rpc ReinitConfig(ReinitConfigRequest) returns (ReinitConfigResponse) {};
  rpc RefreshConfig(RefreshConfigRequest) returns (RefreshConfigResponse) {};
}

// BackupInfo is the read-only attributes of a mysqlctl/backupstorage.BackupHandle.
message BackupInfo {
  string name = 1;
  string directory = 2;
<<<<<<< HEAD
=======

  string keyspace = 3;
  string shard = 4;

  // The following fields will be extracted from the .Name field. If an error
  // occurs during extraction/parsing, these fields may not be set, but
  // VtctldServer.GetBackups will not fail.

  topodata.TabletAlias tablet_alias = 5;
  vttime.Time time = 6;

  // The following fields are may or may not be currently set. Work is inflight
  // to fully-support these fields in all backupengine/storage implementations.
  // See https://github.com/vitessio/vitess/issues/8332.

  // Engine is the name of the backupengine implementation used to create
  // this backup.
  string engine = 7;
  Status status = 8;

  // Status is an enum representing the possible status of a backup.
  enum Status {
      UNKNOWN = 0;
      INCOMPLETE = 1;
      COMPLETE = 2;
      // A backup status of INVALID should be set if the backup is complete
      // but unusable in some way (partial upload, corrupt file, etc).
      INVALID = 3;
      // A backup status of VALID should be set if the backup is both
      // complete and usuable.
      VALID = 4;
  }  
>>>>>>> cb142eea
}<|MERGE_RESOLUTION|>--- conflicted
+++ resolved
@@ -62,8 +62,6 @@
 message BackupInfo {
   string name = 1;
   string directory = 2;
-<<<<<<< HEAD
-=======
 
   string keyspace = 3;
   string shard = 4;
@@ -96,5 +94,4 @@
       // complete and usuable.
       VALID = 4;
   }  
->>>>>>> cb142eea
 }