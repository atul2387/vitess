/*
Copyright 2019 The Vitess Authors.

Licensed under the Apache License, Version 2.0 (the "License");
you may not use this file except in compliance with the License.
You may obtain a copy of the License at

    http://www.apache.org/licenses/LICENSE-2.0

Unless required by applicable law or agreed to in writing, software
distributed under the License is distributed on an "AS IS" BASIS,
WITHOUT WARRANTIES OR CONDITIONS OF ANY KIND, either express or implied.
See the License for the specific language governing permissions and
limitations under the License.
*/

// Data definitions for service vtgateservice.

syntax = "proto3";
option go_package = "vitess.io/vitess/go/vt/proto/vtgate";

package vtgate;

option java_package = "io.vitess.proto";

import "binlogdata.proto";
import "query.proto";
import "topodata.proto";
import "vtrpc.proto";

// TransactionMode controls the execution of distributed transaction
// across multiple shards.
enum TransactionMode {
  // UNSPECIFIED uses the transaction mode set by the VTGate flag 'transaction_mode'.
  UNSPECIFIED = 0;
  // SINGLE disallows distributed transactions.
  SINGLE = 1;
  // MULTI allows distributed transactions with best effort commit.
  MULTI = 2;
  // TWOPC is for distributed transactions with atomic commits.
  TWOPC = 3;
}


// CommitOrder is used to designate which of the ShardSessions
// get used for transactions.
enum CommitOrder {
  // NORMAL is the default commit order.
  NORMAL = 0;
  // PRE is used to designate pre_sessions.
  PRE = 1;
  // POST is used to designate post_sessions.
  POST = 2;
  // AUTOCOMMIT is used to run the statement as autocommitted transaction.
  AUTOCOMMIT = 3;
}

// Session objects are exchanged like cookies through various
// calls to VTGate. The behavior differs between V2 & V3 APIs.
// V3 APIs are Execute, ExecuteBatch and StreamExecute. All
// other APIs are V2. For the V3 APIs, the session
// must be sent with every call to Execute or ExecuteBatch.
// For the V2 APIs, Begin does not accept a session. It instead
// returns a brand new one with in_transaction set to true.
// After a call to Commit or Rollback, the session can be
// discarded. If you're not in a transaction, Session is
// an optional parameter for the V2 APIs.
message Session {
  // in_transaction is set to true if the session is in a transaction.
  bool in_transaction = 1;

  message ShardSession {
    query.Target target = 1;
    int64 transaction_id = 2;
    topodata.TabletAlias tablet_alias = 3;
    // reserved connection if a dedicated connection is needed
    int64 reserved_id = 4;
  }
  // shard_sessions keep track of per-shard transaction info.
  repeated ShardSession shard_sessions = 2;

  // single_db is deprecated. Use transaction_mode instead.
  reserved 3;

  // autocommit specifies if the session is in autocommit mode.
  // This is used only for V3.
  bool autocommit = 4;

  // target_string is the target expressed as a string. Valid
  // names are: keyspace:shard@target, keyspace@target or @target.
  // This is used only for V3.
  string target_string = 5;

  // options is used only for V3.
  query.ExecuteOptions options = 6;

  // transaction_mode specifies the current transaction mode.
  TransactionMode transaction_mode = 7;

  // warnings contains non-fatal warnings from the previous query
  repeated query.QueryWarning warnings = 8;

  // pre_sessions contains sessions that have to be committed first.
  repeated ShardSession pre_sessions = 9;

  // post_sessions contains sessions that have to be committed last.
  repeated ShardSession post_sessions = 10;

  // last_insert_id keeps track of the last seen insert_id for this session
  uint64 last_insert_id = 11;

  // found_rows keeps track of how many rows the last query returned
  uint64 found_rows = 12;

  // user_defined_variables contains all the @variables defined for this session
  map<string, query.BindVariable> user_defined_variables = 13;

  // system_variables keeps track of all session variables set for this connection
  // TODO: systay should we keep this so we can apply it ordered? 
  map<string, string> system_variables = 14;

  // row_count keeps track of the last seen rows affected for this session
  int64 row_count = 15;

  // Stores savepoint and release savepoint calls inside a transaction
  // and is reset once transaction is committed or rolled back.
  repeated string savepoints = 16;

  // in_reserved_conn is set to true if the session should be using reserved connections.
  bool in_reserved_conn = 17;

  // lock_session keep tracks of shard on which the lock query is sent.
  ShardSession lock_session = 18;

  // last_lock_heartbeat keep tracks of when last lock heartbeat was sent.
  int64 last_lock_heartbeat = 19;

  // read_after_write tracks the ReadAfterWrite settings for this session.
  ReadAfterWrite read_after_write = 20;

  // DDL strategy
  string DDLStrategy = 21;

  // Session UUID
  string SessionUUID = 22;

  // enable_system_settings defines if we can use reserved connections.
  bool enable_system_settings = 23;
}

// ReadAfterWrite contains information regarding gtid set and timeout
// Also if the gtid information needs to be passed to client.
message ReadAfterWrite {
  string read_after_write_gtid = 1;
  double read_after_write_timeout = 2;
  bool session_track_gtids = 3;
}

// ExecuteRequest is the payload to Execute.
message ExecuteRequest {
  // Deprecated:
  // bool not_in_transaction = 5;
  reserved 5;
  // caller_id identifies the caller. This is the effective caller ID,
  // set by the application to further identify the caller.
  vtrpc.CallerID caller_id = 1;

  // session carries the session state.
  Session session = 2;

  // query is the query and bind variables to execute.
  query.BoundQuery query = 3;

  // These values are deprecated. Use session instead.
  // TODO(sougou): remove in 3.1
  topodata.TabletType tablet_type = 4;
  string keyspace_shard = 6;
  query.ExecuteOptions options = 7;
}

// ExecuteResponse is the returned value from Execute.
message ExecuteResponse {
  // error contains an application level error if necessary. Note the
  // session may have changed, even when an error is returned (for
  // instance if a database integrity error happened).
  vtrpc.RPCError error = 1;

  // session is the updated session information.
  Session session = 2;

  // result contains the query result, only set if error is unset.
  query.QueryResult result = 3;
}

// ExecuteBatchRequest is the payload to ExecuteBatch.
message ExecuteBatchRequest {
  // caller_id identifies the caller. This is the effective caller ID,
  // set by the application to further identify the caller.
  vtrpc.CallerID caller_id = 1;

  // session carries the session state.
  Session session = 2;

  // queries is a list of query and bind variables to execute.
  repeated query.BoundQuery queries = 3;

  // These values are deprecated. Use session instead.
  // TODO(sougou): remove in 3.1
  topodata.TabletType tablet_type = 4;
  bool as_transaction = 5;
  string keyspace_shard = 6;
  query.ExecuteOptions options = 7;
}


// ExecuteBatchResponse is the returned value from ExecuteBatch.
message ExecuteBatchResponse {
  // error contains an application level error if necessary. Note the
  // session may have changed, even when an error is returned (for
  // instance if a database integrity error happened).
  vtrpc.RPCError error = 1;

  // session is the updated session information.
  Session session = 2;

  // results contains the query results, only set if application level error is unset.
  repeated query.ResultWithError results = 3;
}

// StreamExecuteRequest is the payload to StreamExecute.
message StreamExecuteRequest {
  // caller_id identifies the caller. This is the effective caller ID,
  // set by the application to further identify the caller.
  vtrpc.CallerID caller_id = 1;

  // query is the query and bind variables to execute.
  query.BoundQuery query = 2;

  // These values are deprecated. Use session instead.
  // TODO(sougou): remove in 3.1
  topodata.TabletType tablet_type = 3;
  string keyspace_shard = 4;
  query.ExecuteOptions options = 5;

  // session carries the session state.
  Session session = 6;
}

// StreamExecuteResponse is the returned value from StreamExecute.
// The session is currently not returned because StreamExecute is
// not expected to modify it.
message StreamExecuteResponse {
  // result contains the result data.
  // The first value contains only Fields information.
  // The next values contain the actual rows, a few values per result.
  query.QueryResult result = 1;
}

// ResolveTransactionRequest is the payload to ResolveTransaction.
message ResolveTransactionRequest {
  // caller_id identifies the caller. This is the effective caller ID,
  // set by the application to further identify the caller.
  vtrpc.CallerID caller_id = 1;

  // dtid is the dtid of the transaction to be resolved.
  string dtid = 2;
}

// ResolveTransactionResponse is the returned value from Rollback.
message ResolveTransactionResponse {
}

message VStreamFlags {
<<<<<<< HEAD
  bool minimize_skew = 1;
=======
  // align streams
  bool minimize_skew = 1;
  // how often heartbeats must be sent when idle (seconds)
  uint32 heartbeat_interval = 2;
>>>>>>> cb142eea
}

// VStreamRequest is the payload for VStream.
message VStreamRequest {
  vtrpc.CallerID caller_id = 1;

  topodata.TabletType tablet_type = 2;

  // position specifies the starting point of the bin log positions
  // as well as the keyspace-shards to pull events from.
  // position is of the form 'ks1:0@MySQL56/<mysql_pos>|ks2:-80@MySQL56/<mysql_pos>'.
  binlogdata.VGtid vgtid = 3;
  binlogdata.Filter filter = 4;
  VStreamFlags flags = 5;
}

// VStreamResponse is streamed by VStream.
message VStreamResponse {
  repeated binlogdata.VEvent events = 1;
}

// PrepareRequest is the payload to Prepare.
message PrepareRequest {
  // caller_id identifies the caller. This is the effective caller ID,
  // set by the application to further identify the caller.
  vtrpc.CallerID caller_id = 1;

  // session carries the session state.
  Session session = 2;

  // query is the query and bind variables to execute.
  query.BoundQuery query = 3;
}

// PrepareResponse is the returned value from Prepare.
message PrepareResponse {
  // error contains an application level error if necessary. Note the
  // session may have changed, even when an error is returned (for
  // instance if a database integrity error happened).
  vtrpc.RPCError error = 1;

  // session is the updated session information.
  Session session = 2;

  // fields contains the fields, only set if error is unset.
  repeated query.Field fields = 3;
}

// CloseSessionRequest is the payload to CloseSession.
message CloseSessionRequest {
  // caller_id identifies the caller. This is the effective caller ID,
  // set by the application to further identify the caller.
  vtrpc.CallerID caller_id = 1;

  // session carries the session state.
  Session session = 2;
}

// CloseSessionResponse is the returned value from CloseSession.
message CloseSessionResponse {
  // error contains an application level error if necessary. Note the
  // session may have changed, even when an error is returned (for
  // instance if a database integrity error happened).
  vtrpc.RPCError error = 1;
}<|MERGE_RESOLUTION|>--- conflicted
+++ resolved
@@ -271,14 +271,10 @@
 }
 
 message VStreamFlags {
-<<<<<<< HEAD
-  bool minimize_skew = 1;
-=======
   // align streams
   bool minimize_skew = 1;
   // how often heartbeats must be sent when idle (seconds)
   uint32 heartbeat_interval = 2;
->>>>>>> cb142eea
 }
 
 // VStreamRequest is the payload for VStream.
