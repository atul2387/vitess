{
  "name": "vtadmin",
  "version": "0.1.0",
  "private": true,
  "engines": {
    "node": ">=14.15.3",
    "npm": ">=6.14.9"
  },
  "dependencies": {
<<<<<<< HEAD
=======
    "@bugsnag/js": "^7.10.1",
>>>>>>> cb142eea
    "@testing-library/user-event": "^12.6.0",
    "@types/classnames": "^2.2.11",
    "@types/jest": "^26.0.19",
    "@types/node": "^12.19.9",
    "@types/react": "^16.14.2",
    "@types/react-dom": "^16.9.10",
    "@types/react-router-dom": "^5.1.7",
    "classnames": "^2.2.6",
<<<<<<< HEAD
    "downshift": "^6.1.0",
=======
    "dayjs": "^1.10.4",
    "downshift": "^6.1.0",
    "highcharts": "^9.1.0",
    "highcharts-react-official": "^3.0.0",
>>>>>>> cb142eea
    "history": "^5.0.0",
    "lodash-es": "^4.17.20",
    "node-sass": "^4.14.1",
    "query-string": "^6.14.0",
    "react": "^17.0.1",
    "react-dom": "^17.0.1",
    "react-query": "^3.5.9",
    "react-router-dom": "^5.2.0",
    "react-scripts": "4.0.1",
    "react-tiny-popover": "^6.0.5",
    "source-map-explorer": "^2.5.2",
    "typescript": "^4.1.3",
    "web-vitals": "^0.2.4"
  },
  "scripts": {
    "start": "react-scripts start",
    "build": "react-scripts build",
    "test": "react-scripts test",
    "lint": "npm run lint:eslint && npm run lint:prettier && npm run lint:stylelint",
    "lint:fix": "npm run lint:eslint:fix && npm run lint:prettier:fix && npm run lint:stylelint:fix",
    "lint:eslint": "eslint --ext js,ts,tsx src",
    "lint:eslint:fix": "npm run lint:eslint -- --fix",
    "lint:prettier": "prettier --config \"./.prettiercc\" --check \"src/**/*.{js,jsx,ts,tsx,css,scss}\"",
    "lint:prettier:fix": "npm run lint:prettier -- --write",
    "lint:stylelint": "stylelint \"**/*.{css,scss}\"",
    "lint:stylelint:fix": "npm run lint:stylelint -- --fix",
    "analyze": "source-map-explorer 'build/static/js/*.js'",
    "eject": "react-scripts eject"
  },
  "eslintConfig": {
    "extends": [
      "react-app",
      "react-app/jest"
    ]
  },
  "browserslist": {
    "production": [
      ">0.2%",
      "not dead",
      "not op_mini all"
    ],
    "development": [
      "last 1 chrome version",
      "last 1 firefox version",
      "last 1 safari version"
    ]
  },
  "jest": {
    "transformIgnorePatterns": [
      "/!node_modules\\/lodash-es/"
    ]
  },
  "devDependencies": {
    "@testing-library/jest-dom": "^5.11.9",
    "@testing-library/react": "^11.2.5",
    "@testing-library/react-hooks": "^5.0.3",
    "@types/lodash-es": "^4.17.4",
    "msw": "^0.24.4",
    "prettier": "^2.2.1",
    "protobufjs": "^6.10.2",
    "stylelint": "^13.8.0",
    "stylelint-config-standard": "^20.0.0"
  }
}<|MERGE_RESOLUTION|>--- conflicted
+++ resolved
@@ -7,10 +7,7 @@
     "npm": ">=6.14.9"
   },
   "dependencies": {
-<<<<<<< HEAD
-=======
     "@bugsnag/js": "^7.10.1",
->>>>>>> cb142eea
     "@testing-library/user-event": "^12.6.0",
     "@types/classnames": "^2.2.11",
     "@types/jest": "^26.0.19",
@@ -19,14 +16,10 @@
     "@types/react-dom": "^16.9.10",
     "@types/react-router-dom": "^5.1.7",
     "classnames": "^2.2.6",
-<<<<<<< HEAD
-    "downshift": "^6.1.0",
-=======
     "dayjs": "^1.10.4",
     "downshift": "^6.1.0",
     "highcharts": "^9.1.0",
     "highcharts-react-official": "^3.0.0",
->>>>>>> cb142eea
     "history": "^5.0.0",
     "lodash-es": "^4.17.20",
     "node-sass": "^4.14.1",
