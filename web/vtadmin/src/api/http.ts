--- conflicted
+++ resolved
@@ -49,14 +49,6 @@
             throw new HttpFetchError(url);
         }
 
-<<<<<<< HEAD
-export const MALFORMED_HTTP_RESPONSE_ERROR = 'MalformedHttpResponseError';
-
-// MalformedHttpResponseError is thrown when the JSON response envelope
-// is an unexpected shape.
-class MalformedHttpResponseError extends Error {
-    responseJson: object;
-=======
         let json = null;
         try {
             json = await response.json();
@@ -67,7 +59,6 @@
         if (!('ok' in json)) {
             throw new MalformedHttpResponseError('invalid HTTP envelope', endpoint, json, response);
         }
->>>>>>> cb142eea
 
         if (!json.ok) {
             throw new HttpResponseNotOkError(endpoint, json, response);
@@ -87,14 +78,6 @@
     }
 };
 
-<<<<<<< HEAD
-export const HTTP_RESPONSE_NOT_OK_ERROR = 'HttpResponseNotOkError';
-
-// HttpResponseNotOkError is throw when the `ok` is false in
-// the JSON response envelope.
-class HttpResponseNotOkError extends Error {
-    response: HttpErrorResponse | null;
-=======
 export const vtfetchOpts = (): RequestInit => {
     const credentials = process.env.REACT_APP_FETCH_CREDENTIALS;
     if (credentials && credentials !== 'omit' && credentials !== 'same-origin' && credentials !== 'include') {
@@ -119,7 +102,6 @@
     transform: (e: object) => T;
 }): Promise<T[]> => {
     const res = await vtfetch(opts.endpoint);
->>>>>>> cb142eea
 
     const entities = opts.extract(res);
     if (!Array.isArray(entities)) {
@@ -209,137 +191,6 @@
     alias: string;
 }
 
-<<<<<<< HEAD
-// vtfetch makes HTTP requests against the given vtadmin-api endpoint
-// and returns the parsed response.
-//
-// HttpResponse envelope types are not defined in vtadmin.proto (nor should they be)
-// thus we have to validate the shape of the API response with more care.
-//
-// Note that this only validates the HttpResponse envelope; it does not
-// do any type checking or validation on the result.
-export const vtfetch = async (endpoint: string): Promise<HttpOkResponse> => {
-    const { REACT_APP_VTADMIN_API_ADDRESS } = process.env;
-
-    const url = `${REACT_APP_VTADMIN_API_ADDRESS}${endpoint}`;
-    const opts = vtfetchOpts();
-
-    const response = await global.fetch(url, opts);
-
-    const json = await response.json();
-    if (!('ok' in json)) throw new MalformedHttpResponseError('invalid http envelope', json);
-
-    // Throw "not ok" responses so that react-query correctly interprets them as errors.
-    // See https://react-query.tanstack.com/guides/query-functions#handling-and-throwing-errors
-    if (!json.ok) throw new HttpResponseNotOkError(endpoint, json);
-
-    return json as HttpOkResponse;
-};
-
-export const vtfetchOpts = (): RequestInit => {
-    const credentials = process.env.REACT_APP_FETCH_CREDENTIALS;
-    if (credentials && credentials !== 'omit' && credentials !== 'same-origin' && credentials !== 'include') {
-        throw Error(
-            `Invalid fetch credentials property: ${credentials}. Must be undefined or one of omit, same-origin, include`
-        );
-    }
-    return { credentials };
-};
-
-// vtfetchEntities is a helper function for querying vtadmin-api endpoints
-// that return a list of protobuf entities.
-export const vtfetchEntities = async <T>(opts: {
-    endpoint: string;
-    // Extract the list of entities from the response. We can't (strictly)
-    // guarantee type safety for API responses, hence the `any` return type.
-    extract: (res: HttpOkResponse) => any;
-    // Transform an individual entity in the array to its (proto)typed form.
-    // This will almost always be a `.verify` followed by a `.create`,
-    // but because of how protobufjs structures its generated types,
-    // writing this in a generic way is... unpleasant, and difficult to read.
-    transform: (e: object) => T;
-}): Promise<T[]> => {
-    const res = await vtfetch(opts.endpoint);
-
-    const entities = opts.extract(res);
-    if (!Array.isArray(entities)) {
-        throw Error(`expected entities to be an array, got ${entities}`);
-    }
-
-    return entities.map(opts.transform);
-};
-
-export const fetchClusters = async () =>
-    vtfetchEntities({
-        endpoint: '/api/clusters',
-        extract: (res) => res.result.clusters,
-        transform: (e) => {
-            const err = pb.Cluster.verify(e);
-            if (err) throw Error(err);
-            return pb.Cluster.create(e);
-        },
-    });
-
-export const fetchGates = async () =>
-    vtfetchEntities({
-        endpoint: '/api/gates',
-        extract: (res) => res.result.gates,
-        transform: (e) => {
-            const err = pb.VTGate.verify(e);
-            if (err) throw Error(err);
-            return pb.VTGate.create(e);
-        },
-    });
-
-export const fetchKeyspaces = async () =>
-    vtfetchEntities({
-        endpoint: '/api/keyspaces',
-        extract: (res) => res.result.keyspaces,
-        transform: (e) => {
-            const err = pb.Keyspace.verify(e);
-            if (err) throw Error(err);
-            return pb.Keyspace.create(e);
-        },
-    });
-
-export const fetchSchemas = async () =>
-    vtfetchEntities({
-        endpoint: '/api/schemas',
-        extract: (res) => res.result.schemas,
-        transform: (e) => {
-            const err = pb.Schema.verify(e);
-            if (err) throw Error(err);
-            return pb.Schema.create(e);
-        },
-    });
-
-export interface FetchSchemaParams {
-    clusterID: string;
-    keyspace: string;
-    table: string;
-}
-
-export const fetchSchema = async ({ clusterID, keyspace, table }: FetchSchemaParams) => {
-    const { result } = await vtfetch(`/api/schema/${clusterID}/${keyspace}/${table}`);
-
-    const err = pb.Schema.verify(result);
-    if (err) throw Error(err);
-
-    return pb.Schema.create(result);
-};
-
-export const fetchTablets = async () =>
-    vtfetchEntities({
-        endpoint: '/api/tablets',
-        extract: (res) => res.result.tablets,
-        transform: (e) => {
-            const err = pb.Tablet.verify(e);
-            if (err) throw Error(err);
-            return pb.Tablet.create(e);
-        },
-    });
-
-=======
 export const fetchTablet = async ({ clusterID, alias }: FetchTabletParams) => {
     const { result } = await vtfetch(`/api/tablet/${alias}?cluster=${clusterID}`);
 
@@ -391,7 +242,6 @@
     return pb.VSchema.create(result);
 };
 
->>>>>>> cb142eea
 export const fetchWorkflows = async () => {
     const { result } = await vtfetch(`/api/workflows`);
 
@@ -408,8 +258,6 @@
     if (err) throw Error(err);
 
     return pb.Workflow.create(result);
-<<<<<<< HEAD
-=======
 };
 
 export const fetchVTExplain = async <R extends pb.IVTExplainRequest>({ cluster, keyspace, sql }: R) => {
@@ -426,5 +274,4 @@
     if (err) throw Error(err);
 
     return pb.VTExplainResponse.create(result);
->>>>>>> cb142eea
 };