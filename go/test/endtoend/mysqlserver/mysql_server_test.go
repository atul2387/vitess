/*
Copyright 2019 The Vitess Authors.

Licensed under the Apache License, Version 2.0 (the "License");
you may not use this file except in compliance with the License.
You may obtain a copy of the License at

    http://www.apache.org/licenses/LICENSE-2.0

Unless required by applicable law or agreed to in writing, software
distributed under the License is distributed on an "AS IS" BASIS,
WITHOUT WARRANTIES OR CONDITIONS OF ANY KIND, either express or implied.
See the License for the specific language governing permissions and
limitations under the License.
R442
*/

package mysqlserver

import (
	"context"
	"fmt"
	"os"
	"strconv"
	"strings"
	"testing"

	"github.com/icrowley/fake"
	"github.com/stretchr/testify/assert"
	"github.com/stretchr/testify/require"

	"vitess.io/vitess/go/mysql"
	"vitess.io/vitess/go/test/endtoend/cluster"

	"database/sql"

	_ "github.com/go-sql-driver/mysql"
)

// TestMultiStmt checks that multiStatements=True and multiStatements=False work properly.
func TestMultiStatement(t *testing.T) {
	defer cluster.PanicHandler(t)
	ctx := context.Background()

	// connect database with multiStatements=True
	db := connectDB(t, vtParams, "multiStatements=True", "timeout=90s", "collation=utf8mb4_unicode_ci")

	rows, err := db.QueryContext(ctx, "SELECT 1; SELECT 2; SELECT 3")
	require.Nilf(t, err, "multiple statements should be executed without error, got %v", err)
	var count int
	for rows.Next() || (rows.NextResultSet() && rows.Next()) {
		var i int
		rows.Scan(&i)
		count++
		assert.Equalf(t, count, i, "result of query %v query should be %v, got %v", count, count, i)
	}
	assert.Equalf(t, 3, count, "this query should affect 3 row, got %v", count)
	db.Close()

	// connect database with multiStatements=False
	db = connectDB(t, vtParams, "multiStatements=False", "timeout=90s", "collation=utf8mb4_unicode_ci")

	_, err = db.QueryContext(ctx, "SELECT 1; SELECT 2; SELECT 3")
	require.NotNilf(t, err, "error expected, got nil error")
	assert.Containsf(t, err.Error(), "syntax error", "expected syntax error, got %v", err)
}

// TestLargeComment add large comment in insert stmt and validate the insert process.
func TestLargeComment(t *testing.T) {
	defer cluster.PanicHandler(t)
	ctx := context.Background()

	conn, err := mysql.Connect(ctx, &vtParams)
	require.Nilf(t, err, "unable to connect mysql: %v", err)
	defer conn.Close()

	// insert data with large comment
	_, err = conn.ExecuteFetch("insert into vt_insert_test (id, msg, keyspace_id, data) values(1, 'large blob', 123, 'LLL') /* "+fake.CharactersN(4*1024*1024)+" */", 1, false)
	require.Nilf(t, err, "insertion error: %v", err)

	qr, err := conn.ExecuteFetch("select * from vt_insert_test where id = 1", 1, false)
	require.Nilf(t, err, "select error: %v", err)
	assert.Equal(t, 1, len(qr.Rows))
	assert.Equal(t, "BLOB(\"LLL\")", qr.Rows[0][3].String())
}

// TestInsertLargerThenGrpcLimit insert blob larger then grpc limit and verify the error.
func TestInsertLargerThenGrpcLimit(t *testing.T) {
	defer cluster.PanicHandler(t)

	ctx := context.Background()

	conn, err := mysql.Connect(ctx, &vtParams)
	require.Nilf(t, err, "unable to connect mysql: %v", err)
	defer conn.Close()

	grpcLimit := os.Getenv("grpc_max_message_size")
	limit, err := strconv.Atoi(grpcLimit)
	require.Nilf(t, err, "int parsing error: %v", err)

	// insert data with large blob
	_, err = conn.ExecuteFetch("insert into vt_insert_test (id, msg, keyspace_id, data) values(2, 'huge blob', 123, '"+fake.CharactersN(limit+1)+"')", 1, false)
	require.NotNil(t, err, "error expected on insert")
	assert.Contains(t, err.Error(), "trying to send message larger than max")
}

// TestTimeout executes sleep(5) with query_timeout of 1 second, and verifies the error.
func TestTimeout(t *testing.T) {
	defer cluster.PanicHandler(t)
	ctx := context.Background()

	conn, err := mysql.Connect(ctx, &vtParams)
	require.Nilf(t, err, "unable to connect mysql: %v", err)
	defer conn.Close()

	_, err = conn.ExecuteFetch("SELECT SLEEP(5);", 1, false)
	require.NotNilf(t, err, "quiry timeout error expected")
	mysqlErr, ok := err.(*mysql.SQLError)
	require.Truef(t, ok, "invalid error type")
	assert.Equal(t, 1317, mysqlErr.Number(), err)
}

// TestInvalidField tries to fetch invalid column and verifies the error.
func TestInvalidField(t *testing.T) {
	defer cluster.PanicHandler(t)
	ctx := context.Background()

	conn, err := mysql.Connect(ctx, &vtParams)
	require.Nilf(t, err, "unable to connect mysql: %v", err)
	defer conn.Close()

	_, err = conn.ExecuteFetch("SELECT invalid_field from vt_insert_test;", 1, false)
	require.NotNil(t, err, "invalid field error expected")
	mysqlErr, ok := err.(*mysql.SQLError)
	require.Truef(t, ok, "invalid error type")
	assert.Equal(t, 1054, mysqlErr.Number(), err)
}

// TestWarnings validates the behaviour of SHOW WARNINGS.
func TestWarnings(t *testing.T) {
	defer cluster.PanicHandler(t)
	ctx := context.Background()

	conn, err := mysql.Connect(ctx, &vtParams)
	require.NoError(t, err)
	defer conn.Close()

<<<<<<< HEAD
	// validate warning with invalid_field error as warning
	qr, err := conn.ExecuteFetch("SELECT /*vt+ SCATTER_ERRORS_AS_WARNINGS */ invalid_field from vt_insert_test;", 1, false)
	require.Nilf(t, err, "select error : %v", err)
	assert.Empty(t, qr.Rows, "number of rows")

	qr, err = conn.ExecuteFetch("SHOW WARNINGS;", 1, false)
	require.Nilf(t, err, "SHOW WARNINGS; execution failed: %v", err)
=======
	// using CALL will produce a warning saying this only works in unsharded
	qr, err := conn.ExecuteFetch("CALL testing()", 1, false)
	require.NoError(t, err)
	assert.Empty(t, qr.Rows, "number of rows")

	qr, err = conn.ExecuteFetch("SHOW WARNINGS;", 1, false)
	require.NoError(t, err, "SHOW WARNINGS")
>>>>>>> cb142eea
	assert.EqualValues(t, 1, len(qr.Rows), "number of rows")
	assert.Contains(t, qr.Rows[0][0].String(), "VARCHAR(\"Warning\")", qr.Rows)
	assert.Contains(t, qr.Rows[0][1].String(), "UINT16(1235)", qr.Rows)
	assert.Contains(t, qr.Rows[0][2].String(), "'CALL' not supported in sharded mode", qr.Rows)

<<<<<<< HEAD
	// validate warning with query_timeout error as warning
	qr, err = conn.ExecuteFetch("SELECT /*vt+ SCATTER_ERRORS_AS_WARNINGS QUERY_TIMEOUT_MS=1 */ sleep(1) from vt_insert_test;", 1, false)
	require.Nilf(t, err, "insertion error : %v", err)
	assert.Empty(t, qr.Rows, "number of rows")

	qr, err = conn.ExecuteFetch("SHOW WARNINGS;", 1, false)
	require.Nilf(t, err, "SHOW WARNINGS; execution failed: %v", err)
	assert.EqualValues(t, 1, len(qr.Rows), "number of rows")
	assert.Contains(t, qr.Rows[0][0].String(), "VARCHAR(\"Warning\")", qr.Rows)
	assert.Contains(t, qr.Rows[0][1].String(), "UINT16(1317)", qr.Rows)
	assert.Contains(t, qr.Rows[0][2].String(), "context deadline exceeded", qr.Rows)
=======
	// validate with 0 warnings
	_, err = conn.ExecuteFetch("SELECT 1 from vt_insert_test limit 1", 1, false)
	require.NoError(t, err)

	qr, err = conn.ExecuteFetch("SHOW WARNINGS;", 1, false)
	require.NoError(t, err)
	assert.Empty(t, qr.Rows)
>>>>>>> cb142eea

	// verify that show warnings are empty if another statement is run before calling it
	qr, err = conn.ExecuteFetch("CALL testing()", 1, false)
	require.NoError(t, err)
	assert.Empty(t, qr.Rows, "number of rows")
	_, err = conn.ExecuteFetch("SELECT 1 from vt_insert_test limit 1", 1, false)
	require.NoError(t, err)

	qr, err = conn.ExecuteFetch("SHOW WARNINGS;", 1, false)
<<<<<<< HEAD
	require.Nilf(t, err, "SHOW WARNINGS; execution failed: %v", err)
	assert.Empty(t, len(qr.Rows), "number of rows")
=======
	require.NoError(t, err)
	assert.Empty(t, qr.Rows)
>>>>>>> cb142eea
}

// TestSelectWithUnauthorizedUser verifies that an unauthorized user
// is not able to read from the table.
func TestSelectWithUnauthorizedUser(t *testing.T) {
	defer cluster.PanicHandler(t)
	ctx := context.Background()

	tmpVtParam := vtParams
	tmpVtParam.Uname = "testuser2"
	tmpVtParam.Pass = "testpassword2"

	conn, err := mysql.Connect(ctx, &tmpVtParam)
	require.Nilf(t, err, "unable to connect to mysql: %v", err)
	defer conn.Close()

	_, err = conn.ExecuteFetch("SELECT * from vt_insert_test limit 1", 1, false)
	require.NotNilf(t, err, "error expected, got nil")
	assert.Contains(t, err.Error(), "table acl error")
	assert.Contains(t, err.Error(), "cannot run Select on table")
}

func connectDB(t *testing.T, vtParams mysql.ConnParams, params ...string) *sql.DB {
	connectionStr := fmt.Sprintf("%s:%s@tcp(%s:%d)/%s?%s", vtParams.Uname, vtParams.Pass, vtParams.Host, vtParams.Port, keyspaceName, strings.Join(params, "&"))
	db, err := sql.Open("mysql", connectionStr)
	require.Nil(t, err)
	return db
}

// createConfig create file in to Tmp dir in vtdataroot and write the given data.
func createConfig(name, data string) error {
	// creating new file
	f, err := os.Create(clusterInstance.TmpDirectory + name)
	if err != nil {
		return err
	}

	if data == "" {
		return nil
	}

	// write the given data
	_, err = fmt.Fprint(f, data)
	return err
}<|MERGE_RESOLUTION|>--- conflicted
+++ resolved
@@ -145,15 +145,6 @@
 	require.NoError(t, err)
 	defer conn.Close()
 
-<<<<<<< HEAD
-	// validate warning with invalid_field error as warning
-	qr, err := conn.ExecuteFetch("SELECT /*vt+ SCATTER_ERRORS_AS_WARNINGS */ invalid_field from vt_insert_test;", 1, false)
-	require.Nilf(t, err, "select error : %v", err)
-	assert.Empty(t, qr.Rows, "number of rows")
-
-	qr, err = conn.ExecuteFetch("SHOW WARNINGS;", 1, false)
-	require.Nilf(t, err, "SHOW WARNINGS; execution failed: %v", err)
-=======
 	// using CALL will produce a warning saying this only works in unsharded
 	qr, err := conn.ExecuteFetch("CALL testing()", 1, false)
 	require.NoError(t, err)
@@ -161,25 +152,11 @@
 
 	qr, err = conn.ExecuteFetch("SHOW WARNINGS;", 1, false)
 	require.NoError(t, err, "SHOW WARNINGS")
->>>>>>> cb142eea
 	assert.EqualValues(t, 1, len(qr.Rows), "number of rows")
 	assert.Contains(t, qr.Rows[0][0].String(), "VARCHAR(\"Warning\")", qr.Rows)
 	assert.Contains(t, qr.Rows[0][1].String(), "UINT16(1235)", qr.Rows)
 	assert.Contains(t, qr.Rows[0][2].String(), "'CALL' not supported in sharded mode", qr.Rows)
 
-<<<<<<< HEAD
-	// validate warning with query_timeout error as warning
-	qr, err = conn.ExecuteFetch("SELECT /*vt+ SCATTER_ERRORS_AS_WARNINGS QUERY_TIMEOUT_MS=1 */ sleep(1) from vt_insert_test;", 1, false)
-	require.Nilf(t, err, "insertion error : %v", err)
-	assert.Empty(t, qr.Rows, "number of rows")
-
-	qr, err = conn.ExecuteFetch("SHOW WARNINGS;", 1, false)
-	require.Nilf(t, err, "SHOW WARNINGS; execution failed: %v", err)
-	assert.EqualValues(t, 1, len(qr.Rows), "number of rows")
-	assert.Contains(t, qr.Rows[0][0].String(), "VARCHAR(\"Warning\")", qr.Rows)
-	assert.Contains(t, qr.Rows[0][1].String(), "UINT16(1317)", qr.Rows)
-	assert.Contains(t, qr.Rows[0][2].String(), "context deadline exceeded", qr.Rows)
-=======
 	// validate with 0 warnings
 	_, err = conn.ExecuteFetch("SELECT 1 from vt_insert_test limit 1", 1, false)
 	require.NoError(t, err)
@@ -187,7 +164,6 @@
 	qr, err = conn.ExecuteFetch("SHOW WARNINGS;", 1, false)
 	require.NoError(t, err)
 	assert.Empty(t, qr.Rows)
->>>>>>> cb142eea
 
 	// verify that show warnings are empty if another statement is run before calling it
 	qr, err = conn.ExecuteFetch("CALL testing()", 1, false)
@@ -197,13 +173,8 @@
 	require.NoError(t, err)
 
 	qr, err = conn.ExecuteFetch("SHOW WARNINGS;", 1, false)
-<<<<<<< HEAD
-	require.Nilf(t, err, "SHOW WARNINGS; execution failed: %v", err)
-	assert.Empty(t, len(qr.Rows), "number of rows")
-=======
 	require.NoError(t, err)
 	assert.Empty(t, qr.Rows)
->>>>>>> cb142eea
 }
 
 // TestSelectWithUnauthorizedUser verifies that an unauthorized user
