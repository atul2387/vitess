--- conflicted
+++ resolved
@@ -225,89 +225,10 @@
 	execVtgateQuery(t, vtgateConn, "product", sql)
 }
 
-<<<<<<< HEAD
-func shardCustomer(t *testing.T, testReverse bool, cells []*Cell, sourceCellOrAlias string) {
-	workflow := "p2c"
-	sourceKs := "product"
-	targetKs := "customer"
-	ksWorkflow := fmt.Sprintf("%s.%s", targetKs, workflow)
-	if _, err := vc.AddKeyspace(t, cells, "customer", "-80,80-", customerVSchema, customerSchema, defaultReplicas, defaultRdonly, 200); err != nil {
-		t.Fatal(err)
-	}
-	if err := vtgate.WaitForStatusOfTabletInShard(fmt.Sprintf("%s.%s.master", "customer", "-80"), 1); err != nil {
-		t.Fatal(err)
-	}
-	if err := vtgate.WaitForStatusOfTabletInShard(fmt.Sprintf("%s.%s.master", "customer", "80-"), 1); err != nil {
-		t.Fatal(err)
-	}
-	tables := "customer,tenant"
-	moveTables(t, sourceCellOrAlias, workflow, sourceKs, targetKs, tables)
-
-	// Assume we are operating on first cell
-	defaultCell := cells[0]
-	custKs := vc.Cells[defaultCell.Name].Keyspaces["customer"]
-	customerTab1 := custKs.Shards["-80"].Tablets["zone1-200"].Vttablet
-	customerTab2 := custKs.Shards["80-"].Tablets["zone1-300"].Vttablet
-
-	catchup(t, customerTab1, workflow, "MoveTables")
-	catchup(t, customerTab2, workflow, "MoveTables")
-
-	productTab := vc.Cells[defaultCell.Name].Keyspaces["product"].Shards["0"].Tablets["zone1-100"].Vttablet
-	query := "select * from customer"
-	require.True(t, validateThatQueryExecutesOnTablet(t, vtgateConn, productTab, "product", query, query))
-	insertQuery1 := "insert into customer(cid, name) values(1001, 'tempCustomer1')"
-	matchInsertQuery1 := "insert into customer(cid, `name`) values (:vtg1, :vtg2)"
-	require.True(t, validateThatQueryExecutesOnTablet(t, vtgateConn, productTab, "product", insertQuery1, matchInsertQuery1))
-	execVtgateQuery(t, vtgateConn, "product", "update tenant set name='xyz'")
-	vdiff(t, ksWorkflow)
-	switchReadsDryRun(t, allCellNames, ksWorkflow, dryRunResultsReadCustomerShard)
-	switchReads(t, allCellNames, ksWorkflow)
-	require.True(t, validateThatQueryExecutesOnTablet(t, vtgateConn, productTab, "customer", query, query))
-	switchWritesDryRun(t, ksWorkflow, dryRunResultsSwitchWritesCustomerShard)
-	switchWrites(t, ksWorkflow, false)
-	ksShards := []string{"product/0", "customer/-80", "customer/80-"}
-	printShardPositions(vc, ksShards)
-	insertQuery2 := "insert into customer(name, cid) values('tempCustomer2', 100)"
-	matchInsertQuery2 := "insert into customer(`name`, cid) values (:vtg1, :_cid0)"
-	require.False(t, validateThatQueryExecutesOnTablet(t, vtgateConn, productTab, "customer", insertQuery2, matchInsertQuery2))
-
-	insertQuery2 = "insert into customer(name, cid) values('tempCustomer3', 101)" //ID 101, hence due to reverse_bits in shard 80-
-	require.True(t, validateThatQueryExecutesOnTablet(t, vtgateConn, customerTab2, "customer", insertQuery2, matchInsertQuery2))
-
-	insertQuery2 = "insert into customer(name, cid) values('tempCustomer4', 102)" //ID 102, hence due to reverse_bits in shard -80
-	require.True(t, validateThatQueryExecutesOnTablet(t, vtgateConn, customerTab1, "customer", insertQuery2, matchInsertQuery2))
-	reverseKsWorkflow := "product.p2c_reverse"
-	if testReverse {
-		//Reverse Replicate
-		switchReads(t, allCellNames, reverseKsWorkflow)
-		printShardPositions(vc, ksShards)
-		switchWrites(t, reverseKsWorkflow, false)
-
-		insertQuery1 = "insert into customer(cid, name) values(1002, 'tempCustomer5')"
-		require.True(t, validateThatQueryExecutesOnTablet(t, vtgateConn, productTab, "product", insertQuery1, matchInsertQuery1))
-		// both inserts go into 80-, this tests the edge-case where a stream (-80) has no relevant new events after the previous switch
-		insertQuery1 = "insert into customer(cid, name) values(1003, 'tempCustomer6')"
-		require.False(t, validateThatQueryExecutesOnTablet(t, vtgateConn, customerTab1, "customer", insertQuery1, matchInsertQuery1))
-		insertQuery1 = "insert into customer(cid, name) values(1004, 'tempCustomer7')"
-		require.False(t, validateThatQueryExecutesOnTablet(t, vtgateConn, customerTab2, "customer", insertQuery1, matchInsertQuery1))
-
-		//Go forward again
-		switchReads(t, allCellNames, ksWorkflow)
-		switchWrites(t, ksWorkflow, false)
-		dropSourcesDryRun(t, ksWorkflow, false, dryRunResultsDropSourcesDropCustomerShard)
-		dropSourcesDryRun(t, ksWorkflow, true, dryRunResultsDropSourcesRenameCustomerShard)
-
-		var exists bool
-		exists, err := checkIfBlacklistExists(t, vc, "product:0", "customer")
-		require.NoError(t, err, "Error getting blacklist for customer:0")
-		require.True(t, exists)
-		dropSources(t, ksWorkflow)
-=======
 func insertMoreProductsForSourceThrottler(t *testing.T) {
 	sql := "insert into product(pid, description) values(103, 'new-cpu'),(104, 'new-camera'),(105, 'new-mouse');"
 	execVtgateQuery(t, vtgateConn, "product", sql)
 }
->>>>>>> fc784709
 
 func insertMoreProductsForTargetThrottler(t *testing.T) {
 	sql := "insert into product(pid, description) values(203, 'new-cpu'),(204, 'new-camera'),(205, 'new-mouse');"
