/*
Copyright 2019 The Vitess Authors.

Licensed under the Apache License, Version 2.0 (the "License");
you may not use this file except in compliance with the License.
You may obtain a copy of the License at

    http://www.apache.org/licenses/LICENSE-2.0

Unless required by applicable law or agreed to in writing, software
distributed under the License is distributed on an "AS IS" BASIS,
WITHOUT WARRANTIES OR CONDITIONS OF ANY KIND, either express or implied.
See the License for the specific language governing permissions and
limitations under the License.
*/

// vt tablet server: Serves queries and performs housekeeping jobs.
package main

import (
	"bytes"
	"flag"
	"io/ioutil"

	"context"

	"vitess.io/vitess/go/vt/binlog"
	"vitess.io/vitess/go/vt/dbconfigs"
	"vitess.io/vitess/go/vt/log"
	"vitess.io/vitess/go/vt/mysqlctl"
	topodatapb "vitess.io/vitess/go/vt/proto/topodata"
	"vitess.io/vitess/go/vt/servenv"
	"vitess.io/vitess/go/vt/tableacl"
	"vitess.io/vitess/go/vt/tableacl/simpleacl"
	"vitess.io/vitess/go/vt/topo"
	"vitess.io/vitess/go/vt/topo/topoproto"
	"vitess.io/vitess/go/vt/vttablet/onlineddl"
	"vitess.io/vitess/go/vt/vttablet/tabletmanager"
	"vitess.io/vitess/go/vt/vttablet/tabletmanager/vreplication"
	"vitess.io/vitess/go/vt/vttablet/tabletserver"
	"vitess.io/vitess/go/vt/vttablet/tabletserver/tabletenv"
	"vitess.io/vitess/go/yaml2"

	rice "github.com/GeertJohan/go.rice"
)

var (
	enforceTableACLConfig        = flag.Bool("enforce-tableacl-config", false, "if this flag is true, vttablet will fail to start if a valid tableacl config does not exist")
	tableACLConfig               = flag.String("table-acl-config", "", "path to table access checker config file; send SIGHUP to reload this file")
	tableACLConfigReloadInterval = flag.Duration("table-acl-config-reload-interval", 0, "Ticker to reload ACLs. Duration flag, format e.g.: 30s. Default: do not reload")
	tabletPath                   = flag.String("tablet-path", "", "tablet alias")
	tabletConfig                 = flag.String("tablet_config", "", "YAML file config for tablet")

	tm *tabletmanager.TabletManager
)

func init() {
	servenv.RegisterDefaultFlags()
}

func main() {
	dbconfigs.RegisterFlags(dbconfigs.All...)
	mysqlctl.RegisterFlags()

	servenv.ParseFlags("vttablet")
	servenv.Init()

	if *tabletPath == "" {
		log.Exit("-tablet-path required")
	}
	tabletAlias, err := topoproto.ParseTabletAlias(*tabletPath)
	if err != nil {
		log.Exitf("failed to parse -tablet-path: %v", err)
	}

	// config and mycnf initializations are intertwined.
	config, mycnf := initConfig(tabletAlias)

	ts := topo.Open()
	qsc := createTabletServer(config, ts, tabletAlias)

	mysqld := mysqlctl.NewMysqld(config.DB)
	servenv.OnClose(mysqld.Close)

	if err := extractOnlineDDL(); err != nil {
		log.Exitf("failed to extract online DDL binaries: %v", err)
	}

	// Initialize and start tm.
	gRPCPort := int32(0)
	if servenv.GRPCPort != nil {
		gRPCPort = int32(*servenv.GRPCPort)
	}
	tablet, err := tabletmanager.BuildTabletFromInput(tabletAlias, int32(*servenv.Port), gRPCPort)
	if err != nil {
		log.Exitf("failed to parse -tablet-path: %v", err)
	}
	tm = &tabletmanager.TabletManager{
		BatchCtx:            context.Background(),
		TopoServer:          ts,
		Cnf:                 mycnf,
		MysqlDaemon:         mysqld,
		DBConfigs:           config.DB.Clone(),
		QueryServiceControl: qsc,
		UpdateStream:        binlog.NewUpdateStream(ts, tablet.Keyspace, tabletAlias.Cell, qsc.SchemaEngine()),
<<<<<<< HEAD
		VREngine:            vreplication.NewEngine(config, ts, tabletAlias.Cell, mysqld),
		MetadataManager:     &mysqlctl.MetadataManager{},
=======
		VREngine:            vreplication.NewEngine(config, ts, tabletAlias.Cell, mysqld, qsc.LagThrottler()),
>>>>>>> fc784709
	}
	if err := tm.Start(tablet, config.Healthcheck.IntervalSeconds.Get()); err != nil {
		log.Exitf("failed to parse -tablet-path or initialize DB credentials: %v", err)
	}
	servenv.OnClose(func() {
		// Close the tm so that our topo entry gets pruned properly and any
		// background goroutines that use the topo connection are stopped.
		tm.Close()

		// tm uses ts. So, it should be closed after tm.
		ts.Close()
	})

	servenv.RunDefault()
}

func initConfig(tabletAlias *topodatapb.TabletAlias) (*tabletenv.TabletConfig, *mysqlctl.Mycnf) {
	tabletenv.Init()
	// Load current config after tabletenv.Init, because it changes it.
	config := tabletenv.NewCurrentConfig()
	if err := config.Verify(); err != nil {
		log.Exitf("invalid config: %v", err)
	}

	if *tabletConfig != "" {
		bytes, err := ioutil.ReadFile(*tabletConfig)
		if err != nil {
			log.Exitf("error reading config file %s: %v", *tabletConfig, err)
		}
		if err := yaml2.Unmarshal(bytes, config); err != nil {
			log.Exitf("error parsing config file %s: %v", bytes, err)
		}
	}
	gotBytes, _ := yaml2.Marshal(config)
	log.Infof("Loaded config file %s successfully:\n%s", *tabletConfig, gotBytes)

	var mycnf *mysqlctl.Mycnf
	var socketFile string
	// If no connection parameters were specified, load the mycnf file
	// and use the socket from it. If connection parameters were specified,
	// we assume that the mysql is not local, and we skip loading mycnf.
	// This also means that backup and restore will not be allowed.
	if !config.DB.HasGlobalSettings() {
		var err error
		if mycnf, err = mysqlctl.NewMycnfFromFlags(tabletAlias.Uid); err != nil {
			log.Exitf("mycnf read failed: %v", err)
		}
		socketFile = mycnf.SocketFile
	} else {
		log.Info("connection parameters were specified. Not loading my.cnf.")
	}

	// If connection parameters were specified, socketFile will be empty.
	// Otherwise, the socketFile (read from mycnf) will be used to initialize
	// dbconfigs.
	config.DB.InitWithSocket(socketFile)
	for _, cfg := range config.ExternalConnections {
		cfg.InitWithSocket("")
	}
	return config, mycnf
}

// extractOnlineDDL extracts the gh-ost binary from this executable. gh-ost is appended
// to vttablet executable by `make build` and via ricebox
func extractOnlineDDL() error {
	riceBox, err := rice.FindBox("../../../resources/bin")
	if err != nil {
		return err
	}

	if binaryFileName, isOverride := onlineddl.GhostBinaryFileName(); !isOverride {
		// there is no path override for gh-ost. We're expected to auto-extract gh-ost.
		ghostBinary, err := riceBox.Bytes("gh-ost")
		if err != nil {
			return err
		}
		if err := ioutil.WriteFile(binaryFileName, ghostBinary, 0755); err != nil {
			// One possibility of failure is that gh-ost is up and running. In that case,
			// let's pause and check if the running gh-ost is exact same binary as the one we wish to extract.
			foundBytes, _ := ioutil.ReadFile(binaryFileName)
			if bytes.Equal(ghostBinary, foundBytes) {
				// OK, it's the same binary, there is no need to extract the file anyway
				return nil
			}
			return err
		}
	}

	return nil
}

func createTabletServer(config *tabletenv.TabletConfig, ts *topo.Server, tabletAlias *topodatapb.TabletAlias) *tabletserver.TabletServer {
	if *tableACLConfig != "" {
		// To override default simpleacl, other ACL plugins must set themselves to be default ACL factory
		tableacl.Register("simpleacl", &simpleacl.Factory{})
	} else if *enforceTableACLConfig {
		log.Exit("table acl config has to be specified with table-acl-config flag because enforce-tableacl-config is set.")
	}
	// creates and registers the query service
	qsc := tabletserver.NewTabletServer("", config, ts, *tabletAlias)
	servenv.OnRun(func() {
		qsc.Register()
		addStatusParts(qsc)
	})
	servenv.OnClose(qsc.StopService)
	qsc.InitACL(*tableACLConfig, *enforceTableACLConfig, *tableACLConfigReloadInterval)
	return qsc
}<|MERGE_RESOLUTION|>--- conflicted
+++ resolved
@@ -103,12 +103,8 @@
 		DBConfigs:           config.DB.Clone(),
 		QueryServiceControl: qsc,
 		UpdateStream:        binlog.NewUpdateStream(ts, tablet.Keyspace, tabletAlias.Cell, qsc.SchemaEngine()),
-<<<<<<< HEAD
-		VREngine:            vreplication.NewEngine(config, ts, tabletAlias.Cell, mysqld),
+		VREngine:            vreplication.NewEngine(config, ts, tabletAlias.Cell, mysqld, qsc.LagThrottler()),
 		MetadataManager:     &mysqlctl.MetadataManager{},
-=======
-		VREngine:            vreplication.NewEngine(config, ts, tabletAlias.Cell, mysqld, qsc.LagThrottler()),
->>>>>>> fc784709
 	}
 	if err := tm.Start(tablet, config.Healthcheck.IntervalSeconds.Get()); err != nil {
 		log.Exitf("failed to parse -tablet-path or initialize DB credentials: %v", err)
