/*
Copyright 2019 The Vitess Authors.

Licensed under the Apache License, Version 2.0 (the "License");
you may not use this file except in compliance with the License.
You may obtain a copy of the License at

    http://www.apache.org/licenses/LICENSE-2.0

Unless required by applicable law or agreed to in writing, software
distributed under the License is distributed on an "AS IS" BASIS,
WITHOUT WARRANTIES OR CONDITIONS OF ANY KIND, either express or implied.
See the License for the specific language governing permissions and
limitations under the License.
*/

// vt tablet server: Serves queries and performs housekeeping jobs.
package main

import (
	"flag"
	"io/ioutil"

	"golang.org/x/net/context"
	"vitess.io/vitess/go/vt/binlog"
	"vitess.io/vitess/go/vt/dbconfigs"
	"vitess.io/vitess/go/vt/log"
	"vitess.io/vitess/go/vt/mysqlctl"
	topodatapb "vitess.io/vitess/go/vt/proto/topodata"
	"vitess.io/vitess/go/vt/servenv"
	"vitess.io/vitess/go/vt/tableacl"
	"vitess.io/vitess/go/vt/tableacl/simpleacl"
	"vitess.io/vitess/go/vt/topo"
	"vitess.io/vitess/go/vt/topo/topoproto"
	"vitess.io/vitess/go/vt/vttablet/tabletmanager"
	"vitess.io/vitess/go/vt/vttablet/tabletmanager/vreplication"
	"vitess.io/vitess/go/vt/vttablet/tabletserver"
	"vitess.io/vitess/go/vt/vttablet/tabletserver/tabletenv"
	"vitess.io/vitess/go/yaml2"
)

var (
	enforceTableACLConfig        = flag.Bool("enforce-tableacl-config", false, "if this flag is true, vttablet will fail to start if a valid tableacl config does not exist")
	tableACLConfig               = flag.String("table-acl-config", "", "path to table access checker config file; send SIGHUP to reload this file")
	tableACLConfigReloadInterval = flag.Duration("table-acl-config-reload-interval", 0, "Ticker to reload ACLs. Duration flag, format e.g.: 30s. Default: do not reload")
	tabletPath                   = flag.String("tablet-path", "", "tablet alias")
	tabletConfig                 = flag.String("tablet_config", "", "YAML file config for tablet")

	tm *tabletmanager.TabletManager
)

func init() {
	servenv.RegisterDefaultFlags()
}

func main() {
	dbconfigs.RegisterFlags(dbconfigs.All...)
	mysqlctl.RegisterFlags()

	servenv.ParseFlags("vttablet")
	servenv.Init()

	if *tabletPath == "" {
		log.Exit("-tablet-path required")
	}
	tabletAlias, err := topoproto.ParseTabletAlias(*tabletPath)
	if err != nil {
		log.Exitf("failed to parse -tablet-path: %v", err)
	}

	// config and mycnf intializations are intertwined.
	config, mycnf := initConfig(tabletAlias)

	ts := topo.Open()
	qsc := createTabletServer(config, ts, tabletAlias)

	mysqld := mysqlctl.NewMysqld(config.DB)
	servenv.OnClose(mysqld.Close)

	// Initialize and start tm.
	gRPCPort := int32(0)
	if servenv.GRPCPort != nil {
		gRPCPort = int32(*servenv.GRPCPort)
	}
	tablet, err := tabletmanager.BuildTabletFromInput(tabletAlias, int32(*servenv.Port), gRPCPort)
	if err != nil {
		log.Exitf("failed to parse -tablet-path: %v", err)
	}
	tm = &tabletmanager.TabletManager{
		BatchCtx:            context.Background(),
		TopoServer:          ts,
		Cnf:                 mycnf,
		MysqlDaemon:         mysqld,
		DBConfigs:           config.DB.Clone(),
		QueryServiceControl: qsc,
		UpdateStream:        binlog.NewUpdateStream(ts, tablet.Keyspace, tabletAlias.Cell, qsc.SchemaEngine()),
		VREngine:            vreplication.NewEngine(config, ts, tabletAlias.Cell, mysqld),
	}
	if err := tm.Start(tablet, config.Healthcheck.IntervalSeconds.Get()); err != nil {
		log.Exitf("failed to parse -tablet-path: %v", err)
	}
	servenv.OnClose(func() {
		// Close the tm so that our topo entry gets pruned properly and any
		// background goroutines that use the topo connection are stopped.
		tm.Close()

<<<<<<< HEAD
=======
		// tm uses ts. So, it should be closed after tm.
		ts.Close()
	})

	servenv.RunDefault()
}

func initConfig(tabletAlias *topodatapb.TabletAlias) (*tabletenv.TabletConfig, *mysqlctl.Mycnf) {
>>>>>>> a3a52322
	tabletenv.Init()
	// Load current config after tabletenv.Init, because it changes it.
	config := tabletenv.NewCurrentConfig()
	if err := config.Verify(); err != nil {
		log.Exitf("invalid config: %v", err)
	}

	if *tabletConfig != "" {
		bytes, err := ioutil.ReadFile(*tabletConfig)
		if err != nil {
			log.Exitf("error reading config file %s: %v", *tabletConfig, err)
		}
		if err := yaml2.Unmarshal(bytes, config); err != nil {
			log.Exitf("error parsing config file %s: %v", bytes, err)
		}
	}
	gotBytes, _ := yaml2.Marshal(config)
	log.Infof("Loaded config file %s successfully:\n%s", *tabletConfig, gotBytes)

	var mycnf *mysqlctl.Mycnf
	var socketFile string
	// If no connection parameters were specified, load the mycnf file
	// and use the socket from it. If connection parameters were specified,
	// we assume that the mysql is not local, and we skip loading mycnf.
	// This also means that backup and restore will not be allowed.
	if !config.DB.HasGlobalSettings() {
		var err error
		if mycnf, err = mysqlctl.NewMycnfFromFlags(tabletAlias.Uid); err != nil {
			log.Exitf("mycnf read failed: %v", err)
		}
		socketFile = mycnf.SocketFile
	} else {
		log.Info("connection parameters were specified. Not loading my.cnf.")
	}

	// If connection parameters were specified, socketFile will be empty.
	// Otherwise, the socketFile (read from mycnf) will be used to initialize
	// dbconfigs.
	config.DB.InitWithSocket(socketFile)
	for _, cfg := range config.ExternalConnections {
		cfg.InitWithSocket("")
	}
	return config, mycnf
}

func createTabletServer(config *tabletenv.TabletConfig, ts *topo.Server, tabletAlias *topodatapb.TabletAlias) *tabletserver.TabletServer {
	if *tableACLConfig != "" {
		// To override default simpleacl, other ACL plugins must set themselves to be default ACL factory
		tableacl.Register("simpleacl", &simpleacl.Factory{})
	} else if *enforceTableACLConfig {
		log.Exit("table acl config has to be specified with table-acl-config flag because enforce-tableacl-config is set.")
	}
	// creates and registers the query service
	qsc := tabletserver.NewTabletServer("", config, ts, *tabletAlias)
	servenv.OnRun(func() {
		qsc.Register()
		addStatusParts(qsc)
	})
	servenv.OnClose(qsc.StopService)
	qsc.InitACL(*tableACLConfig, *enforceTableACLConfig, *tableACLConfigReloadInterval)
	return qsc
}<|MERGE_RESOLUTION|>--- conflicted
+++ resolved
@@ -104,8 +104,6 @@
 		// background goroutines that use the topo connection are stopped.
 		tm.Close()
 
-<<<<<<< HEAD
-=======
 		// tm uses ts. So, it should be closed after tm.
 		ts.Close()
 	})
@@ -114,7 +112,6 @@
 }
 
 func initConfig(tabletAlias *topodatapb.TabletAlias) (*tabletenv.TabletConfig, *mysqlctl.Mycnf) {
->>>>>>> a3a52322
 	tabletenv.Init()
 	// Load current config after tabletenv.Init, because it changes it.
 	config := tabletenv.NewCurrentConfig()
