--- conflicted
+++ resolved
@@ -612,8 +612,6 @@
 	return c.conn.RemoteAddr()
 }
 
-<<<<<<< HEAD
-=======
 // ID returns the MySQL connection ID for this connection.
 func (c *Conn) ID() int64 {
 	return int64(c.ConnectionID)
@@ -624,7 +622,6 @@
 	return fmt.Sprintf("client %v (%s)", c.ConnectionID, c.RemoteAddr().String())
 }
 
->>>>>>> a5a72535
 // Close closes the connection. It can be called from a different go
 // routine to interrupt the current connection.
 func (c *Conn) Close() {
