--- conflicted
+++ resolved
@@ -27,12 +27,7 @@
 	"strings"
 	"time"
 
-<<<<<<< HEAD
-	"github.com/google/shlex"
-
-=======
 	vtrpcpb "vitess.io/vitess/go/vt/proto/vtrpc"
->>>>>>> cb142eea
 	"vitess.io/vitess/go/vt/sqlparser"
 	"vitess.io/vitess/go/vt/topo"
 	"vitess.io/vitess/go/vt/vterrors"
@@ -41,23 +36,8 @@
 var (
 	migrationBasePath                 = "schema-migration"
 	onlineDdlUUIDRegexp               = regexp.MustCompile(`^[0-f]{8}_[0-f]{4}_[0-f]{4}_[0-f]{4}_[0-f]{12}$`)
-<<<<<<< HEAD
-	strategyParserRegexp              = regexp.MustCompile(`^([\S]+)\s+(.*)$`)
-=======
->>>>>>> cb142eea
 	onlineDDLGeneratedTableNameRegexp = regexp.MustCompile(`^_[0-f]{8}_[0-f]{4}_[0-f]{4}_[0-f]{4}_[0-f]{12}_([0-9]{14})_(gho|ghc|del|new|vrepl)$`)
 	ptOSCGeneratedTableNameRegexp     = regexp.MustCompile(`^_.*_old$`)
-	revertStatementRegexp             = regexp.MustCompile(`(?i)^revert\s+(.*)$`)
-)
-var (
-	// ErrOnlineDDLDisabled is returned when online DDL is disabled, and a user attempts to run an online DDL operation (submit, review, control)
-	ErrOnlineDDLDisabled = errors.New("online DDL is disabled")
-)
-
-const (
-	SchemaMigrationsTableName = "schema_migrations"
-	RevertActionStr           = "revert"
-	declarativeFlag           = "declarative"
 )
 
 var (
@@ -129,33 +109,6 @@
 	OnlineDDLStatusFailed    OnlineDDLStatus = "failed"
 )
 
-<<<<<<< HEAD
-// DDLStrategy suggests how an ALTER TABLE should run (e.g. "" for normal, "gh-ost" or "pt-osc")
-type DDLStrategy string
-
-const (
-	// DDLStrategyDirect means not an online-ddl migration. Just a normal MySQL ALTER TABLE
-	DDLStrategyDirect DDLStrategy = "direct"
-	// DDLStrategyOnline requests vreplication to run the migration
-	DDLStrategyOnline DDLStrategy = "online"
-	// DDLStrategyGhost requests gh-ost to run the migration
-	DDLStrategyGhost DDLStrategy = "gh-ost"
-	// DDLStrategyPTOSC requests pt-online-schema-change to run the migration
-	DDLStrategyPTOSC DDLStrategy = "pt-osc"
-)
-
-// IsDirect returns true if this strategy is a direct strategy
-// A strategy is direct if it's not explciitly one of the online DDL strategies
-func (s DDLStrategy) IsDirect() bool {
-	switch s {
-	case DDLStrategyOnline, DDLStrategyGhost, DDLStrategyPTOSC:
-		return false
-	}
-	return true
-}
-
-=======
->>>>>>> cb142eea
 // OnlineDDL encapsulates the relevant information in an online schema change request
 type OnlineDDL struct {
 	Keyspace       string          `json:"keyspace,omitempty"`
@@ -172,27 +125,6 @@
 	Retries        int64           `json:"retries,omitempty"`
 }
 
-<<<<<<< HEAD
-// ParseDDLStrategy validates the given ddl_strategy variable value , and parses the strategy and options parts.
-func ParseDDLStrategy(strategyVariable string) (strategy DDLStrategy, options string, err error) {
-	strategyName := strategyVariable
-	if submatch := strategyParserRegexp.FindStringSubmatch(strategyVariable); len(submatch) > 0 {
-		strategyName = submatch[1]
-		options = submatch[2]
-	}
-
-	switch strategy = DDLStrategy(strategyName); strategy {
-	case "": // backwards compatiblity and to handle unspecified values
-		return DDLStrategyDirect, options, nil
-	case DDLStrategyOnline, DDLStrategyGhost, DDLStrategyPTOSC, DDLStrategyDirect:
-		return strategy, options, nil
-	default:
-		return DDLStrategyDirect, options, fmt.Errorf("Unknown online DDL strategy: '%v'", strategy)
-	}
-}
-
-=======
->>>>>>> cb142eea
 // FromJSON creates an OnlineDDL from json
 func FromJSON(bytes []byte) (*OnlineDDL, error) {
 	onlineDDL := &OnlineDDL{}
@@ -442,11 +374,7 @@
 
 // GetAction extracts the DDL action type from the online DDL statement
 func (onlineDDL *OnlineDDL) GetAction() (action sqlparser.DDLAction, err error) {
-<<<<<<< HEAD
-	if revertStatementRegexp.MatchString(onlineDDL.SQL) {
-=======
 	if _, err := onlineDDL.GetRevertUUID(); err == nil {
->>>>>>> cb142eea
 		return sqlparser.RevertDDLAction, nil
 	}
 
@@ -470,64 +398,13 @@
 	case sqlparser.DropDDLAction:
 		return action, sqlparser.DropStr, nil
 	}
-<<<<<<< HEAD
-	return action, "", fmt.Errorf("Unsupported online DDL action. SQL=%s", onlineDDL.SQL)
-=======
 	return action, "", vterrors.Errorf(vtrpcpb.Code_INVALID_ARGUMENT, "unsupported online DDL action. SQL=%s", onlineDDL.SQL)
->>>>>>> cb142eea
 }
 
 // GetRevertUUID works when this migration is a revert for another migration. It returns the UUID
 // fo the reverted migration.
 // The function returns error when this is not a revert migration.
 func (onlineDDL *OnlineDDL) GetRevertUUID() (uuid string, err error) {
-<<<<<<< HEAD
-	if submatch := revertStatementRegexp.FindStringSubmatch(onlineDDL.SQL); len(submatch) > 0 {
-		return submatch[1], nil
-	}
-	return "", fmt.Errorf("Not a Revert DDL: '%s'", onlineDDL.SQL)
-}
-
-// isFlag return true when the given string is a CLI flag of the given name
-func isFlag(s string, name string) bool {
-	if s == fmt.Sprintf("-%s", name) {
-		return true
-	}
-	if s == fmt.Sprintf("--%s", name) {
-		return true
-	}
-	return false
-}
-
-// hasFlag returns true when Options include named flag
-func (onlineDDL *OnlineDDL) hasFlag(name string) bool {
-	opts, _ := shlex.Split(onlineDDL.Options)
-	for _, opt := range opts {
-		if isFlag(opt, name) {
-			return true
-		}
-	}
-	return false
-}
-
-// IsDeclarative checks if strategy options include -declarative
-func (onlineDDL *OnlineDDL) IsDeclarative() bool {
-	return onlineDDL.hasFlag(declarativeFlag)
-}
-
-// RuntimeOptions returns the options used as runtime flags for given strategy, removing any internal hint options
-func (onlineDDL *OnlineDDL) RuntimeOptions() []string {
-	opts, _ := shlex.Split(onlineDDL.Options)
-	validOpts := []string{}
-	for _, opt := range opts {
-		switch {
-		case isFlag(opt, declarativeFlag):
-		default:
-			validOpts = append(validOpts, opt)
-		}
-	}
-	return validOpts
-=======
 	if uuid, err := legacyParseRevertUUID(onlineDDL.SQL); err == nil {
 		return uuid, nil
 	}
@@ -537,7 +414,6 @@
 		}
 	}
 	return "", vterrors.Errorf(vtrpcpb.Code_INVALID_ARGUMENT, "not a Revert DDL: '%s'", onlineDDL.SQL)
->>>>>>> cb142eea
 }
 
 // ToString returns a simple string representation of this instance
