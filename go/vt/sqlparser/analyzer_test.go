--- conflicted
+++ resolved
@@ -339,11 +339,7 @@
 		in:  NewIntLiteral("1"),
 		out: true,
 	}, {
-<<<<<<< HEAD
-		in:  NewArgument(":a"),
-=======
 		in:  NewArgument("a"),
->>>>>>> cb142eea
 		out: true,
 	}, {
 		in:  &NullVal{},
@@ -550,13 +546,4 @@
 	}
 }
 
-<<<<<<< HEAD
-var mustMatch = utils.MustMatchFn(
-	[]interface{}{ // types with unexported fields
-		sqltypes.Value{},
-	},
-	[]string{".Conn"}, // ignored fields
-)
-=======
-var mustMatch = utils.MustMatchFn(".Conn")
->>>>>>> cb142eea
+var mustMatch = utils.MustMatchFn(".Conn")