/*
Copyright 2019 The Vitess Authors.

Licensed under the Apache License, Version 2.0 (the "License");
you may not use this file except in compliance with the License.
You may obtain a copy of the License at

    http://www.apache.org/licenses/LICENSE-2.0

Unless required by applicable law or agreed to in writing, software
distributed under the License is distributed on an "AS IS" BASIS,
WITHOUT WARRANTIES OR CONDITIONS OF ANY KIND, either express or implied.
See the License for the specific language governing permissions and
limitations under the License.
*/

package sqlparser

import (
	"bytes"
	"encoding/json"
	"reflect"
	"strings"
	"testing"
	"unsafe"

	"github.com/stretchr/testify/assert"
<<<<<<< HEAD
=======

>>>>>>> a3a52322
	"github.com/stretchr/testify/require"
)

func TestAppend(t *testing.T) {
	query := "select * from t where a = 1"
	tree, err := Parse(query)
	require.NoError(t, err)
	var b strings.Builder
	Append(&b, tree)
	got := b.String()
	want := query
	if got != want {
		t.Errorf("Append: %s, want %s", got, want)
	}
	Append(&b, tree)
	got = b.String()
	want = query + query
	if got != want {
		t.Errorf("Append: %s, want %s", got, want)
	}
}

func TestSelect(t *testing.T) {
	tree, err := Parse("select * from t where a = 1")
	require.NoError(t, err)
	expr := tree.(*Select).Where.Expr

	sel := &Select{}
	sel.AddWhere(expr)
	buf := NewTrackedBuffer(nil)
	sel.Where.Format(buf)
	want := " where a = 1"
	if buf.String() != want {
		t.Errorf("where: %q, want %s", buf.String(), want)
	}
	sel.AddWhere(expr)
	buf = NewTrackedBuffer(nil)
	sel.Where.Format(buf)
	want = " where a = 1 and a = 1"
	if buf.String() != want {
		t.Errorf("where: %q, want %s", buf.String(), want)
	}
	sel = &Select{}
	sel.AddHaving(expr)
	buf = NewTrackedBuffer(nil)
	sel.Having.Format(buf)
	want = " having a = 1"
	if buf.String() != want {
		t.Errorf("having: %q, want %s", buf.String(), want)
	}
	sel.AddHaving(expr)
	buf = NewTrackedBuffer(nil)
	sel.Having.Format(buf)
	want = " having a = 1 and a = 1"
	if buf.String() != want {
		t.Errorf("having: %q, want %s", buf.String(), want)
	}

	tree, err = Parse("select * from t where a = 1 or b = 1")
	require.NoError(t, err)
	expr = tree.(*Select).Where.Expr
	sel = &Select{}
	sel.AddWhere(expr)
	buf = NewTrackedBuffer(nil)
	sel.Where.Format(buf)
	want = " where a = 1 or b = 1"
	if buf.String() != want {
		t.Errorf("where: %q, want %s", buf.String(), want)
	}
	sel = &Select{}
	sel.AddHaving(expr)
	buf = NewTrackedBuffer(nil)
	sel.Having.Format(buf)
	want = " having a = 1 or b = 1"
	if buf.String() != want {
		t.Errorf("having: %q, want %s", buf.String(), want)
	}
}

func TestRemoveHints(t *testing.T) {
	for _, query := range []string{
		"select * from t use index (i)",
		"select * from t force index (i)",
	} {
		tree, err := Parse(query)
		if err != nil {
			t.Fatal(err)
		}
		sel := tree.(*Select)
		sel.From = TableExprs{
			sel.From[0].(*AliasedTableExpr).RemoveHints(),
		}
		buf := NewTrackedBuffer(nil)
		sel.Format(buf)
		if got, want := buf.String(), "select * from t"; got != want {
			t.Errorf("stripped query: %s, want %s", got, want)
		}
	}
}

func TestAddOrder(t *testing.T) {
	src, err := Parse("select foo, bar from baz order by foo")
	require.NoError(t, err)
	order := src.(*Select).OrderBy[0]
	dst, err := Parse("select * from t")
	require.NoError(t, err)
	dst.(*Select).AddOrder(order)
	buf := NewTrackedBuffer(nil)
	dst.Format(buf)
	want := "select * from t order by foo asc"
	if buf.String() != want {
		t.Errorf("order: %q, want %s", buf.String(), want)
	}
	dst, err = Parse("select * from t union select * from s")
	require.NoError(t, err)
	dst.(*Union).AddOrder(order)
	buf = NewTrackedBuffer(nil)
	dst.Format(buf)
	want = "select * from t union select * from s order by foo asc"
	if buf.String() != want {
		t.Errorf("order: %q, want %s", buf.String(), want)
	}
}

func TestSetLimit(t *testing.T) {
	src, err := Parse("select foo, bar from baz limit 4")
	require.NoError(t, err)
	limit := src.(*Select).Limit
	dst, err := Parse("select * from t")
	require.NoError(t, err)
	dst.(*Select).SetLimit(limit)
	buf := NewTrackedBuffer(nil)
	dst.Format(buf)
	want := "select * from t limit 4"
	if buf.String() != want {
		t.Errorf("limit: %q, want %s", buf.String(), want)
	}
	dst, err = Parse("select * from t union select * from s")
	require.NoError(t, err)
	dst.(*Union).SetLimit(limit)
	buf = NewTrackedBuffer(nil)
	dst.Format(buf)
	want = "select * from t union select * from s limit 4"
	if buf.String() != want {
		t.Errorf("order: %q, want %s", buf.String(), want)
	}
}

func TestDDL(t *testing.T) {
	testcases := []struct {
		query    string
		output   *DDL
		affected []string
	}{{
		query: "create table a",
		output: &DDL{
			Action: CreateStr,
			Table:  TableName{Name: NewTableIdent("a")},
		},
		affected: []string{"a"},
	}, {
		query: "rename table a to b",
		output: &DDL{
			Action: RenameStr,
			FromTables: TableNames{
				TableName{Name: NewTableIdent("a")},
			},
			ToTables: TableNames{
				TableName{Name: NewTableIdent("b")},
			},
		},
		affected: []string{"a", "b"},
	}, {
		query: "rename table a to b, c to d",
		output: &DDL{
			Action: RenameStr,
			FromTables: TableNames{
				TableName{Name: NewTableIdent("a")},
				TableName{Name: NewTableIdent("c")},
			},
			ToTables: TableNames{
				TableName{Name: NewTableIdent("b")},
				TableName{Name: NewTableIdent("d")},
			},
		},
		affected: []string{"a", "c", "b", "d"},
	}, {
		query: "drop table a",
		output: &DDL{
			Action: DropStr,
			FromTables: TableNames{
				TableName{Name: NewTableIdent("a")},
			},
		},
		affected: []string{"a"},
	}, {
		query: "drop table a, b",
		output: &DDL{
			Action: DropStr,
			FromTables: TableNames{
				TableName{Name: NewTableIdent("a")},
				TableName{Name: NewTableIdent("b")},
			},
		},
		affected: []string{"a", "b"},
	}}
	for _, tcase := range testcases {
		got, err := Parse(tcase.query)
		if err != nil {
			t.Fatal(err)
		}
		if !reflect.DeepEqual(got, tcase.output) {
			t.Errorf("%s: %v, want %v", tcase.query, got, tcase.output)
		}
		want := make(TableNames, 0, len(tcase.affected))
		for _, t := range tcase.affected {
			want = append(want, TableName{Name: NewTableIdent(t)})
		}
		if affected := got.(*DDL).AffectedTables(); !reflect.DeepEqual(affected, want) {
			t.Errorf("Affected(%s): %v, want %v", tcase.query, affected, want)
		}
	}
}

func TestSetAutocommitON(t *testing.T) {
	stmt, err := Parse("SET autocommit=ON")
	require.NoError(t, err)
	s, ok := stmt.(*Set)
	if !ok {
		t.Errorf("SET statement is not Set: %T", s)
	}

	if len(s.Exprs) < 1 {
		t.Errorf("SET statement has no expressions")
	}

	e := s.Exprs[0]
	switch v := e.Expr.(type) {
	case *SQLVal:
		if v.Type != StrVal {
			t.Errorf("SET statement value is not StrVal: %T", v)
		}

		if !bytes.Equal([]byte("on"), v.Val) {
			t.Errorf("SET statement value want: on, got: %s", v.Val)
		}
	default:
		t.Errorf("SET statement expression is not SQLVal: %T", e.Expr)
	}

	stmt, err = Parse("SET @@session.autocommit=ON")
	require.NoError(t, err)
	s, ok = stmt.(*Set)
	if !ok {
		t.Errorf("SET statement is not Set: %T", s)
	}

	if len(s.Exprs) < 1 {
		t.Errorf("SET statement has no expressions")
	}

	e = s.Exprs[0]
	switch v := e.Expr.(type) {
	case *SQLVal:
		if v.Type != StrVal {
			t.Errorf("SET statement value is not StrVal: %T", v)
		}

		if !bytes.Equal([]byte("on"), v.Val) {
			t.Errorf("SET statement value want: on, got: %s", v.Val)
		}
	default:
		t.Errorf("SET statement expression is not SQLVal: %T", e.Expr)
	}
}

func TestSetAutocommitOFF(t *testing.T) {
	stmt, err := Parse("SET autocommit=OFF")
	require.NoError(t, err)
	s, ok := stmt.(*Set)
	if !ok {
		t.Errorf("SET statement is not Set: %T", s)
	}

	if len(s.Exprs) < 1 {
		t.Errorf("SET statement has no expressions")
	}

	e := s.Exprs[0]
	switch v := e.Expr.(type) {
	case *SQLVal:
		if v.Type != StrVal {
			t.Errorf("SET statement value is not StrVal: %T", v)
		}

		if !bytes.Equal([]byte("off"), v.Val) {
			t.Errorf("SET statement value want: on, got: %s", v.Val)
		}
	default:
		t.Errorf("SET statement expression is not SQLVal: %T", e.Expr)
	}

	stmt, err = Parse("SET @@session.autocommit=OFF")
	require.NoError(t, err)
	s, ok = stmt.(*Set)
	if !ok {
		t.Errorf("SET statement is not Set: %T", s)
	}

	if len(s.Exprs) < 1 {
		t.Errorf("SET statement has no expressions")
	}

	e = s.Exprs[0]
	switch v := e.Expr.(type) {
	case *SQLVal:
		if v.Type != StrVal {
			t.Errorf("SET statement value is not StrVal: %T", v)
		}

		if !bytes.Equal([]byte("off"), v.Val) {
			t.Errorf("SET statement value want: on, got: %s", v.Val)
		}
	default:
		t.Errorf("SET statement expression is not SQLVal: %T", e.Expr)
	}

}

func TestWhere(t *testing.T) {
	var w *Where
	buf := NewTrackedBuffer(nil)
	w.Format(buf)
	if buf.String() != "" {
		t.Errorf("w.Format(nil): %q, want \"\"", buf.String())
	}
	w = NewWhere(WhereStr, nil)
	buf = NewTrackedBuffer(nil)
	w.Format(buf)
	if buf.String() != "" {
		t.Errorf("w.Format(&Where{nil}: %q, want \"\"", buf.String())
	}
}

func TestIsAggregate(t *testing.T) {
	f := FuncExpr{Name: NewColIdent("avg")}
	if !f.IsAggregate() {
		t.Error("IsAggregate: false, want true")
	}

	f = FuncExpr{Name: NewColIdent("Avg")}
	if !f.IsAggregate() {
		t.Error("IsAggregate: false, want true")
	}

	f = FuncExpr{Name: NewColIdent("foo")}
	if f.IsAggregate() {
		t.Error("IsAggregate: true, want false")
	}
}

func TestIsImpossible(t *testing.T) {
	f := ComparisonExpr{
		Operator: NotEqualStr,
		Left:     newIntVal("1"),
		Right:    newIntVal("1"),
	}
	if !f.IsImpossible() {
		t.Error("IsImpossible: false, want true")
	}

	f = ComparisonExpr{
		Operator: EqualStr,
		Left:     newIntVal("1"),
		Right:    newIntVal("1"),
	}
	if f.IsImpossible() {
		t.Error("IsImpossible: true, want false")
	}

	f = ComparisonExpr{
		Operator: NotEqualStr,
		Left:     newIntVal("1"),
		Right:    newIntVal("2"),
	}
	if f.IsImpossible() {
		t.Error("IsImpossible: true, want false")
	}
}

func TestReplaceExpr(t *testing.T) {
	tcases := []struct {
		in, out string
	}{{
		in:  "select * from t where (select a from b)",
		out: ":a",
	}, {
		in:  "select * from t where (select a from b) and b",
		out: ":a and b",
	}, {
		in:  "select * from t where a and (select a from b)",
		out: "a and :a",
	}, {
		in:  "select * from t where (select a from b) or b",
		out: ":a or b",
	}, {
		in:  "select * from t where a or (select a from b)",
		out: "a or :a",
	}, {
		in:  "select * from t where not (select a from b)",
		out: "not :a",
	}, {
		in:  "select * from t where ((select a from b))",
		out: ":a",
	}, {
		in:  "select * from t where (select a from b) = 1",
		out: ":a = 1",
	}, {
		in:  "select * from t where a = (select a from b)",
		out: "a = :a",
	}, {
		in:  "select * from t where a like b escape (select a from b)",
		out: "a like b escape :a",
	}, {
		in:  "select * from t where (select a from b) between a and b",
		out: ":a between a and b",
	}, {
		in:  "select * from t where a between (select a from b) and b",
		out: "a between :a and b",
	}, {
		in:  "select * from t where a between b and (select a from b)",
		out: "a between b and :a",
	}, {
		in:  "select * from t where (select a from b) is null",
		out: ":a is null",
	}, {
		// exists should not replace.
		in:  "select * from t where exists (select a from b)",
		out: "exists (select a from b)",
	}, {
		in:  "select * from t where a in ((select a from b), 1)",
		out: "a in (:a, 1)",
	}, {
		in:  "select * from t where a in (0, (select a from b), 1)",
		out: "a in (0, :a, 1)",
	}, {
		in:  "select * from t where (select a from b) + 1",
		out: ":a + 1",
	}, {
		in:  "select * from t where 1+(select a from b)",
		out: "1 + :a",
	}, {
		in:  "select * from t where -(select a from b)",
		out: "-:a",
	}, {
		in:  "select * from t where interval (select a from b) aa",
		out: "interval :a aa",
	}, {
		in:  "select * from t where (select a from b) collate utf8",
		out: ":a collate utf8",
	}, {
		in:  "select * from t where func((select a from b), 1)",
		out: "func(:a, 1)",
	}, {
		in:  "select * from t where func(1, (select a from b), 1)",
		out: "func(1, :a, 1)",
	}, {
		in:  "select * from t where group_concat((select a from b), 1 order by a)",
		out: "group_concat(:a, 1 order by a asc)",
	}, {
		in:  "select * from t where group_concat(1 order by (select a from b), a)",
		out: "group_concat(1 order by :a asc, a asc)",
	}, {
		in:  "select * from t where group_concat(1 order by a, (select a from b))",
		out: "group_concat(1 order by a asc, :a asc)",
	}, {
		in:  "select * from t where substr(a, (select a from b), b)",
		out: "substr(a, :a, b)",
	}, {
		in:  "select * from t where substr(a, b, (select a from b))",
		out: "substr(a, b, :a)",
	}, {
		in:  "select * from t where convert((select a from b), json)",
		out: "convert(:a, json)",
	}, {
		in:  "select * from t where convert((select a from b) using utf8)",
		out: "convert(:a using utf8)",
	}, {
		in:  "select * from t where match((select a from b), 1) against (a)",
		out: "match(:a, 1) against (a)",
	}, {
		in:  "select * from t where match(1, (select a from b), 1) against (a)",
		out: "match(1, :a, 1) against (a)",
	}, {
		in:  "select * from t where match(1, a, 1) against ((select a from b))",
		out: "match(1, a, 1) against (:a)",
	}, {
		in:  "select * from t where case (select a from b) when a then b when b then c else d end",
		out: "case :a when a then b when b then c else d end",
	}, {
		in:  "select * from t where case a when (select a from b) then b when b then c else d end",
		out: "case a when :a then b when b then c else d end",
	}, {
		in:  "select * from t where case a when b then (select a from b) when b then c else d end",
		out: "case a when b then :a when b then c else d end",
	}, {
		in:  "select * from t where case a when b then c when (select a from b) then c else d end",
		out: "case a when b then c when :a then c else d end",
	}, {
		in:  "select * from t where case a when b then c when d then c else (select a from b) end",
		out: "case a when b then c when d then c else :a end",
	}}
	to := NewValArg([]byte(":a"))
	for _, tcase := range tcases {
		tree, err := Parse(tcase.in)
		if err != nil {
			t.Fatal(err)
		}
		var from *Subquery
		_ = Walk(func(node SQLNode) (kontinue bool, err error) {
			if sq, ok := node.(*Subquery); ok {
				from = sq
				return false, nil
			}
			return true, nil
		}, tree)
		if from == nil {
			t.Fatalf("from is nil for %s", tcase.in)
		}
		expr := ReplaceExpr(tree.(*Select).Where.Expr, from, to)
		got := String(expr)
		if tcase.out != got {
			t.Errorf("ReplaceExpr(%s): %s, want %s", tcase.in, got, tcase.out)
		}
	}
}

func TestColNameEqual(t *testing.T) {
	var c1, c2 *ColName
	if c1.Equal(c2) {
		t.Error("nil columns equal, want unequal")
	}
	c1 = &ColName{
		Name: NewColIdent("aa"),
	}
	c2 = &ColName{
		Name: NewColIdent("bb"),
	}
	if c1.Equal(c2) {
		t.Error("columns equal, want unequal")
	}
	c2.Name = NewColIdent("aa")
	if !c1.Equal(c2) {
		t.Error("columns unequal, want equal")
	}
}

func TestColIdent(t *testing.T) {
	str := NewColIdent("Ab")
	if str.String() != "Ab" {
		t.Errorf("String=%s, want Ab", str.String())
	}
	if str.String() != "Ab" {
		t.Errorf("Val=%s, want Ab", str.String())
	}
	if str.Lowered() != "ab" {
		t.Errorf("Val=%s, want ab", str.Lowered())
	}
	if !str.Equal(NewColIdent("aB")) {
		t.Error("str.Equal(NewColIdent(aB))=false, want true")
	}
	if !str.EqualString("ab") {
		t.Error("str.EqualString(ab)=false, want true")
	}
	str = NewColIdent("")
	if str.Lowered() != "" {
		t.Errorf("Val=%s, want \"\"", str.Lowered())
	}
}

func TestColIdentMarshal(t *testing.T) {
	str := NewColIdent("Ab")
	b, err := json.Marshal(str)
	if err != nil {
		t.Fatal(err)
	}
	got := string(b)
	want := `"Ab"`
	if got != want {
		t.Errorf("json.Marshal()= %s, want %s", got, want)
	}
	var out ColIdent
	if err := json.Unmarshal(b, &out); err != nil {
		t.Errorf("Unmarshal err: %v, want nil", err)
	}
	if !reflect.DeepEqual(out, str) {
		t.Errorf("Unmarshal: %v, want %v", out, str)
	}
}

func TestColIdentSize(t *testing.T) {
	size := unsafe.Sizeof(NewColIdent(""))
	want := 2*unsafe.Sizeof("") + 8
	if size != want {
		t.Errorf("Size of ColIdent: %d, want 32", want)
	}
}

func TestTableIdentMarshal(t *testing.T) {
	str := NewTableIdent("Ab")
	b, err := json.Marshal(str)
	if err != nil {
		t.Fatal(err)
	}
	got := string(b)
	want := `"Ab"`
	if got != want {
		t.Errorf("json.Marshal()= %s, want %s", got, want)
	}
	var out TableIdent
	if err := json.Unmarshal(b, &out); err != nil {
		t.Errorf("Unmarshal err: %v, want nil", err)
	}
	if !reflect.DeepEqual(out, str) {
		t.Errorf("Unmarshal: %v, want %v", out, str)
	}
}

func TestHexDecode(t *testing.T) {
	testcase := []struct {
		in, out string
	}{{
		in:  "313233",
		out: "123",
	}, {
		in:  "ag",
		out: "encoding/hex: invalid byte: U+0067 'g'",
	}, {
		in:  "777",
		out: "encoding/hex: odd length hex string",
	}}
	for _, tc := range testcase {
		out, err := newHexVal(tc.in).HexDecode()
		if err != nil {
			if err.Error() != tc.out {
				t.Errorf("Decode(%q): %v, want %s", tc.in, err, tc.out)
			}
			continue
		}
		if !bytes.Equal(out, []byte(tc.out)) {
			t.Errorf("Decode(%q): %s, want %s", tc.in, out, tc.out)
		}
	}
}

func TestCompliantName(t *testing.T) {
	testcases := []struct {
		in, out string
	}{{
		in:  "aa",
		out: "aa",
	}, {
		in:  "1a",
		out: "_a",
	}, {
		in:  "a1",
		out: "a1",
	}, {
		in:  "a.b",
		out: "a_b",
	}, {
		in:  ".ab",
		out: "_ab",
	}}
	for _, tc := range testcases {
		out := NewColIdent(tc.in).CompliantName()
		if out != tc.out {
			t.Errorf("ColIdent(%s).CompliantNamt: %s, want %s", tc.in, out, tc.out)
		}
		out = NewTableIdent(tc.in).CompliantName()
		if out != tc.out {
			t.Errorf("TableIdent(%s).CompliantNamt: %s, want %s", tc.in, out, tc.out)
		}
	}
}

func TestColumns_FindColumn(t *testing.T) {
	cols := Columns{NewColIdent("a"), NewColIdent("c"), NewColIdent("b"), NewColIdent("0")}

	testcases := []struct {
		in  string
		out int
	}{{
		in:  "a",
		out: 0,
	}, {
		in:  "b",
		out: 2,
	},
		{
			in:  "0",
			out: 3,
		},
		{
			in:  "f",
			out: -1,
		}}

	for _, tc := range testcases {
		val := cols.FindColumn(NewColIdent(tc.in))
		if val != tc.out {
			t.Errorf("FindColumn(%s): %d, want %d", tc.in, val, tc.out)
		}
	}
}

func TestSplitStatementToPieces(t *testing.T) {
	testcases := []struct {
		input  string
		output string
	}{{
		input: "select * from table",
	}, {
		input:  "select * from table1; select * from table2;",
		output: "select * from table1; select * from table2",
	}, {
		input:  "select * from /* comment ; */ table;",
		output: "select * from /* comment ; */ table",
	}, {
		input:  "select * from table where semi = ';';",
		output: "select * from table where semi = ';'",
	}, {
		input:  "select * from table1;--comment;\nselect * from table2;",
		output: "select * from table1;--comment;\nselect * from table2",
	}, {
		input: "CREATE TABLE `total_data` (`id` int(11) NOT NULL AUTO_INCREMENT COMMENT 'id', " +
			"`region` varchar(32) NOT NULL COMMENT 'region name, like zh; th; kepler'," +
			"`data_size` bigint NOT NULL DEFAULT '0' COMMENT 'data size;'," +
			"`createtime` datetime NOT NULL DEFAULT NOW() COMMENT 'create time;'," +
			"`comment` varchar(100) NOT NULL DEFAULT '' COMMENT 'comment'," +
			"PRIMARY KEY (`id`))",
	}}

	for _, tcase := range testcases {
		if tcase.output == "" {
			tcase.output = tcase.input
		}

		stmtPieces, err := SplitStatementToPieces(tcase.input)
		if err != nil {
			t.Errorf("input: %s, err: %v", tcase.input, err)
			continue
		}

		out := strings.Join(stmtPieces, ";")
		if out != tcase.output {
			t.Errorf("out: %s, want %s", out, tcase.output)
		}
	}
}

<<<<<<< HEAD
=======
func TestTypeConversion(t *testing.T) {
	ct1 := &ColumnType{Type: "BIGINT"}
	ct2 := &ColumnType{Type: "bigint"}
	assert.Equal(t, ct1.SQLType(), ct2.SQLType())
}

>>>>>>> a3a52322
func TestDefaultStatus(t *testing.T) {
	assert.Equal(t,
		String(&Default{ColName: "status"}),
		"default(`status`)")
}<|MERGE_RESOLUTION|>--- conflicted
+++ resolved
@@ -25,10 +25,7 @@
 	"unsafe"
 
 	"github.com/stretchr/testify/assert"
-<<<<<<< HEAD
-=======
-
->>>>>>> a3a52322
+
 	"github.com/stretchr/testify/require"
 )
 
@@ -790,15 +787,12 @@
 	}
 }
 
-<<<<<<< HEAD
-=======
 func TestTypeConversion(t *testing.T) {
 	ct1 := &ColumnType{Type: "BIGINT"}
 	ct2 := &ColumnType{Type: "bigint"}
 	assert.Equal(t, ct1.SQLType(), ct2.SQLType())
 }
 
->>>>>>> a3a52322
 func TestDefaultStatus(t *testing.T) {
 	assert.Equal(t,
 		String(&Default{ColName: "status"}),
