/*
Copyright 2019 The Vitess Authors.

Licensed under the Apache License, Version 2.0 (the "License");
you may not use this file except in compliance with the License.
You may obtain a copy of the License at

    http://www.apache.org/licenses/LICENSE-2.0

Unless required by applicable law or agreed to in writing, software
distributed under the License is distributed on an "AS IS" BASIS,
WITHOUT WARRANTIES OR CONDITIONS OF ANY KIND, either express or implied.
See the License for the specific language governing permissions and
limitations under the License.
*/

package sqlparser

import (
	"testing"

	"github.com/stretchr/testify/require"
)

type myTestCase struct {
<<<<<<< HEAD
	in, expected        string
	liid, db, foundRows bool
	udv                 int
=======
	in, expected                  string
	liid, db, foundRows, rowCount bool
	udv                           int
>>>>>>> a3a52322
}

func TestRewrites(in *testing.T) {
	tests := []myTestCase{
		{
			in:       "SELECT 42",
			expected: "SELECT 42",
			// no bindvar needs
		},
		{
			in:       "SELECT last_insert_id()",
			expected: "SELECT :__lastInsertId as `last_insert_id()`",
			liid:     true,
		},
		{
			in:       "SELECT database()",
			expected: "SELECT :__vtdbname as `database()`",
			db:       true,
		},
		{
			in:       "SELECT database() from test",
			expected: "SELECT database() from test",
			// no bindvar needs
		},
		{
			in:       "SELECT last_insert_id() as test",
			expected: "SELECT :__lastInsertId as test",
			liid:     true,
		},
		{
			in:       "SELECT last_insert_id() + database()",
			expected: "SELECT :__lastInsertId + :__vtdbname as `last_insert_id() + database()`",
			db:       true, liid: true,
		},
		{
			in:       "select (select database()) from test",
			expected: "select (select database() from dual) from test",
			// no bindvar needs
		},
		{
			in:       "select (select database() from dual) from test",
			expected: "select (select database() from dual) from test",
			// no bindvar needs
		},
		{
			in:       "select (select database() from dual) from dual",
			expected: "select (select :__vtdbname as `database()` from dual) as `(select database() from dual)` from dual",
			db:       true,
		},
		{
			in:       "select id from user where database()",
			expected: "select id from user where database()",
			// no bindvar needs
		},
		{
			in:       "select table_name from information_schema.tables where table_schema = database()",
			expected: "select table_name from information_schema.tables where table_schema = database()",
			// no bindvar needs
		},
		{
			in:       "select schema()",
			expected: "select :__vtdbname as `schema()`",
			db:       true,
		},
		{
			in:        "select found_rows()",
			expected:  "select :__vtfrows as `found_rows()`",
			foundRows: true,
		},
		{
			in:       "select @`x y`",
			expected: "select :__vtudvx_y as `@``x y``` from dual",
			udv:      1,
		},
		{
			in:       "select id from t where id = @x and val = @y",
			expected: "select id from t where id = :__vtudvx and val = :__vtudvy",
			db:       false, udv: 2,
		},
		{
			in:       "insert into t(id) values(@xyx)",
			expected: "insert into t(id) values(:__vtudvxyx)",
			db:       false, udv: 1,
<<<<<<< HEAD
=======
		},
		{
			in:       "select row_count()",
			expected: "select :__vtrcount as `row_count()`",
			rowCount: true,
		},
		{
			in:       "SELECT lower(database())",
			expected: "SELECT lower(:__vtdbname) as `lower(database())`",
			db:       true,
>>>>>>> a3a52322
		},
	}

	for _, tc := range tests {
		in.Run(tc.in, func(t *testing.T) {
			stmt, err := Parse(tc.in)
			require.NoError(t, err)

			result, err := RewriteAST(stmt)
			require.NoError(t, err)

			expected, err := Parse(tc.expected)
			require.NoError(t, err, "test expectation does not parse [%s]", tc.expected)

			s := String(expected)
			require.Equal(t, s, String(result.AST))
			require.Equal(t, tc.liid, result.NeedLastInsertID, "should need last insert id")
			require.Equal(t, tc.db, result.NeedDatabase, "should need database name")
			require.Equal(t, tc.foundRows, result.NeedFoundRows, "should need found rows")
<<<<<<< HEAD
=======
			require.Equal(t, tc.rowCount, result.NeedRowCount, "should need row count")
>>>>>>> a3a52322
			require.Equal(t, tc.udv, len(result.NeedUserDefinedVariables), "should need row count")
		})
	}
}<|MERGE_RESOLUTION|>--- conflicted
+++ resolved
@@ -23,15 +23,9 @@
 )
 
 type myTestCase struct {
-<<<<<<< HEAD
-	in, expected        string
-	liid, db, foundRows bool
-	udv                 int
-=======
 	in, expected                  string
 	liid, db, foundRows, rowCount bool
 	udv                           int
->>>>>>> a3a52322
 }
 
 func TestRewrites(in *testing.T) {
@@ -115,8 +109,6 @@
 			in:       "insert into t(id) values(@xyx)",
 			expected: "insert into t(id) values(:__vtudvxyx)",
 			db:       false, udv: 1,
-<<<<<<< HEAD
-=======
 		},
 		{
 			in:       "select row_count()",
@@ -127,7 +119,6 @@
 			in:       "SELECT lower(database())",
 			expected: "SELECT lower(:__vtdbname) as `lower(database())`",
 			db:       true,
->>>>>>> a3a52322
 		},
 	}
 
@@ -147,10 +138,7 @@
 			require.Equal(t, tc.liid, result.NeedLastInsertID, "should need last insert id")
 			require.Equal(t, tc.db, result.NeedDatabase, "should need database name")
 			require.Equal(t, tc.foundRows, result.NeedFoundRows, "should need found rows")
-<<<<<<< HEAD
-=======
 			require.Equal(t, tc.rowCount, result.NeedRowCount, "should need row count")
->>>>>>> a3a52322
 			require.Equal(t, tc.udv, len(result.NeedUserDefinedVariables), "should need row count")
 		})
 	}
