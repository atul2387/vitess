/*
Copyright 2019 The Vitess Authors.

Licensed under the Apache License, Version 2.0 (the "License");
you may not use this file except in compliance with the License.
You may obtain a copy of the License at

    http://www.apache.org/licenses/LICENSE-2.0

Unless required by applicable law or agreed to in writing, software
distributed under the License is distributed on an "AS IS" BASIS,
WITHOUT WARRANTIES OR CONDITIONS OF ANY KIND, either express or implied.
See the License for the specific language governing permissions and
limitations under the License.
*/

package sqlparser

import querypb "vitess.io/vitess/go/vt/proto/query"

// RedactSQLQuery returns a sql string with the params stripped out for display
func RedactSQLQuery(sql string) (string, error) {
	bv := map[string]*querypb.BindVariable{}
	sqlStripped, comments := SplitMarginComments(sql)

	stmt, reservedVars, err := Parse2(sqlStripped)
	if err != nil {
		return "", err
	}

<<<<<<< HEAD
	prefix := "redacted"
	err = Normalize(stmt, reservedVars, bv, prefix)
=======
	err = Normalize(stmt, NewReservedVars("redacted", reservedVars), bv)
>>>>>>> cb142eea
	if err != nil {
		return "", err
	}

	return comments.Leading + String(stmt) + comments.Trailing, nil
}<|MERGE_RESOLUTION|>--- conflicted
+++ resolved
@@ -28,12 +28,7 @@
 		return "", err
 	}
 
-<<<<<<< HEAD
-	prefix := "redacted"
-	err = Normalize(stmt, reservedVars, bv, prefix)
-=======
 	err = Normalize(stmt, NewReservedVars("redacted", reservedVars), bv)
->>>>>>> cb142eea
 	if err != nil {
 		return "", err
 	}
