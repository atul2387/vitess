--- conflicted
+++ resolved
@@ -144,15 +144,9 @@
 }
 
 // PrepareAST will normalize the query
-<<<<<<< HEAD
-func PrepareAST(in Statement, reservedVars BindVars, bindVars map[string]*querypb.BindVariable, prefix string, parameterize bool, keyspace string) (*RewriteASTResult, error) {
-	if parameterize {
-		err := Normalize(in, reservedVars, bindVars, prefix)
-=======
 func PrepareAST(in Statement, reservedVars *ReservedVars, bindVars map[string]*querypb.BindVariable, parameterize bool, keyspace string) (*RewriteASTResult, error) {
 	if parameterize {
 		err := Normalize(in, reservedVars, bindVars)
->>>>>>> cb142eea
 		if err != nil {
 			return nil, err
 		}
@@ -440,11 +434,7 @@
 }
 
 func bindVarExpression(name string) Expr {
-<<<<<<< HEAD
-	return NewArgument(":" + name)
-=======
 	return NewArgument(name)
->>>>>>> cb142eea
 }
 
 // SystemSchema returns true if the schema passed is system schema
