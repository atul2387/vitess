/*
Copyright 2019 The Vitess Authors.

Licensed under the Apache License, Version 2.0 (the "License");
you may not use this file except in compliance with the License.
You may obtain a copy of the License at

    http://www.apache.org/licenses/LICENSE-2.0

Unless required by applicable law or agreed to in writing, software
distributed under the License is distributed on an "AS IS" BASIS,
WITHOUT WARRANTIES OR CONDITIONS OF ANY KIND, either express or implied.
See the License for the specific language governing permissions and
limitations under the License.
*/

package sqlparser

// analyzer.go contains utility analysis functions.

import (
	"fmt"
	"strings"
	"unicode"

	"vitess.io/vitess/go/sqltypes"
	"vitess.io/vitess/go/vt/vterrors"

	vtrpcpb "vitess.io/vitess/go/vt/proto/vtrpc"
)

// StatementType encodes the type of a SQL statement
type StatementType int

// These constants are used to identify the SQL statement type.
// Changing this list will require reviewing all calls to Preview.
const (
	StmtSelect StatementType = iota
	StmtStream
	StmtInsert
	StmtReplace
	StmtUpdate
	StmtDelete
	StmtDDL
	StmtBegin
	StmtCommit
	StmtRollback
	StmtSet
	StmtShow
	StmtUse
	StmtOther
	StmtUnknown
	StmtComment
	StmtPriv
	StmtExplain
	StmtSavepoint
	StmtSRollback
	StmtRelease
	StmtVStream
	StmtLockTables
	StmtUnlockTables
	StmtFlush
	StmtCallProc
	StmtRevert
<<<<<<< HEAD
=======
	StmtShowMigrationLogs
>>>>>>> cb142eea
)

//ASTToStatementType returns a StatementType from an AST stmt
func ASTToStatementType(stmt Statement) StatementType {
	switch stmt.(type) {
	case *Select, *Union:
		return StmtSelect
	case *Insert:
		return StmtInsert
	case *Update:
		return StmtUpdate
	case *Delete:
		return StmtDelete
	case *Set:
		return StmtSet
	case *Show:
		return StmtShow
	case DDLStatement, DBDDLStatement, *AlterVschema:
		return StmtDDL
	case *RevertMigration:
		return StmtRevert
<<<<<<< HEAD
=======
	case *ShowMigrationLogs:
		return StmtShowMigrationLogs
>>>>>>> cb142eea
	case *Use:
		return StmtUse
	case *OtherRead, *OtherAdmin, *Load:
		return StmtOther
	case Explain:
		return StmtExplain
	case *Begin:
		return StmtBegin
	case *Commit:
		return StmtCommit
	case *Rollback:
		return StmtRollback
	case *Savepoint:
		return StmtSavepoint
	case *SRollback:
		return StmtSRollback
	case *Release:
		return StmtRelease
	case *LockTables:
		return StmtLockTables
	case *UnlockTables:
		return StmtUnlockTables
	case *Flush:
		return StmtFlush
	case *CallProc:
		return StmtCallProc
<<<<<<< HEAD
=======
	case *Stream:
		return StmtStream
	case *VStream:
		return StmtVStream
>>>>>>> cb142eea
	default:
		return StmtUnknown
	}
}

//CanNormalize takes Statement and returns if the statement can be normalized.
func CanNormalize(stmt Statement) bool {
	switch stmt.(type) {
<<<<<<< HEAD
	case *Select, *Union, *Insert, *Update, *Delete, *Set, *CallProc: // TODO: we could merge this logic into ASTrewriter
=======
	case *Select, *Union, *Insert, *Update, *Delete, *Set, *CallProc, *Stream: // TODO: we could merge this logic into ASTrewriter
>>>>>>> cb142eea
		return true
	}
	return false
}

// CachePlan takes Statement and returns true if the query plan should be cached
func CachePlan(stmt Statement) bool {
	switch stmt.(type) {
	case *Select, *Union, *ParenSelect,
		*Insert, *Update, *Delete, *Stream:
		return true
	}
	return false
}

//MustRewriteAST takes Statement and returns true if RewriteAST must run on it for correct execution irrespective of user flags.
func MustRewriteAST(stmt Statement) bool {
	switch node := stmt.(type) {
	case *Set:
		return true
	case *Show:
		switch node.Internal.(type) {
		case *ShowBasic:
			return true
		}
		return false
	}
	return false
}

// Preview analyzes the beginning of the query using a simpler and faster
// textual comparison to identify the statement type.
func Preview(sql string) StatementType {
	trimmed := StripLeadingComments(sql)

	if strings.Index(trimmed, "/*!") == 0 {
		return StmtComment
	}

	isNotLetter := func(r rune) bool { return !unicode.IsLetter(r) }
	firstWord := strings.TrimLeftFunc(trimmed, isNotLetter)

	if end := strings.IndexFunc(firstWord, unicode.IsSpace); end != -1 {
		firstWord = firstWord[:end]
	}
	// Comparison is done in order of priority.
	loweredFirstWord := strings.ToLower(firstWord)
	switch loweredFirstWord {
	case "select":
		return StmtSelect
	case "stream":
		return StmtStream
	case "vstream":
		return StmtVStream
	case "revert":
		return StmtRevert
	case "insert":
		return StmtInsert
	case "replace":
		return StmtReplace
	case "update":
		return StmtUpdate
	case "delete":
		return StmtDelete
	case "savepoint":
		return StmtSavepoint
	case "lock":
		return StmtLockTables
	case "unlock":
		return StmtUnlockTables
	}
	// For the following statements it is not sufficient to rely
	// on loweredFirstWord. This is because they are not statements
	// in the grammar and we are relying on Preview to parse them.
	// For instance, we don't want: "BEGIN JUNK" to be parsed
	// as StmtBegin.
	trimmedNoComments, _ := SplitMarginComments(trimmed)
	switch strings.ToLower(trimmedNoComments) {
	case "begin", "start transaction":
		return StmtBegin
	case "commit":
		return StmtCommit
	case "rollback":
		return StmtRollback
	}
	switch loweredFirstWord {
	case "create", "alter", "rename", "drop", "truncate":
		return StmtDDL
	case "flush":
		return StmtFlush
	case "set":
		return StmtSet
	case "show":
		return StmtShow
	case "use":
		return StmtUse
	case "describe", "desc", "explain":
		return StmtExplain
	case "analyze", "repair", "optimize":
		return StmtOther
	case "grant", "revoke":
		return StmtPriv
	case "release":
		return StmtRelease
	case "rollback":
		return StmtSRollback
	}
	return StmtUnknown
}

func (s StatementType) String() string {
	switch s {
	case StmtSelect:
		return "SELECT"
	case StmtStream:
		return "STREAM"
	case StmtVStream:
		return "VSTREAM"
	case StmtRevert:
		return "REVERT"
	case StmtInsert:
		return "INSERT"
	case StmtReplace:
		return "REPLACE"
	case StmtUpdate:
		return "UPDATE"
	case StmtDelete:
		return "DELETE"
	case StmtDDL:
		return "DDL"
	case StmtBegin:
		return "BEGIN"
	case StmtCommit:
		return "COMMIT"
	case StmtRollback:
		return "ROLLBACK"
	case StmtSet:
		return "SET"
	case StmtShow:
		return "SHOW"
	case StmtUse:
		return "USE"
	case StmtOther:
		return "OTHER"
	case StmtPriv:
		return "PRIV"
	case StmtExplain:
		return "EXPLAIN"
	case StmtSavepoint:
		return "SAVEPOINT"
	case StmtSRollback:
		return "SAVEPOINT_ROLLBACK"
	case StmtRelease:
		return "RELEASE"
	case StmtLockTables:
		return "LOCK_TABLES"
	case StmtUnlockTables:
		return "UNLOCK_TABLES"
	case StmtFlush:
		return "FLUSH"
	case StmtCallProc:
		return "CALL_PROC"
	default:
		return "UNKNOWN"
	}
}

// IsDML returns true if the query is an INSERT, UPDATE or DELETE statement.
func IsDML(sql string) bool {
	switch Preview(sql) {
	case StmtInsert, StmtReplace, StmtUpdate, StmtDelete:
		return true
	}
	return false
}

//IsDMLStatement returns true if the query is an INSERT, UPDATE or DELETE statement.
func IsDMLStatement(stmt Statement) bool {
	switch stmt.(type) {
	case *Insert, *Update, *Delete:
		return true
	}

	return false
}

// SplitAndExpression breaks up the Expr into AND-separated conditions
// and appends them to filters. Outer parenthesis are removed. Precedence
// should be taken into account if expressions are recombined.
func SplitAndExpression(filters []Expr, node Expr) []Expr {
	if node == nil {
		return filters
	}
	switch node := node.(type) {
	case *AndExpr:
		filters = SplitAndExpression(filters, node.Left)
		return SplitAndExpression(filters, node.Right)
	}
	return append(filters, node)
}

// AndExpressions ands together two expression, minimising the expr when possible
func AndExpressions(exprs ...Expr) Expr {
	switch len(exprs) {
	case 0:
		return nil
	case 1:
		return exprs[0]
	default:
		result := (Expr)(nil)
		for i, expr := range exprs {
			if result == nil {
				result = expr
			} else {
				found := false
				for j := 0; j < i; j++ {
					if EqualsExpr(expr, exprs[j]) {
						found = true
						break
					}
				}
				if !found {
					result = &AndExpr{Left: result, Right: expr}
				}
			}
		}
		return result
	}
}

// TableFromStatement returns the qualified table name for the query.
// This works only for select statements.
func TableFromStatement(sql string) (TableName, error) {
	stmt, err := Parse(sql)
	if err != nil {
		return TableName{}, err
	}
	sel, ok := stmt.(*Select)
	if !ok {
		return TableName{}, fmt.Errorf("unrecognized statement: %s", sql)
	}
	if len(sel.From) != 1 {
		return TableName{}, fmt.Errorf("table expression is complex")
	}
	aliased, ok := sel.From[0].(*AliasedTableExpr)
	if !ok {
		return TableName{}, fmt.Errorf("table expression is complex")
	}
	tableName, ok := aliased.Expr.(TableName)
	if !ok {
		return TableName{}, fmt.Errorf("table expression is complex")
	}
	return tableName, nil
}

// GetTableName returns the table name from the SimpleTableExpr
// only if it's a simple expression. Otherwise, it returns "".
func GetTableName(node SimpleTableExpr) TableIdent {
	if n, ok := node.(TableName); ok && n.Qualifier.IsEmpty() {
		return n.Name
	}
	// sub-select or '.' expression
	return NewTableIdent("")
}

// IsColName returns true if the Expr is a *ColName.
func IsColName(node Expr) bool {
	_, ok := node.(*ColName)
	return ok
}

// IsValue returns true if the Expr is a string, integral or value arg.
// NULL is not considered to be a value.
func IsValue(node Expr) bool {
	switch v := node.(type) {
	case Argument:
		return true
	case *Literal:
		switch v.Type {
		case StrVal, HexVal, IntVal:
			return true
		}
	}
	return false
}

// IsNull returns true if the Expr is SQL NULL
func IsNull(node Expr) bool {
	switch node.(type) {
	case *NullVal:
		return true
	}
	return false
}

// IsSimpleTuple returns true if the Expr is a ValTuple that
// contains simple values or if it's a list arg.
func IsSimpleTuple(node Expr) bool {
	switch vals := node.(type) {
	case ValTuple:
		for _, n := range vals {
			if !IsValue(n) {
				return false
			}
		}
		return true
	case ListArg:
		return true
	}
	// It's a subquery
	return false
}

// NewPlanValue builds a sqltypes.PlanValue from an Expr.
func NewPlanValue(node Expr) (sqltypes.PlanValue, error) {
	switch node := node.(type) {
	case Argument:
		return sqltypes.PlanValue{Key: string(node)}, nil
	case *Literal:
		switch node.Type {
		case IntVal:
			n, err := sqltypes.NewIntegral(string(node.Val))
			if err != nil {
				return sqltypes.PlanValue{}, err
			}
			return sqltypes.PlanValue{Value: n}, nil
		case FloatVal:
			return sqltypes.PlanValue{Value: sqltypes.MakeTrusted(sqltypes.Float64, node.Bytes())}, nil
		case StrVal:
			return sqltypes.PlanValue{Value: sqltypes.MakeTrusted(sqltypes.VarBinary, node.Bytes())}, nil
		case HexVal:
			v, err := node.HexDecode()
			if err != nil {
				return sqltypes.PlanValue{}, err
			}
			return sqltypes.PlanValue{Value: sqltypes.MakeTrusted(sqltypes.VarBinary, v)}, nil
		}
	case ListArg:
		return sqltypes.PlanValue{ListKey: string(node)}, nil
	case ValTuple:
		pv := sqltypes.PlanValue{
			Values: make([]sqltypes.PlanValue, 0, len(node)),
		}
		for _, val := range node {
			innerpv, err := NewPlanValue(val)
			if err != nil {
				return sqltypes.PlanValue{}, err
			}
			if innerpv.ListKey != "" || innerpv.Values != nil {
				return sqltypes.PlanValue{}, vterrors.New(vtrpcpb.Code_UNIMPLEMENTED, "unsupported: nested lists")
			}
			pv.Values = append(pv.Values, innerpv)
		}
		return pv, nil
	case *NullVal:
		return sqltypes.PlanValue{}, nil
	case *UnaryExpr:
		switch node.Operator {
		case UBinaryOp, Utf8mb4Op, Utf8Op, Latin1Op: // for some charset introducers, we can just ignore them
			return NewPlanValue(node.Expr)
		}
	}
	return sqltypes.PlanValue{}, vterrors.Errorf(vtrpcpb.Code_INVALID_ARGUMENT, "expression is too complex '%v'", String(node))
}

//IsLockingFunc returns true for all functions that are used to work with mysql advisory locks
func IsLockingFunc(node Expr) bool {
	switch p := node.(type) {
	case *FuncExpr:
		_, found := lockingFunctions[p.Name.Lowered()]
		return found
	}
	return false
}

var lockingFunctions = map[string]interface{}{
	"get_lock":          nil,
	"is_free_lock":      nil,
	"is_used_lock":      nil,
	"release_all_locks": nil,
	"release_lock":      nil,
}<|MERGE_RESOLUTION|>--- conflicted
+++ resolved
@@ -62,10 +62,7 @@
 	StmtFlush
 	StmtCallProc
 	StmtRevert
-<<<<<<< HEAD
-=======
 	StmtShowMigrationLogs
->>>>>>> cb142eea
 )
 
 //ASTToStatementType returns a StatementType from an AST stmt
@@ -87,11 +84,8 @@
 		return StmtDDL
 	case *RevertMigration:
 		return StmtRevert
-<<<<<<< HEAD
-=======
 	case *ShowMigrationLogs:
 		return StmtShowMigrationLogs
->>>>>>> cb142eea
 	case *Use:
 		return StmtUse
 	case *OtherRead, *OtherAdmin, *Load:
@@ -118,13 +112,10 @@
 		return StmtFlush
 	case *CallProc:
 		return StmtCallProc
-<<<<<<< HEAD
-=======
 	case *Stream:
 		return StmtStream
 	case *VStream:
 		return StmtVStream
->>>>>>> cb142eea
 	default:
 		return StmtUnknown
 	}
@@ -133,11 +124,7 @@
 //CanNormalize takes Statement and returns if the statement can be normalized.
 func CanNormalize(stmt Statement) bool {
 	switch stmt.(type) {
-<<<<<<< HEAD
-	case *Select, *Union, *Insert, *Update, *Delete, *Set, *CallProc: // TODO: we could merge this logic into ASTrewriter
-=======
 	case *Select, *Union, *Insert, *Update, *Delete, *Set, *CallProc, *Stream: // TODO: we could merge this logic into ASTrewriter
->>>>>>> cb142eea
 		return true
 	}
 	return false
