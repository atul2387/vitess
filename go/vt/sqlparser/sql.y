/*
Copyright 2019 The Vitess Authors.

Licensed under the Apache License, Version 2.0 (the "License");
you may not use this file except in compliance with the License.
You may obtain a copy of the License at

    http://www.apache.org/licenses/LICENSE-2.0

Unless required by applicable law or agreed to in writing, software
distributed under the License is distributed on an "AS IS" BASIS,
WITHOUT WARRANTIES OR CONDITIONS OF ANY KIND, either express or implied.
See the License for the specific language governing permissions and
limitations under the License.
*/

%{
package sqlparser

func setParseTree(yylex interface{}, stmt Statement) {
  yylex.(*Tokenizer).ParseTree = stmt
}

func setAllowComments(yylex interface{}, allow bool) {
  yylex.(*Tokenizer).AllowComments = allow
}

func setDDL(yylex interface{}, node Statement) {
  yylex.(*Tokenizer).partialDDL = node
}

func incNesting(yylex interface{}) bool {
  yylex.(*Tokenizer).nesting++
  if yylex.(*Tokenizer).nesting == 200 {
    return true
  }
  return false
}

func decNesting(yylex interface{}) {
  yylex.(*Tokenizer).nesting--
}

// skipToEnd forces the lexer to end prematurely. Not all SQL statements
// are supported by the Parser, thus calling skipToEnd will make the lexer
// return EOF early.
func skipToEnd(yylex interface{}) {
  yylex.(*Tokenizer).SkipToEnd = true
}

%}

%union {
  empty         struct{}
  statement     Statement
  selStmt       SelectStatement
  ddl           *DDL
  ins           *Insert
  byt           byte
  bytes         []byte
  bytes2        [][]byte
  str           string
  strs          []string
  selectExprs   SelectExprs
  selectExpr    SelectExpr
  columns       Columns
  partitions    Partitions
  colName       *ColName
  tableExprs    TableExprs
  tableExpr     TableExpr
  joinCondition JoinCondition
  tableName     TableName
  tableNames    TableNames
  indexHints    *IndexHints
  expr          Expr
  exprs         Exprs
  boolVal       BoolVal
  boolean	bool
  literal        *Literal
  colTuple      ColTuple
  values        Values
  valTuple      ValTuple
  subquery      *Subquery
  derivedTable  *DerivedTable
  whens         []*When
  when          *When
  orderBy       OrderBy
  order         *Order
  limit         *Limit
  updateExprs   UpdateExprs
  setExprs      SetExprs
  updateExpr    *UpdateExpr
  setExpr       *SetExpr
  characteristic Characteristic
  characteristics []Characteristic
  colIdent      ColIdent
  tableIdent    TableIdent
  convertType   *ConvertType
  aliasedTableName *AliasedTableExpr
  TableSpec  *TableSpec
  columnType    ColumnType
  colKeyOpt     ColumnKeyOption
  optVal        Expr
  LengthScaleOption LengthScaleOption
  columnDefinition *ColumnDefinition
  indexDefinition *IndexDefinition
  indexInfo     *IndexInfo
  indexOption   *IndexOption
  indexOptions  []*IndexOption
  indexColumn   *IndexColumn
  indexColumns  []*IndexColumn
  constraintDefinition *ConstraintDefinition
  constraintInfo ConstraintInfo
  ReferenceAction ReferenceAction
  partDefs      []*PartitionDefinition
  partDef       *PartitionDefinition
  partSpec      *PartitionSpec
  vindexParam   VindexParam
  vindexParams  []VindexParam
  showFilter    *ShowFilter
  optLike       *OptLike
  isolationLevel IsolationLevel
  insertAction InsertAction
  scope 	Scope
  ignore 	Ignore
  lock 		Lock
  joinType  	JoinType
  comparisonExprOperator ComparisonExprOperator
  isExprOperator IsExprOperator
  matchExprOption MatchExprOption
  orderDirection  OrderDirection
  explainType 	  ExplainType
  selectInto	  *SelectInto
  createIndex	  *CreateIndex
<<<<<<< HEAD
  createView	  *CreateView
=======
  createDatabase  *CreateDatabase
  alterDatabase  *AlterDatabase
  collateAndCharset CollateAndCharset
  collateAndCharsets []CollateAndCharset
>>>>>>> b38a1903
}

%token LEX_ERROR
%left <bytes> UNION
%token <bytes> SELECT STREAM VSTREAM INSERT UPDATE DELETE FROM WHERE GROUP HAVING ORDER BY LIMIT OFFSET FOR
%token <bytes> ALL DISTINCT AS EXISTS ASC DESC INTO DUPLICATE KEY DEFAULT SET LOCK UNLOCK KEYS DO
%token <bytes> DISTINCTROW PARSER
%token <bytes> OUTFILE S3 DATA LOAD LINES TERMINATED ESCAPED ENCLOSED
%token <bytes> DUMPFILE CSV HEADER MANIFEST OVERWRITE STARTING OPTIONALLY
%token <bytes> VALUES LAST_INSERT_ID
%token <bytes> NEXT VALUE SHARE MODE
%token <bytes> SQL_NO_CACHE SQL_CACHE SQL_CALC_FOUND_ROWS
%left <bytes> JOIN STRAIGHT_JOIN LEFT RIGHT INNER OUTER CROSS NATURAL USE FORCE
%left <bytes> ON USING INPLACE COPY ALGORITHM NONE SHARED EXCLUSIVE
%token <empty> '(' ',' ')'
%token <bytes> ID AT_ID AT_AT_ID HEX STRING INTEGRAL FLOAT HEXNUM VALUE_ARG LIST_ARG COMMENT COMMENT_KEYWORD BIT_LITERAL
%token <bytes> NULL TRUE FALSE OFF

// Precedence dictated by mysql. But the vitess grammar is simplified.
// Some of these operators don't conflict in our situation. Nevertheless,
// it's better to have these listed in the correct order. Also, we don't
// support all operators yet.
// * NOTE: If you change anything here, update precedence.go as well *
%left <bytes> OR
%left <bytes> XOR
%left <bytes> AND
%right <bytes> NOT '!'
%left <bytes> BETWEEN CASE WHEN THEN ELSE END
%left <bytes> '=' '<' '>' LE GE NE NULL_SAFE_EQUAL IS LIKE REGEXP IN
%left <bytes> '|'
%left <bytes> '&'
%left <bytes> SHIFT_LEFT SHIFT_RIGHT
%left <bytes> '+' '-'
%left <bytes> '*' '/' DIV '%' MOD
%left <bytes> '^'
%right <bytes> '~' UNARY
%left <bytes> COLLATE
%right <bytes> BINARY UNDERSCORE_BINARY UNDERSCORE_UTF8MB4 UNDERSCORE_UTF8 UNDERSCORE_LATIN1
%right <bytes> INTERVAL
%nonassoc <bytes> '.'

// There is no need to define precedence for the JSON
// operators because the syntax is restricted enough that
// they don't cause conflicts.
%token <empty> JSON_EXTRACT_OP JSON_UNQUOTE_EXTRACT_OP

// DDL Tokens
%token <bytes> CREATE ALTER DROP RENAME ANALYZE ADD FLUSH
%token <bytes> SCHEMA TABLE INDEX VIEW TO IGNORE IF UNIQUE PRIMARY COLUMN SPATIAL FULLTEXT KEY_BLOCK_SIZE CHECK INDEXES
%token <bytes> ACTION CASCADE CONSTRAINT FOREIGN NO REFERENCES RESTRICT
%token <bytes> SHOW DESCRIBE EXPLAIN DATE ESCAPE REPAIR OPTIMIZE TRUNCATE
%token <bytes> MAXVALUE PARTITION REORGANIZE LESS THAN PROCEDURE TRIGGER
<<<<<<< HEAD
%token <bytes> VINDEX VINDEXES
%token <bytes> STATUS VARIABLES WARNINGS CASCADED DEFINER OPTION SQL UNDEFINED
%token <bytes> SEQUENCE UDEFINED MERGE TEMPTABLE INVOKER LOCAL SECURITY
=======
%token <bytes> VINDEX VINDEXES DIRECTORY NAME UPGRADE
%token <bytes> STATUS VARIABLES WARNINGS
%token <bytes> SEQUENCE
>>>>>>> b38a1903

// Transaction Tokens
%token <bytes> BEGIN START TRANSACTION COMMIT ROLLBACK SAVEPOINT RELEASE WORK

// Type Tokens
%token <bytes> BIT TINYINT SMALLINT MEDIUMINT INT INTEGER BIGINT INTNUM
%token <bytes> REAL DOUBLE FLOAT_TYPE DECIMAL NUMERIC
%token <bytes> TIME TIMESTAMP DATETIME YEAR
%token <bytes> CHAR VARCHAR BOOL CHARACTER VARBINARY NCHAR 
%token <bytes> TEXT TINYTEXT MEDIUMTEXT LONGTEXT
%token <bytes> BLOB TINYBLOB MEDIUMBLOB LONGBLOB JSON ENUM
%token <bytes> GEOMETRY POINT LINESTRING POLYGON GEOMETRYCOLLECTION MULTIPOINT MULTILINESTRING MULTIPOLYGON

// Type Modifiers
%token <bytes> NULLX AUTO_INCREMENT APPROXNUM SIGNED UNSIGNED ZEROFILL

// Supported SHOW tokens
%token <bytes> COLLATION DATABASES TABLES VITESS_METADATA VSCHEMA FULL PROCESSLIST COLUMNS FIELDS ENGINES PLUGINS EXTENDED
%token <bytes> KEYSPACES VITESS_KEYSPACES VITESS_SHARDS VITESS_TABLETS

// SET tokens
%token <bytes> NAMES CHARSET GLOBAL SESSION ISOLATION LEVEL READ WRITE ONLY REPEATABLE COMMITTED UNCOMMITTED SERIALIZABLE

// Functions
%token <bytes> CURRENT_TIMESTAMP DATABASE CURRENT_DATE
%token <bytes> CURRENT_TIME LOCALTIME LOCALTIMESTAMP CURRENT_USER
%token <bytes> UTC_DATE UTC_TIME UTC_TIMESTAMP
%token <bytes> REPLACE
%token <bytes> CONVERT CAST
%token <bytes> SUBSTR SUBSTRING
%token <bytes> GROUP_CONCAT SEPARATOR
%token <bytes> TIMESTAMPADD TIMESTAMPDIFF

// Match
%token <bytes> MATCH AGAINST BOOLEAN LANGUAGE WITH QUERY EXPANSION

// MySQL reserved words that are unused by this grammar will map to this token.
%token <bytes> UNUSED ARRAY CUME_DIST DESCRIPTION DENSE_RANK EMPTY EXCEPT FIRST_VALUE GROUPING GROUPS JSON_TABLE LAG LAST_VALUE LATERAL LEAD MEMBER
%token <bytes> NTH_VALUE NTILE OF OVER PERCENT_RANK RANK RECURSIVE ROW_NUMBER SYSTEM WINDOW
%token <bytes> ACTIVE ADMIN BUCKETS CLONE COMPONENT DEFINITION ENFORCED EXCLUDE FOLLOWING GEOMCOLLECTION GET_MASTER_PUBLIC_KEY HISTOGRAM HISTORY
%token <bytes> INACTIVE INVISIBLE LOCKED MASTER_COMPRESSION_ALGORITHMS MASTER_PUBLIC_KEY_PATH MASTER_TLS_CIPHERSUITES MASTER_ZSTD_COMPRESSION_LEVEL
%token <bytes> NESTED NETWORK_NAMESPACE NOWAIT NULLS OJ OLD OPTIONAL ORDINALITY ORGANIZATION OTHERS PATH PERSIST PERSIST_ONLY PRECEDING PRIVILEGE_CHECKS_USER PROCESS
%token <bytes> RANDOM REFERENCE REQUIRE_ROW_FORMAT RESOURCE RESPECT RESTART RETAIN REUSE ROLE SECONDARY SECONDARY_ENGINE SECONDARY_LOAD SECONDARY_UNLOAD SKIP SRID
%token <bytes> THREAD_PRIORITY TIES UNBOUNDED VCPU VISIBLE

// Explain tokens
%token <bytes> FORMAT TREE VITESS TRADITIONAL

%type <statement> command
%type <selStmt> simple_select select_statement base_select union_rhs
%type <statement> explain_statement explainable_statement
%type <statement> stream_statement vstream_statement insert_statement update_statement delete_statement set_statement set_transaction_statement
%type <statement> create_statement alter_statement rename_statement drop_statement truncate_statement flush_statement do_statement
%type <ddl> create_table_prefix rename_list
%type <createIndex> create_index_prefix
<<<<<<< HEAD
%type <createView> create_view_prefix
=======
%type <createDatabase> create_database_prefix
%type <alterDatabase> alter_database_prefix
%type <collateAndCharset> collate character_set
%type <collateAndCharsets> create_options create_options_opt
%type <boolean> default_optional
>>>>>>> b38a1903
%type <statement> analyze_statement show_statement use_statement other_statement
%type <statement> begin_statement commit_statement rollback_statement savepoint_statement release_statement load_statement
%type <bytes2> comment_opt comment_list
%type <str> wild_opt check_option_opt cascade_or_local_opt
%type <explainType> explain_format_opt
%type <insertAction> insert_or_replace
%type <bytes> explain_synonyms
%type <str> cache_opt separator_opt
%type <matchExprOption> match_option
%type <boolean> distinct_opt union_op replace_opt
%type <expr> like_escape_opt
%type <selectExprs> select_expression_list select_expression_list_opt
%type <selectExpr> select_expression
%type <strs> select_options
%type <str> select_option algorithm_view security_view security_view_opt
%type <str> definer_opt user
%type <expr> expression
%type <tableExprs> from_opt table_references
%type <tableExpr> table_reference table_factor join_table
%type <joinCondition> join_condition join_condition_opt on_expression_opt
%type <tableNames> table_name_list delete_table_list
%type <joinType> inner_join outer_join straight_join natural_join
%type <tableName> table_name into_table_name delete_table_name
%type <aliasedTableName> aliased_table_name
%type <indexHints> index_hint_list
%type <expr> where_expression_opt
%type <expr> condition
%type <boolVal> boolean_value
%type <comparisonExprOperator> compare
%type <ins> insert_data
%type <expr> value value_expression num_val
%type <expr> function_call_keyword function_call_nonkeyword function_call_generic function_call_conflict func_datetime_precision
%type <isExprOperator> is_suffix
%type <colTuple> col_tuple
%type <exprs> expression_list
%type <values> tuple_list
%type <valTuple> row_tuple tuple_or_empty
%type <expr> tuple_expression
%type <subquery> subquery
%type <derivedTable> derived_table
%type <colName> column_name
%type <whens> when_expression_list
%type <when> when_expression
%type <expr> expression_opt else_expression_opt
%type <exprs> group_by_opt
%type <expr> having_opt
%type <orderBy> order_by_opt order_list
%type <order> order
%type <orderDirection> asc_desc_opt
%type <limit> limit_opt
%type <selectInto> into_option
%type <str> header_opt export_options manifest_opt overwrite_opt format_opt optionally_opt
%type <str> fields_opt lines_opt terminated_by_opt starting_by_opt enclosed_by_opt escaped_by_opt constraint_opt using_opt
%type <lock> lock_opt
%type <columns> ins_column_list column_list column_list_opt
%type <partitions> opt_partition_clause partition_list
%type <updateExprs> on_dup_opt
%type <updateExprs> update_list
%type <setExprs> set_list
%type <bytes> charset_or_character_set
%type <updateExpr> update_expression
%type <setExpr> set_expression
%type <characteristic> transaction_char
%type <characteristics> transaction_chars
%type <isolationLevel> isolation_level
%type <bytes> for_from
%type <str> default_opt
%type <ignore> ignore_opt
%type <str> full_opt from_database_opt tables_or_processlist columns_or_fields extended_opt
%type <showFilter> like_or_where_opt like_opt
%type <boolean> exists_opt not_exists_opt null_opt enforced_opt
%type <empty> non_add_drop_or_rename_operation to_opt index_opt
%type <bytes> reserved_keyword non_reserved_keyword
%type <colIdent> sql_id reserved_sql_id col_alias as_ci_opt
%type <expr> charset_value
%type <tableIdent> table_id reserved_table_id table_alias as_opt_id
%type <empty> as_opt work_opt savepoint_opt
%type <empty> skip_to_end ddl_skip_to_end
%type <str> charset
%type <scope> set_session_or_global show_session_or_global
%type <convertType> convert_type
%type <columnType> column_type
%type <columnType> int_type decimal_type numeric_type time_type char_type spatial_type
%type <literal> length_opt column_comment_opt
%type <optVal> column_default_opt on_update_opt
%type <str> charset_opt collate_opt
%type <LengthScaleOption> float_length_opt decimal_length_opt
%type <boolean> auto_increment_opt unsigned_opt zero_fill_opt
%type <colKeyOpt> column_key_opt
%type <strs> enum_values
%type <columnDefinition> column_definition
%type <indexDefinition> index_definition
%type <constraintDefinition> constraint_definition check_constraint_definition
%type <str> index_or_key index_symbols from_or_in
%type <str> name_opt
%type <str> equal_opt
%type <TableSpec> table_spec table_column_list
%type <optLike> create_like
%type <str> table_option_list table_option table_opt_value
%type <indexInfo> index_info
%type <indexColumn> index_column
%type <indexColumns> index_column_list
%type <indexOption> index_option lock_index algorithm_index
%type <indexOptions> index_option_list index_option_list_opt algorithm_lock_opt
%type <constraintInfo> constraint_info check_constraint_info
%type <partDefs> partition_definitions
%type <partDef> partition_definition
%type <partSpec> partition_operation
%type <vindexParam> vindex_param
%type <vindexParams> vindex_param_list vindex_params_opt
%type <colIdent> id_or_var vindex_type vindex_type_opt id_or_var_opt
%type <bytes> alter_object_type database_or_schema
%type <ReferenceAction> fk_reference_action fk_on_delete fk_on_update
%type <str> vitess_topo

%start any_command

%%

any_command:
  command semicolon_opt
  {
    setParseTree(yylex, $1)
  }

semicolon_opt:
/*empty*/ {}
| ';' {}

command:
  select_statement
  {
    $$ = $1
  }
| stream_statement
| vstream_statement
| insert_statement
| update_statement
| delete_statement
| set_statement
| set_transaction_statement
| create_statement
| alter_statement
| rename_statement
| drop_statement
| truncate_statement
| analyze_statement
| show_statement
| use_statement
| begin_statement
| commit_statement
| rollback_statement
| savepoint_statement
| release_statement
| explain_statement
| other_statement
| flush_statement
| do_statement
| load_statement
| /*empty*/
{
  setParseTree(yylex, nil)
}

id_or_var:
  ID
  {
    $$ = NewColIdentWithAt(string($1), NoAt)
  }
| AT_ID
  {
    $$ = NewColIdentWithAt(string($1), SingleAt)
  }
| AT_AT_ID
  {
    $$ = NewColIdentWithAt(string($1), DoubleAt)
  }

id_or_var_opt:
  {
    $$ = NewColIdentWithAt("", NoAt)
  }
| id_or_var
  {
    $$ = $1
  }

do_statement:
  DO expression_list
  {
    $$ = &OtherAdmin{}
  }

load_statement:
  LOAD DATA skip_to_end
  {
    $$ = &Load{}
  }

select_statement:
  base_select order_by_opt limit_opt lock_opt into_option
  {
    sel := $1.(*Select)
    sel.OrderBy = $2
    sel.Limit = $3
    sel.Lock = $4
    sel.Into = $5
    $$ = sel
  }
| openb select_statement closeb order_by_opt limit_opt lock_opt
  {
    $$ = &Union{FirstStatement: &ParenSelect{Select: $2}, OrderBy: $4, Limit:$5, Lock:$6}
  }
| select_statement union_op union_rhs order_by_opt limit_opt lock_opt
  {
    $$ = Unionize($1, $3, $2, $4, $5, $6)
  }
| SELECT comment_opt cache_opt NEXT num_val for_from table_name
  {
    $$ = NewSelect(Comments($2), SelectExprs{Nextval{Expr: $5}}, []string{$3}/*options*/, TableExprs{&AliasedTableExpr{Expr: $7}}, nil/*where*/, nil/*groupBy*/, nil/*having*/) 
  }

// simple_select is an unparenthesized select used for subquery.
// Allowing parenthesis for subqueries leads to grammar ambiguity.
// MySQL also seems to have run into this and resolved it the same way.
// The specific ambiguity comes from the fact that parenthesis means
// many things:
// 1. Grouping: (select id from t) order by id
// 2. Tuple: id in (1, 2, 3)
// 3. Subquery: id in (select id from t)
// Example:
// ((select id from t))
// Interpretation 1: inner () is for subquery (rule 3), and outer ()
// is Tuple (rule 2), which degenerates to a simple expression
// for single value expressions.
// Interpretation 2: inner () is for grouping (rule 1), and outer
// is for subquery.
// Not allowing parenthesis for subselects will force the above
// construct to use the first interpretation.
simple_select:
  base_select order_by_opt limit_opt lock_opt
  {
    sel := $1.(*Select)
    sel.OrderBy = $2
    sel.Limit = $3
    sel.Lock = $4
    $$ = sel
  }
| simple_select union_op union_rhs order_by_opt limit_opt lock_opt
  {
    $$ = Unionize($1, $3, $2, $4, $5, $6)
  }

stream_statement:
  STREAM comment_opt select_expression FROM table_name
  {
    $$ = &Stream{Comments: Comments($2), SelectExpr: $3, Table: $5}
  }

vstream_statement:
  VSTREAM comment_opt select_expression FROM table_name where_expression_opt limit_opt
  {
    $$ = &VStream{Comments: Comments($2), SelectExpr: $3, Table: $5, Where: NewWhere(WhereClause, $6), Limit: $7}
  }

// base_select is an unparenthesized SELECT with no order by clause or beyond.
base_select:
//  1         2            3              4                    5             6                7           8
  SELECT comment_opt select_options select_expression_list from_opt where_expression_opt group_by_opt having_opt
  {
    $$ = NewSelect(Comments($2), $4/*SelectExprs*/, $3/*options*/, $5/*from*/, NewWhere(WhereClause, $6), GroupBy($7), NewWhere(HavingClause, $8))
  }

union_rhs:
  base_select
  {
    $$ = $1
  }
| openb select_statement closeb
  {
    $$ = &ParenSelect{Select: $2}
  }


insert_statement:
  insert_or_replace comment_opt ignore_opt into_table_name opt_partition_clause insert_data on_dup_opt
  {
    // insert_data returns a *Insert pre-filled with Columns & Values
    ins := $6
    ins.Action = $1
    ins.Comments = $2
    ins.Ignore = $3
    ins.Table = $4
    ins.Partitions = $5
    ins.OnDup = OnDup($7)
    $$ = ins
  }
| insert_or_replace comment_opt ignore_opt into_table_name opt_partition_clause SET update_list on_dup_opt
  {
    cols := make(Columns, 0, len($7))
    vals := make(ValTuple, 0, len($8))
    for _, updateList := range $7 {
      cols = append(cols, updateList.Name.Name)
      vals = append(vals, updateList.Expr)
    }
    $$ = &Insert{Action: $1, Comments: Comments($2), Ignore: $3, Table: $4, Partitions: $5, Columns: cols, Rows: Values{vals}, OnDup: OnDup($8)}
  }

insert_or_replace:
  INSERT
  {
    $$ = InsertAct
  }
| REPLACE
  {
    $$ = ReplaceAct
  }

update_statement:
  UPDATE comment_opt ignore_opt table_references SET update_list where_expression_opt order_by_opt limit_opt
  {
    $$ = &Update{Comments: Comments($2), Ignore: $3, TableExprs: $4, Exprs: $6, Where: NewWhere(WhereClause, $7), OrderBy: $8, Limit: $9}
  }

delete_statement:
  DELETE comment_opt ignore_opt FROM table_name opt_partition_clause where_expression_opt order_by_opt limit_opt
  {
    $$ = &Delete{Comments: Comments($2), Ignore: $3, TableExprs:  TableExprs{&AliasedTableExpr{Expr:$5}}, Partitions: $6, Where: NewWhere(WhereClause, $7), OrderBy: $8, Limit: $9}
  }
| DELETE comment_opt ignore_opt FROM table_name_list USING table_references where_expression_opt
  {
    $$ = &Delete{Comments: Comments($2), Ignore: $3, Targets: $5, TableExprs: $7, Where: NewWhere(WhereClause, $8)}
  }
| DELETE comment_opt ignore_opt table_name_list from_or_using table_references where_expression_opt
  {
    $$ = &Delete{Comments: Comments($2), Ignore: $3, Targets: $4, TableExprs: $6, Where: NewWhere(WhereClause, $7)}
  }
| DELETE comment_opt ignore_opt delete_table_list from_or_using table_references where_expression_opt
  {
    $$ = &Delete{Comments: Comments($2), Ignore: $3, Targets: $4, TableExprs: $6, Where: NewWhere(WhereClause, $7)}
  }

from_or_using:
  FROM {}
| USING {}

table_name_list:
  table_name
  {
    $$ = TableNames{$1}
  }
| table_name_list ',' table_name
  {
    $$ = append($$, $3)
  }

delete_table_list:
  delete_table_name
  {
    $$ = TableNames{$1}
  }
| delete_table_list ',' delete_table_name
  {
    $$ = append($$, $3)
  }

opt_partition_clause:
  {
    $$ = nil
  }
| PARTITION openb partition_list closeb
  {
  $$ = $3
  }

set_statement:
  SET comment_opt set_list
  {
    $$ = &Set{Comments: Comments($2), Exprs: $3}
  }

set_transaction_statement:
  SET comment_opt set_session_or_global TRANSACTION transaction_chars
  {
    $$ = &SetTransaction{Comments: Comments($2), Scope: $3, Characteristics: $5}
  }
| SET comment_opt TRANSACTION transaction_chars
  {
    $$ = &SetTransaction{Comments: Comments($2), Characteristics: $4, Scope: ImplicitScope}
  }

transaction_chars:
  transaction_char
  {
    $$ = []Characteristic{$1}
  }
| transaction_chars ',' transaction_char
  {
    $$ = append($$, $3)
  }

transaction_char:
  ISOLATION LEVEL isolation_level
  {
    $$ = $3
  }
| READ WRITE
  {
    $$ = ReadWrite
  }
| READ ONLY
  {
    $$ = ReadOnly
  }

isolation_level:
  REPEATABLE READ
  {
    $$ = RepeatableRead
  }
| READ COMMITTED
  {
    $$ = ReadCommitted
  }
| READ UNCOMMITTED
  {
    $$ = ReadUncommitted
  }
| SERIALIZABLE
  {
    $$ = Serializable
  }

set_session_or_global:
  SESSION
  {
    $$ = SessionScope
  }
| GLOBAL
  {
    $$ = GlobalScope
  }

create_statement:
  create_table_prefix table_spec
  {
    $1.TableSpec = $2
    $$ = $1
  }
| create_table_prefix create_like
  {
    // Create table [name] like [name]
    $1.OptLike = $2
    $$ = $1
  }
| create_index_prefix '(' index_column_list ')' index_option_list_opt algorithm_lock_opt
  {
    $1.Columns = $3
    $1.Options = append($5,$6...)
    $1.FullyParsed = true
    $$ = $1
  }
| create_view_prefix column_list_opt AS select_statement check_option_opt
  {
    $1.FullyParsed = true
    $1.Columns = $2
    $1.Select = $4
    $1.CheckOption = $5
    $$ = $1
  }
| create_database_prefix create_options_opt
  {
    $1.FullyParsed = true
    $1.CreateOptions = $2
    $$ = $1
  }

replace_opt:
  {
    $$ = false
  }
| OR REPLACE
  {
    $$ = true
  }

vindex_type_opt:
  {
    $$ = NewColIdent("")
  }
| USING vindex_type
  {
    $$ = $2
  }

vindex_type:
  id_or_var
  {
    $$ = $1
  }

vindex_params_opt:
  {
    var v []VindexParam
    $$ = v
  }
| WITH vindex_param_list
  {
    $$ = $2
  }

vindex_param_list:
  vindex_param
  {
    $$ = make([]VindexParam, 0, 4)
    $$ = append($$, $1)
  }
| vindex_param_list ',' vindex_param
  {
    $$ = append($$, $3)
  }

vindex_param:
  reserved_sql_id '=' table_opt_value
  {
    $$ = VindexParam{Key: $1, Val: $3}
  }

create_table_prefix:
  CREATE TABLE not_exists_opt table_name
  {
    $$ = &DDL{Action: CreateDDLAction, Table: $4}
    setDDL(yylex, $$)
  }

create_index_prefix:
  CREATE constraint_opt INDEX id_or_var using_opt ON table_name
  {
    $$ = &CreateIndex{Constraint: $2, Name: $4, IndexType: $5, Table: $7}
    setDDL(yylex, $$)
  }

<<<<<<< HEAD
create_view_prefix:
CREATE replace_opt algorithm_view definer_opt security_view_opt VIEW table_name
  {
    $$ = &CreateView{ViewName: $7.ToViewName(), IsReplace:$2, Algorithm:$3, Definer: $4 ,Security:$5 }
    setDDL(yylex, $$)
  }

=======
create_database_prefix:
  CREATE database_or_schema not_exists_opt id_or_var
  {
    $$ = &CreateDatabase{DBName: string($4.String()), IfNotExists: $3}
    setDDL(yylex,$$)
  }

alter_database_prefix:
  ALTER database_or_schema
  {
    $$ = &AlterDatabase{}
    setDDL(yylex,$$)
  }

database_or_schema:
  DATABASE
| SCHEMA
>>>>>>> b38a1903

table_spec:
  '(' table_column_list ')' table_option_list
  {
    $$ = $2
    $$.Options = $4
  }

create_options_opt:
  {
    $$ = nil
  }
| create_options
  {
    $$ = $1
  }

create_options:
  character_set
  {
    $$ = []CollateAndCharset{$1}
  }
| collate
  {
    $$ = []CollateAndCharset{$1}
  }
| create_options collate
  {
    $$ = append($1,$2)
  }
| create_options character_set
  {
    $$ = append($1,$2)
  }

default_optional:
  {
    $$ = false
  }
| DEFAULT
  {
    $$ = true
  }

character_set:
  default_optional CHARACTER SET equal_opt id_or_var
  {
    $$ = CollateAndCharset{Type:CharacterSetType, Value:($5.String()), IsDefault:$1}
  }
| default_optional CHARACTER SET equal_opt STRING
  {
    $$ = CollateAndCharset{Type:CharacterSetType, Value:("'" + string($5) + "'"), IsDefault:$1}
  }

collate:
  default_optional COLLATE equal_opt id_or_var
  {
    $$ = CollateAndCharset{Type:CollateType, Value:($4.String()), IsDefault:$1}
  }
| default_optional COLLATE equal_opt STRING
  {
    $$ = CollateAndCharset{Type:CollateType, Value:("'" + string($4) + "'"), IsDefault:$1}
  }


create_like:
  LIKE table_name
  {
    $$ = &OptLike{LikeTable: $2}
  }
| '(' LIKE table_name ')'
  {
    $$ = &OptLike{LikeTable: $3}
  }

table_column_list:
  column_definition
  {
    $$ = &TableSpec{}
    $$.AddColumn($1)
  }
| check_constraint_definition
  {
    $$ = &TableSpec{}
    $$.AddConstraint($1)
  }
| table_column_list ',' column_definition
  {
    $$.AddColumn($3)
  }
| table_column_list ',' column_definition check_constraint_definition
  {
    $$.AddColumn($3)
    $$.AddConstraint($4)
  }
| table_column_list ',' index_definition
  {
    $$.AddIndex($3)
  }
| table_column_list ',' constraint_definition
  {
    $$.AddConstraint($3)
  }

column_definition:
  sql_id column_type null_opt column_default_opt on_update_opt auto_increment_opt column_key_opt column_comment_opt
  {
    $2.NotNull = $3
    $2.Default = $4
    $2.OnUpdate = $5
    $2.Autoincrement = $6
    $2.KeyOpt = $7
    $2.Comment = $8
    $$ = &ColumnDefinition{Name: $1, Type: $2}
  }
column_type:
  numeric_type unsigned_opt zero_fill_opt
  {
    $$ = $1
    $$.Unsigned = $2
    $$.Zerofill = $3
  }
| char_type
| time_type
| spatial_type

numeric_type:
  int_type length_opt
  {
    $$ = $1
    $$.Length = $2
  }
| decimal_type
  {
    $$ = $1
  }

int_type:
  BIT
  {
    $$ = ColumnType{Type: string($1)}
  }
| BOOL
  {
    $$ = ColumnType{Type: string($1)}
  }
| BOOLEAN
  {
    $$ = ColumnType{Type: string($1)}
  }
| TINYINT
  {
    $$ = ColumnType{Type: string($1)}
  }
| SMALLINT
  {
    $$ = ColumnType{Type: string($1)}
  }
| MEDIUMINT
  {
    $$ = ColumnType{Type: string($1)}
  }
| INT
  {
    $$ = ColumnType{Type: string($1)}
  }
| INTEGER
  {
    $$ = ColumnType{Type: string($1)}
  }
| BIGINT
  {
    $$ = ColumnType{Type: string($1)}
  }

decimal_type:
REAL float_length_opt
  {
    $$ = ColumnType{Type: string($1)}
    $$.Length = $2.Length
    $$.Scale = $2.Scale
  }
| DOUBLE float_length_opt
  {
    $$ = ColumnType{Type: string($1)}
    $$.Length = $2.Length
    $$.Scale = $2.Scale
  }
| FLOAT_TYPE float_length_opt
  {
    $$ = ColumnType{Type: string($1)}
    $$.Length = $2.Length
    $$.Scale = $2.Scale
  }
| DECIMAL decimal_length_opt
  {
    $$ = ColumnType{Type: string($1)}
    $$.Length = $2.Length
    $$.Scale = $2.Scale
  }
| NUMERIC decimal_length_opt
  {
    $$ = ColumnType{Type: string($1)}
    $$.Length = $2.Length
    $$.Scale = $2.Scale
  }

time_type:
  DATE
  {
    $$ = ColumnType{Type: string($1)}
  }
| TIME length_opt
  {
    $$ = ColumnType{Type: string($1), Length: $2}
  }
| TIMESTAMP length_opt
  {
    $$ = ColumnType{Type: string($1), Length: $2}
  }
| DATETIME length_opt
  {
    $$ = ColumnType{Type: string($1), Length: $2}
  }
| YEAR length_opt
  {
    $$ = ColumnType{Type: string($1), Length: $2}
  }

char_type:
  CHAR length_opt charset_opt collate_opt
  {
    $$ = ColumnType{Type: string($1), Length: $2, Charset: $3, Collate: $4}
  }
| VARCHAR length_opt charset_opt collate_opt
  {
    $$ = ColumnType{Type: string($1), Length: $2, Charset: $3, Collate: $4}
  }
| BINARY length_opt
  {
    $$ = ColumnType{Type: string($1), Length: $2}
  }
| VARBINARY length_opt
  {
    $$ = ColumnType{Type: string($1), Length: $2}
  }
| TEXT charset_opt collate_opt
  {
    $$ = ColumnType{Type: string($1), Charset: $2, Collate: $3}
  }
| TINYTEXT charset_opt collate_opt
  {
    $$ = ColumnType{Type: string($1), Charset: $2, Collate: $3}
  }
| MEDIUMTEXT charset_opt collate_opt
  {
    $$ = ColumnType{Type: string($1), Charset: $2, Collate: $3}
  }
| LONGTEXT charset_opt collate_opt
  {
    $$ = ColumnType{Type: string($1), Charset: $2, Collate: $3}
  }
| BLOB
  {
    $$ = ColumnType{Type: string($1)}
  }
| TINYBLOB
  {
    $$ = ColumnType{Type: string($1)}
  }
| MEDIUMBLOB
  {
    $$ = ColumnType{Type: string($1)}
  }
| LONGBLOB
  {
    $$ = ColumnType{Type: string($1)}
  }
| JSON
  {
    $$ = ColumnType{Type: string($1)}
  }
| ENUM '(' enum_values ')' charset_opt collate_opt
  {
    $$ = ColumnType{Type: string($1), EnumValues: $3, Charset: $5, Collate: $6}
  }
// need set_values / SetValues ?
| SET '(' enum_values ')' charset_opt collate_opt
  {
    $$ = ColumnType{Type: string($1), EnumValues: $3, Charset: $5, Collate: $6}
  }

spatial_type:
  GEOMETRY
  {
    $$ = ColumnType{Type: string($1)}
  }
| POINT
  {
    $$ = ColumnType{Type: string($1)}
  }
| LINESTRING
  {
    $$ = ColumnType{Type: string($1)}
  }
| POLYGON
  {
    $$ = ColumnType{Type: string($1)}
  }
| GEOMETRYCOLLECTION
  {
    $$ = ColumnType{Type: string($1)}
  }
| MULTIPOINT
  {
    $$ = ColumnType{Type: string($1)}
  }
| MULTILINESTRING
  {
    $$ = ColumnType{Type: string($1)}
  }
| MULTIPOLYGON
  {
    $$ = ColumnType{Type: string($1)}
  }

enum_values:
  STRING
  {
    $$ = make([]string, 0, 4)
    $$ = append($$, "'" + string($1) + "'")
  }
| enum_values ',' STRING
  {
    $$ = append($1, "'" + string($3) + "'")
  }

length_opt:
  {
    $$ = nil
  }
| '(' INTEGRAL ')'
  {
    $$ = NewIntLiteral($2)
  }

float_length_opt:
  {
    $$ = LengthScaleOption{}
  }
| '(' INTEGRAL ',' INTEGRAL ')'
  {
    $$ = LengthScaleOption{
        Length: NewIntLiteral($2),
        Scale: NewIntLiteral($4),
    }
  }

decimal_length_opt:
  {
    $$ = LengthScaleOption{}
  }
| '(' INTEGRAL ')'
  {
    $$ = LengthScaleOption{
        Length: NewIntLiteral($2),
    }
  }
| '(' INTEGRAL ',' INTEGRAL ')'
  {
    $$ = LengthScaleOption{
        Length: NewIntLiteral($2),
        Scale: NewIntLiteral($4),
    }
  }

unsigned_opt:
  {
    $$ = false
  }
| UNSIGNED
  {
    $$ = true
  }

zero_fill_opt:
  {
    $$ = false
  }
| ZEROFILL
  {
    $$ = true
  }

// Null opt returns false to mean NULL (i.e. the default) and true for NOT NULL
null_opt:
  {
    $$ = false
  }
| NULL
  {
    $$ = false
  }
| NOT NULL
  {
    $$ = true
  }

column_default_opt:
  {
    $$ = nil
  }
| DEFAULT value_expression
  {
    $$ = $2
  }

on_update_opt:
  {
    $$ = nil
  }
| ON UPDATE function_call_nonkeyword
{
  $$ = $3
}

auto_increment_opt:
  {
    $$ = false
  }
| AUTO_INCREMENT
  {
    $$ = true
  }

charset_opt:
  {
    $$ = ""
  }
| CHARACTER SET id_or_var
  {
    $$ = string($3.String())
  }
| CHARACTER SET BINARY
  {
    $$ = string($3)
  }

collate_opt:
  {
    $$ = ""
  }
| COLLATE id_or_var
  {
    $$ = string($2.String())
  }
| COLLATE STRING
  {
    $$ = string($2)
  }

column_key_opt:
  {
    $$ = colKeyNone
  }
| PRIMARY KEY
  {
    $$ = colKeyPrimary
  }
| KEY
  {
    $$ = colKey
  }
| UNIQUE KEY
  {
    $$ = colKeyUniqueKey
  }
| UNIQUE
  {
    $$ = colKeyUnique
  }

column_comment_opt:
  {
    $$ = nil
  }
| COMMENT_KEYWORD STRING
  {
    $$ = NewStrLiteral($2)
  }

index_definition:
  index_info '(' index_column_list ')' index_option_list_opt
  {
    $$ = &IndexDefinition{Info: $1, Columns: $3, Options: $5}
  }

index_option_list_opt:
  {
    $$ = nil
  }
| index_option_list
  {
    $$ = $1
  }

index_option_list:
  index_option
  {
    $$ = []*IndexOption{$1}
  }
| index_option_list index_option
  {
    $$ = append($$, $2)
  }

index_option:
  USING id_or_var
  {
    $$ = &IndexOption{Name: string($1), String: string($2.String())}
  }
| KEY_BLOCK_SIZE equal_opt INTEGRAL
  {
    // should not be string
    $$ = &IndexOption{Name: string($1), Value: NewIntLiteral($3)}
  }
| COMMENT_KEYWORD STRING
  {
    $$ = &IndexOption{Name: string($1), Value: NewStrLiteral($2)}
  }
| WITH PARSER STRING
  {
    $$ = &IndexOption{Name: string($1) + " " + string($2), Value: NewStrLiteral($3)}
  }

equal_opt:
  /* empty */
  {
    $$ = ""
  }
| '='
  {
    $$ = string($1)
  }

index_info:
  PRIMARY KEY
  {
    $$ = &IndexInfo{Type: string($1) + " " + string($2), Name: NewColIdent("PRIMARY"), Primary: true, Unique: true}
  }
| SPATIAL index_or_key name_opt
  {
    $$ = &IndexInfo{Type: string($1) + " " + string($2), Name: NewColIdent($3), Spatial: true, Unique: false}
  }
| FULLTEXT index_or_key name_opt
  {
    $$ = &IndexInfo{Type: string($1) + " " + string($2), Name: NewColIdent($3), Fulltext: true, Unique: false}
  }
| UNIQUE index_or_key name_opt
  {
    $$ = &IndexInfo{Type: string($1) + " " + string($2), Name: NewColIdent($3), Unique: true}
  }
| UNIQUE name_opt
  {
    $$ = &IndexInfo{Type: string($1), Name: NewColIdent($2), Unique: true}
  }
| index_or_key name_opt
  {
    $$ = &IndexInfo{Type: string($1), Name: NewColIdent($2), Unique: false}
  }

index_symbols:
  INDEX
  {
    $$ = string($1)
  }
| KEYS
  {
    $$ = string($1)
  }
| INDEXES
  {
    $$ = string($1)
  }


from_or_in:
  FROM
  {
    $$ = string($1)
  }
| IN
  {
    $$ = string($1)
  }

index_or_key:
    INDEX
  {
    $$ = string($1)
  }
  | KEY
  {
    $$ = string($1)
  }

name_opt:
  {
    $$ = ""
  }
| id_or_var
  {
    $$ = string($1.String())
  }

index_column_list:
  index_column
  {
    $$ = []*IndexColumn{$1}
  }
| index_column_list ',' index_column
  {
    $$ = append($$, $3)
  }

index_column:
  sql_id length_opt asc_desc_opt
  {
      $$ = &IndexColumn{Column: $1, Length: $2, Direction: $3}
  }

constraint_definition:
  CONSTRAINT id_or_var constraint_info
  {
    $$ = &ConstraintDefinition{Name: string($2.String()), Details: $3}
  }
|  constraint_info
  {
    $$ = &ConstraintDefinition{Details: $1}
  }

check_constraint_definition:
  CONSTRAINT id_or_var check_constraint_info
  {
    $$ = &ConstraintDefinition{Name: string($2.String()), Details: $3}
  }
|  check_constraint_info
  {
    $$ = &ConstraintDefinition{Details: $1}
  }

constraint_info:
  FOREIGN KEY '(' column_list ')' REFERENCES table_name '(' column_list ')'
  {
    $$ = &ForeignKeyDefinition{Source: $4, ReferencedTable: $7, ReferencedColumns: $9}
  }
| FOREIGN KEY '(' column_list ')' REFERENCES table_name '(' column_list ')' fk_on_delete
  {
    $$ = &ForeignKeyDefinition{Source: $4, ReferencedTable: $7, ReferencedColumns: $9, OnDelete: $11}
  }
| FOREIGN KEY '(' column_list ')' REFERENCES table_name '(' column_list ')' fk_on_update
  {
    $$ = &ForeignKeyDefinition{Source: $4, ReferencedTable: $7, ReferencedColumns: $9, OnUpdate: $11}
  }
| FOREIGN KEY '(' column_list ')' REFERENCES table_name '(' column_list ')' fk_on_delete fk_on_update
  {
    $$ = &ForeignKeyDefinition{Source: $4, ReferencedTable: $7, ReferencedColumns: $9, OnDelete: $11, OnUpdate: $12}
  }
| check_constraint_info
  {
    $$ = $1
  }

check_constraint_info:
  CHECK '(' expression ')' enforced_opt
  {
    $$ = &CheckConstraintDefinition{Expr: $3, Enforced: $5}
  }

fk_on_delete:
  ON DELETE fk_reference_action
  {
    $$ = $3
  }

fk_on_update:
  ON UPDATE fk_reference_action
  {
    $$ = $3
  }

fk_reference_action:
  RESTRICT
  {
    $$ = Restrict
  }
| CASCADE
  {
    $$ = Cascade
  }
| NO ACTION
  {
    $$ = NoAction
  }
| SET DEFAULT
  {
    $$ = SetDefault
  }
| SET NULL
  {
    $$ = SetNull
  }

enforced_opt:
  {
    $$ = true
  }
| ENFORCED
  {
    $$ = true
  }
| NOT ENFORCED
  {
    $$ = false
  }

table_option_list:
  {
    $$ = ""
  }
| table_option
  {
    $$ = " " + string($1)
  }
| table_option_list ',' table_option
  {
    $$ = string($1) + ", " + string($3)
  }

// rather than explicitly parsing the various keywords for table options,
// just accept any number of keywords, IDs, strings, numbers, and '='
table_option:
  table_opt_value
  {
    $$ = $1
  }
| table_option table_opt_value
  {
    $$ = $1 + " " + $2
  }
| table_option '=' table_opt_value
  {
    $$ = $1 + "=" + $3
  }

table_opt_value:
  reserved_sql_id
  {
    $$ = $1.String()
  }
| STRING
  {
    $$ = "'" + string($1) + "'"
  }
| INTEGRAL
  {
    $$ = string($1)
  }

alter_statement:
  ALTER TABLE table_name non_add_drop_or_rename_operation skip_to_end
  {
    $$ = &DDL{Action: AlterDDLAction, Table: $3}
  }
| ALTER TABLE table_name ADD alter_object_type skip_to_end
  {
    $$ = &DDL{Action: AlterDDLAction, Table: $3}
  }
| ALTER TABLE table_name DROP alter_object_type skip_to_end
  {
    $$ = &DDL{Action: AlterDDLAction, Table: $3}
  }
| ALTER TABLE table_name RENAME to_opt table_name
  {
    // Change this to a rename statement
    $$ = &DDL{Action: RenameDDLAction, FromTables: TableNames{$3}, ToTables: TableNames{$6}}
  }
| ALTER TABLE table_name RENAME index_opt skip_to_end
  {
    // Rename an index can just be an alter
    $$ = &DDL{Action: AlterDDLAction, Table: $3}
  }
| ALTER VIEW table_name ddl_skip_to_end
  {
    $$ = &DDL{Action: AlterDDLAction, Table: $3.ToViewName()}
  }
| ALTER TABLE table_name partition_operation
  {
    $$ = &DDL{Action: AlterDDLAction, Table: $3, PartitionSpec: $4}
  }
| alter_database_prefix id_or_var_opt create_options
  {
    $1.FullyParsed = true
    $1.DBName = $2.String()
    $1.AlterOptions = $3
    $$ = $1
  }
| alter_database_prefix id_or_var UPGRADE DATA DIRECTORY NAME
  {
    $1.FullyParsed = true
    $1.DBName = $2.String()
    $1.UpdateDataDirectory = true
    $$ = $1
  }
| ALTER VSCHEMA CREATE VINDEX table_name vindex_type_opt vindex_params_opt
  {
    $$ = &DDL{
        Action: CreateVindexDDLAction,
        Table: $5,
        VindexSpec: &VindexSpec{
          Name: NewColIdent($5.Name.String()),
          Type: $6,
          Params: $7,
        },
      }
  }
| ALTER VSCHEMA DROP VINDEX table_name
  {
    $$ = &DDL{
        Action: DropVindexDDLAction,
        Table: $5,
        VindexSpec: &VindexSpec{
          Name: NewColIdent($5.Name.String()),
        },
      }
  }
| ALTER VSCHEMA ADD TABLE table_name
  {
    $$ = &DDL{Action: AddVschemaTableDDLAction, Table: $5}
  }
| ALTER VSCHEMA DROP TABLE table_name
  {
    $$ = &DDL{Action: DropVschemaTableDDLAction, Table: $5}
  }
| ALTER VSCHEMA ON table_name ADD VINDEX sql_id '(' column_list ')' vindex_type_opt vindex_params_opt
  {
    $$ = &DDL{
        Action: AddColVindexDDLAction,
        Table: $4,
        VindexSpec: &VindexSpec{
            Name: $7,
            Type: $11,
            Params: $12,
        },
        VindexCols: $9,
      }
  }
| ALTER VSCHEMA ON table_name DROP VINDEX sql_id
  {
    $$ = &DDL{
        Action: DropColVindexDDLAction,
        Table: $4,
        VindexSpec: &VindexSpec{
            Name: $7,
        },
      }
  }
| ALTER VSCHEMA ADD SEQUENCE table_name
  {
    $$ = &DDL{Action: AddSequenceDDLAction, Table: $5}
  }
| ALTER VSCHEMA ON table_name ADD AUTO_INCREMENT sql_id USING table_name
  {
    $$ = &DDL{
        Action: AddAutoIncDDLAction,
        Table: $4,
        AutoIncSpec: &AutoIncSpec{
            Column: $7,
            Sequence: $9,
        },
    }
  }

alter_object_type:
  CHECK
| COLUMN
| CONSTRAINT
| FOREIGN
| FULLTEXT
| ID
| AT_ID
| AT_AT_ID
| INDEX
| KEY
| PRIMARY
| SPATIAL
| PARTITION
| UNIQUE

partition_operation:
  REORGANIZE PARTITION sql_id INTO openb partition_definitions closeb
  {
    $$ = &PartitionSpec{Action: ReorganizeAction, Name: $3, Definitions: $6}
  }

partition_definitions:
  partition_definition
  {
    $$ = []*PartitionDefinition{$1}
  }
| partition_definitions ',' partition_definition
  {
    $$ = append($1, $3)
  }

partition_definition:
  PARTITION sql_id VALUES LESS THAN openb value_expression closeb
  {
    $$ = &PartitionDefinition{Name: $2, Limit: $7}
  }
| PARTITION sql_id VALUES LESS THAN openb MAXVALUE closeb
  {
    $$ = &PartitionDefinition{Name: $2, Maxvalue: true}
  }

rename_statement:
  RENAME TABLE rename_list
  {
    $$ = $3
  }

rename_list:
  table_name TO table_name
  {
    $$ = &DDL{Action: RenameDDLAction, FromTables: TableNames{$1}, ToTables: TableNames{$3}}
  }
| rename_list ',' table_name TO table_name
  {
    $$ = $1
    $$.FromTables = append($$.FromTables, $3)
    $$.ToTables = append($$.ToTables, $5)
  }

drop_statement:
  DROP TABLE exists_opt table_name_list
  {
    $$ = &DDL{Action: DropDDLAction, FromTables: $4, IfExists: $3}
  }
| DROP INDEX id_or_var ON table_name ddl_skip_to_end
  {
    // Change this to an alter statement
    $$ = &DDL{Action: AlterDDLAction, Table: $5}
  }
| DROP VIEW exists_opt table_name ddl_skip_to_end
  {
    $$ = &DDL{Action: DropDDLAction, FromTables: TableNames{$4.ToViewName()}, IfExists: $3}
  }
| DROP DATABASE exists_opt id_or_var
  {
    $$ = &DBDDL{Action: DropDBDDLAction, DBName: string($4.String()), IfExists: $3}
  }
| DROP SCHEMA exists_opt id_or_var
  {
    $$ = &DBDDL{Action: DropDBDDLAction, DBName: string($4.String()), IfExists: $3}
  }

truncate_statement:
  TRUNCATE TABLE table_name
  {
    $$ = &DDL{Action: TruncateDDLAction, Table: $3}
  }
| TRUNCATE table_name
  {
    $$ = &DDL{Action: TruncateDDLAction, Table: $2}
  }
analyze_statement:
  ANALYZE TABLE table_name
  {
    $$ = &OtherRead{}
  }

show_statement:
  SHOW BINARY id_or_var ddl_skip_to_end /* SHOW BINARY LOGS */
  {
    $$ = &Show{&ShowLegacy{Type: string($2) + " " + string($3.String()), Scope: ImplicitScope}}
  }
/* SHOW CHARACTER SET and SHOW CHARSET are equivalent */
| SHOW CHARACTER SET like_or_where_opt
  {
    showTablesOpt := &ShowTablesOpt{Filter: $4}
    $$ = &Show{&ShowLegacy{Type: CharsetStr, ShowTablesOpt: showTablesOpt, Scope: ImplicitScope}}
  }
| SHOW CHARSET like_or_where_opt
  {
    showTablesOpt := &ShowTablesOpt{Filter: $3}
    $$ = &Show{&ShowLegacy{Type: string($2), ShowTablesOpt: showTablesOpt, Scope: ImplicitScope}}
  }
| SHOW CREATE DATABASE ddl_skip_to_end
  {
    $$ = &Show{&ShowLegacy{Type: string($2) + " " + string($3), Scope: ImplicitScope}}
  }
/* Rule to handle SHOW CREATE EVENT, SHOW CREATE FUNCTION, etc. */
| SHOW CREATE id_or_var ddl_skip_to_end
  {
    $$ = &Show{&ShowLegacy{Type: string($2) + " " + string($3.String()), Scope: ImplicitScope}}
  }
| SHOW CREATE PROCEDURE ddl_skip_to_end
  {
    $$ = &Show{&ShowLegacy{Type: string($2) + " " + string($3), Scope: ImplicitScope}}
  }
| SHOW CREATE TABLE table_name
  {
    $$ = &Show{&ShowLegacy{Type: string($2) + " " + string($3), Table: $4, Scope: ImplicitScope}}
  }
| SHOW CREATE TRIGGER ddl_skip_to_end
  {
    $$ = &Show{&ShowLegacy{Type: string($2) + " " + string($3), Scope: ImplicitScope}}
  }
| SHOW CREATE VIEW ddl_skip_to_end
  {
    $$ = &Show{&ShowLegacy{Type: string($2) + " " + string($3), Scope: ImplicitScope}}
  }
| SHOW DATABASES like_opt
  {
    showTablesOpt := &ShowTablesOpt{Filter: $3}
    $$ = &Show{&ShowLegacy{Type: string($2), ShowTablesOpt: showTablesOpt, Scope: ImplicitScope}}
  }
| SHOW KEYSPACES like_opt
  {
    showTablesOpt := &ShowTablesOpt{Filter: $3}
    $$ = &Show{&ShowLegacy{Type: string($2), ShowTablesOpt: showTablesOpt, Scope: ImplicitScope}}
  }
| SHOW VITESS_KEYSPACES like_opt
  {
    showTablesOpt := &ShowTablesOpt{Filter: $3}
    $$ = &Show{&ShowLegacy{Type: string($2), ShowTablesOpt: showTablesOpt, Scope: ImplicitScope}}
  }
| SHOW ENGINES
  {
    $$ = &Show{&ShowLegacy{Type: string($2), Scope: ImplicitScope}}
  }
| SHOW extended_opt index_symbols from_or_in table_name from_database_opt like_or_where_opt
  {
    showTablesOpt := &ShowTablesOpt{DbName:$6, Filter:$7}
    $$ = &Show{&ShowLegacy{Extended: string($2), Type: string($3), ShowTablesOpt: showTablesOpt, OnTable: $5, Scope: ImplicitScope}}
  }
| SHOW PLUGINS
  {
    $$ = &Show{&ShowLegacy{Type: string($2), Scope: ImplicitScope}}
  }
| SHOW PROCEDURE ddl_skip_to_end
  {
    $$ = &Show{&ShowLegacy{Type: string($2), Scope: ImplicitScope}}
  }
| SHOW show_session_or_global STATUS ddl_skip_to_end
  {
    $$ = &Show{&ShowLegacy{Scope: $2, Type: string($3)}}
  }
| SHOW TABLE STATUS from_database_opt like_or_where_opt
  {
    $$ = &Show{&ShowTableStatus{DatabaseName:$4, Filter:$5}}
  }
| SHOW full_opt columns_or_fields from_or_in table_name from_database_opt like_or_where_opt
  {
    $$ = &Show{&ShowColumns{Full: $2, Table: $5, DbName: $6, Filter: $7}}
  }
| SHOW full_opt tables_or_processlist from_database_opt like_or_where_opt
  {
    // this is ugly, but I couldn't find a better way for now
    if $3 == "processlist" {
      $$ = &Show{&ShowLegacy{Type: $3, Scope: ImplicitScope}}
    } else {
    showTablesOpt := &ShowTablesOpt{Full:$2, DbName:$4, Filter:$5}
      $$ = &Show{&ShowLegacy{Type: $3, ShowTablesOpt: showTablesOpt, Scope: ImplicitScope}}
    }
  }
| SHOW show_session_or_global VARIABLES ddl_skip_to_end
  {
    $$ = &Show{&ShowLegacy{Scope: $2, Type: string($3)}}
  }
| SHOW COLLATION
  {
    $$ = &Show{&ShowLegacy{Type: string($2), Scope: ImplicitScope}}
  }
| SHOW COLLATION WHERE expression
  {
    $$ = &Show{&ShowLegacy{Type: string($2), ShowCollationFilterOpt: $4, Scope: ImplicitScope}}
  }
| SHOW VITESS_METADATA VARIABLES like_opt
  {
    showTablesOpt := &ShowTablesOpt{Filter: $4}
    $$ = &Show{&ShowLegacy{Scope: VitessMetadataScope, Type: string($3), ShowTablesOpt: showTablesOpt}}
  }
| SHOW VSCHEMA TABLES
  {
    $$ = &Show{&ShowLegacy{Type: string($2) + " " + string($3), Scope: ImplicitScope}}
  }
| SHOW VSCHEMA VINDEXES
  {
    $$ = &Show{&ShowLegacy{Type: string($2) + " " + string($3), Scope: ImplicitScope}}
  }
| SHOW VSCHEMA VINDEXES ON table_name
  {
    $$ = &Show{&ShowLegacy{Type: string($2) + " " + string($3), OnTable: $5, Scope: ImplicitScope}}
  }
| SHOW WARNINGS
  {
    $$ = &Show{&ShowLegacy{Type: string($2), Scope: ImplicitScope}}
  }
/* vitess_topo supports SHOW VITESS_SHARDS / SHOW VITESS_TABLETS */
| SHOW vitess_topo like_or_where_opt
  {
    // This should probably be a different type (ShowVitessTopoOpt), but
    // just getting the thing working for now
    showTablesOpt := &ShowTablesOpt{Filter: $3}
    $$ = &Show{&ShowLegacy{Type: $2, ShowTablesOpt: showTablesOpt}}
  }
/*
 * Catch-all for show statements without vitess keywords:
 *
 *  SHOW BINARY LOGS
 *  SHOW INVALID
 *  SHOW VITESS_TARGET
 */
| SHOW id_or_var ddl_skip_to_end
  {
    $$ = &Show{&ShowLegacy{Type: string($2.String()), Scope: ImplicitScope}}
  }

tables_or_processlist:
  TABLES
  {
    $$ = string($1)
  }
| PROCESSLIST
  {
    $$ = string($1)
  }

vitess_topo:
  VITESS_TABLETS
  {
    $$ = string($1)
  }
| VITESS_SHARDS
  {
    $$ = string($1)
  }

extended_opt:
  /* empty */
  {
    $$ = ""
  }
  | EXTENDED
  {
    $$ = "extended "
  }

full_opt:
  /* empty */
  {
    $$ = ""
  }
| FULL
  {
    $$ = "full "
  }

columns_or_fields:
  COLUMNS
  {
      $$ = string($1)
  }
| FIELDS
  {
      $$ = string($1)
  }

from_database_opt:
  /* empty */
  {
    $$ = ""
  }
| FROM table_id
  {
    $$ = $2.v
  }
| IN table_id
  {
    $$ = $2.v
  }

like_or_where_opt:
  /* empty */
  {
    $$ = nil
  }
| LIKE STRING
  {
    $$ = &ShowFilter{Like:string($2)}
  }
| WHERE expression
  {
    $$ = &ShowFilter{Filter:$2}
  }

like_opt:
  /* empty */
    {
      $$ = nil
    }
  | LIKE STRING
    {
      $$ = &ShowFilter{Like:string($2)}
    }

show_session_or_global:
  /* empty */
  {
    $$ = ImplicitScope
  }
| SESSION
  {
    $$ = SessionScope
  }
| GLOBAL
  {
    $$ = GlobalScope
  }

use_statement:
  USE table_id
  {
    $$ = &Use{DBName: $2}
  }
| USE
  {
    $$ = &Use{DBName:TableIdent{v:""}}
  }

begin_statement:
  BEGIN
  {
    $$ = &Begin{}
  }
| START TRANSACTION
  {
    $$ = &Begin{}
  }

commit_statement:
  COMMIT
  {
    $$ = &Commit{}
  }

rollback_statement:
  ROLLBACK
  {
    $$ = &Rollback{}
  }
| ROLLBACK work_opt TO savepoint_opt sql_id
  {
    $$ = &SRollback{Name: $5}
  }

work_opt:
  { $$ = struct{}{} }
| WORK
  { $$ = struct{}{} }

savepoint_opt:
  { $$ = struct{}{} }
| SAVEPOINT
  { $$ = struct{}{} }


savepoint_statement:
  SAVEPOINT sql_id
  {
    $$ = &Savepoint{Name: $2}
  }

release_statement:
  RELEASE SAVEPOINT sql_id
  {
    $$ = &Release{Name: $3}
  }

explain_format_opt:
  {
    $$ = EmptyType
  }
| FORMAT '=' JSON
  {
    $$ = JSONType
  }
| FORMAT '=' TREE
  {
    $$ = TreeType
  }
| FORMAT '=' VITESS
  {
    $$ = VitessType
  }
| FORMAT '=' TRADITIONAL
  {
    $$ = TraditionalType
  }
| ANALYZE
  {
    $$ = AnalyzeType
  }

explain_synonyms:
  EXPLAIN
  {
    $$ = $1
  }
| DESCRIBE
  {
    $$ = $1  
  }
| DESC
  {
    $$ = $1  
  }

explainable_statement:
  select_statement
  {
    $$ = $1
  }
| update_statement  
  {
    $$ = $1
  }
| insert_statement  
  {
    $$ = $1
  }
| delete_statement  
  {
    $$ = $1
  }

wild_opt:
  {
    $$ = ""
  }
| sql_id
  {
    $$ = "" 
  }
| STRING
  {
    $$ = "" 
  }
  
explain_statement:
  explain_synonyms table_name wild_opt
  {
    $$ = &OtherRead{}
  }
| explain_synonyms explain_format_opt explainable_statement
  {
    $$ = &Explain{Type: $2, Statement: $3}
  }

other_statement:
  REPAIR skip_to_end
  {
    $$ = &OtherAdmin{}
  }
| OPTIMIZE skip_to_end
  {
    $$ = &OtherAdmin{}
  }
| LOCK TABLES skip_to_end
  {
    $$ = &OtherAdmin{}
  }
| UNLOCK TABLES skip_to_end
  {
    $$ = &OtherAdmin{}
  }

flush_statement:
  FLUSH skip_to_end
  {
    $$ = &DDL{Action: FlushDDLAction}
  }
comment_opt:
  {
    setAllowComments(yylex, true)
  }
  comment_list
  {
    $$ = $2
    setAllowComments(yylex, false)
  }

comment_list:
  {
    $$ = nil
  }
| comment_list COMMENT
  {
    $$ = append($1, $2)
  }

union_op:
  UNION
  {
    $$ = true
  }
| UNION ALL
  {
    $$ = false
  }
| UNION DISTINCT
  {
    $$ = true
  }

cache_opt:
{
  $$ = ""
}
| SQL_NO_CACHE
{
  $$ = SQLNoCacheStr
}
| SQL_CACHE
{
  $$ = SQLCacheStr
}

distinct_opt:
  {
    $$ = false
  }
| DISTINCT
  {
    $$ = true
  }
| DISTINCTROW
  {
    $$ = true
  }

select_expression_list_opt:
  {
    $$ = nil
  }
| select_expression_list
  {
    $$ = $1
  }

select_options:
  {
    $$ = nil
  }
| select_option
  {
    $$ = []string{$1}
  }
| select_option select_option // TODO: figure out a way to do this recursively instead. 
  {                           // TODO: This is a hack since I couldn't get it to work in a nicer way. I got 'conflicts: 8 shift/reduce'
    $$ = []string{$1, $2}
  }
| select_option select_option select_option 
  {
    $$ = []string{$1, $2, $3}
  }
| select_option select_option select_option select_option 
  {
    $$ = []string{$1, $2, $3, $4}
  }

select_option:
  SQL_NO_CACHE
  {
    $$ = SQLNoCacheStr
  }
| SQL_CACHE
  {
    $$ = SQLCacheStr
  }
| DISTINCT
  {
    $$ = DistinctStr
  }
| DISTINCTROW
  {
    $$ = DistinctStr
  }
| STRAIGHT_JOIN
  {
    $$ = StraightJoinHint
  }
| SQL_CALC_FOUND_ROWS
  {
    $$ = SQLCalcFoundRowsStr
  }

select_expression_list:
  select_expression
  {
    $$ = SelectExprs{$1}
  }
| select_expression_list ',' select_expression
  {
    $$ = append($$, $3)
  }

select_expression:
  '*'
  {
    $$ = &StarExpr{}
  }
| expression as_ci_opt
  {
    $$ = &AliasedExpr{Expr: $1, As: $2}
  }
| table_id '.' '*'
  {
    $$ = &StarExpr{TableName: TableName{Name: $1}}
  }
| table_id '.' reserved_table_id '.' '*'
  {
    $$ = &StarExpr{TableName: TableName{Qualifier: $1, Name: $3}}
  }

as_ci_opt:
  {
    $$ = ColIdent{}
  }
| col_alias
  {
    $$ = $1
  }
| AS col_alias
  {
    $$ = $2
  }

col_alias:
  sql_id
| STRING
  {
    $$ = NewColIdent(string($1))
  }

from_opt:
  {
    $$ = TableExprs{&AliasedTableExpr{Expr:TableName{Name: NewTableIdent("dual")}}}
  }
| FROM table_references
  {
    $$ = $2
  }

table_references:
  table_reference
  {
    $$ = TableExprs{$1}
  }
| table_references ',' table_reference
  {
    $$ = append($$, $3)
  }

table_reference:
  table_factor
| join_table

table_factor:
  aliased_table_name
  {
    $$ = $1
  }
| derived_table as_opt table_id
  {
    $$ = &AliasedTableExpr{Expr:$1, As: $3}
  }
| openb table_references closeb
  {
    $$ = &ParenTableExpr{Exprs: $2}
  }

derived_table:
  openb select_statement closeb
  {
    $$ = &DerivedTable{$2}
  }

aliased_table_name:
table_name as_opt_id index_hint_list
  {
    $$ = &AliasedTableExpr{Expr:$1, As: $2, Hints: $3}
  }
| table_name PARTITION openb partition_list closeb as_opt_id index_hint_list
  {
    $$ = &AliasedTableExpr{Expr:$1, Partitions: $4, As: $6, Hints: $7}
  }

column_list_opt:
  {
    $$ = nil
  }
| '(' column_list ')'
  {
    $$ = $2
  }

column_list:
  sql_id
  {
    $$ = Columns{$1}
  }
| column_list ',' sql_id
  {
    $$ = append($$, $3)
  }

partition_list:
  sql_id
  {
    $$ = Partitions{$1}
  }
| partition_list ',' sql_id
  {
    $$ = append($$, $3)
  }

// There is a grammar conflict here:
// 1: INSERT INTO a SELECT * FROM b JOIN c ON b.i = c.i
// 2: INSERT INTO a SELECT * FROM b JOIN c ON DUPLICATE KEY UPDATE a.i = 1
// When yacc encounters the ON clause, it cannot determine which way to
// resolve. The %prec override below makes the parser choose the
// first construct, which automatically makes the second construct a
// syntax error. This is the same behavior as MySQL.
join_table:
  table_reference inner_join table_factor join_condition_opt
  {
    $$ = &JoinTableExpr{LeftExpr: $1, Join: $2, RightExpr: $3, Condition: $4}
  }
| table_reference straight_join table_factor on_expression_opt
  {
    $$ = &JoinTableExpr{LeftExpr: $1, Join: $2, RightExpr: $3, Condition: $4}
  }
| table_reference outer_join table_reference join_condition
  {
    $$ = &JoinTableExpr{LeftExpr: $1, Join: $2, RightExpr: $3, Condition: $4}
  }
| table_reference natural_join table_factor
  {
    $$ = &JoinTableExpr{LeftExpr: $1, Join: $2, RightExpr: $3}
  }

join_condition:
  ON expression
  { $$ = JoinCondition{On: $2} }
| USING '(' column_list ')'
  { $$ = JoinCondition{Using: $3} }

join_condition_opt:
%prec JOIN
  { $$ = JoinCondition{} }
| join_condition
  { $$ = $1 }

on_expression_opt:
%prec JOIN
  { $$ = JoinCondition{} }
| ON expression
  { $$ = JoinCondition{On: $2} }

as_opt:
  { $$ = struct{}{} }
| AS
  { $$ = struct{}{} }

as_opt_id:
  {
    $$ = NewTableIdent("")
  }
| table_alias
  {
    $$ = $1
  }
| AS table_alias
  {
    $$ = $2
  }

table_alias:
  table_id
| STRING
  {
    $$ = NewTableIdent(string($1))
  }

inner_join:
  JOIN
  {
    $$ = NormalJoinType
  }
| INNER JOIN
  {
    $$ = NormalJoinType
  }
| CROSS JOIN
  {
    $$ = NormalJoinType
  }

straight_join:
  STRAIGHT_JOIN
  {
    $$ = StraightJoinType
  }

outer_join:
  LEFT JOIN
  {
    $$ = LeftJoinType
  }
| LEFT OUTER JOIN
  {
    $$ = LeftJoinType
  }
| RIGHT JOIN
  {
    $$ = RightJoinType
  }
| RIGHT OUTER JOIN
  {
    $$ = RightJoinType
  }

natural_join:
 NATURAL JOIN
  {
    $$ = NaturalJoinType
  }
| NATURAL outer_join
  {
    if $2 == LeftJoinType {
      $$ = NaturalLeftJoinType
    } else {
      $$ = NaturalRightJoinType
    }
  }

into_table_name:
  INTO table_name
  {
    $$ = $2
  }
| table_name
  {
    $$ = $1
  }

table_name:
  table_id
  {
    $$ = TableName{Name: $1}
  }
| table_id '.' reserved_table_id
  {
    $$ = TableName{Qualifier: $1, Name: $3}
  }

delete_table_name:
table_id '.' '*'
  {
    $$ = TableName{Name: $1}
  }

index_hint_list:
  {
    $$ = nil
  }
| USE INDEX openb column_list closeb
  {
    $$ = &IndexHints{Type: UseOp, Indexes: $4}
  }
| USE INDEX openb closeb
  {
    $$ = &IndexHints{Type: UseOp}
  }
| IGNORE INDEX openb column_list closeb
  {
    $$ = &IndexHints{Type: IgnoreOp, Indexes: $4}
  }
| FORCE INDEX openb column_list closeb
  {
    $$ = &IndexHints{Type: ForceOp, Indexes: $4}
  }

where_expression_opt:
  {
    $$ = nil
  }
| WHERE expression
  {
    $$ = $2
  }

expression:
  condition
  {
    $$ = $1
  }
| expression AND expression
  {
    $$ = &AndExpr{Left: $1, Right: $3}
  }
| expression OR expression
  {
    $$ = &OrExpr{Left: $1, Right: $3}
  }
| expression XOR expression
  {
    $$ = &XorExpr{Left: $1, Right: $3}
  }
| NOT expression
  {
    $$ = &NotExpr{Expr: $2}
  }
| expression IS is_suffix
  {
    $$ = &IsExpr{Operator: $3, Expr: $1}
  }
| value_expression
  {
    $$ = $1
  }
| DEFAULT default_opt
  {
    $$ = &Default{ColName: $2}
  }

default_opt:
  /* empty */
  {
    $$ = ""
  }
| openb id_or_var closeb
  {
    $$ = string($2.String())
  }

boolean_value:
  TRUE
  {
    $$ = BoolVal(true)
  }
| FALSE
  {
    $$ = BoolVal(false)
  }

condition:
  value_expression compare value_expression
  {
    $$ = &ComparisonExpr{Left: $1, Operator: $2, Right: $3}
  }
| value_expression IN col_tuple
  {
    $$ = &ComparisonExpr{Left: $1, Operator: InOp, Right: $3}
  }
| value_expression NOT IN col_tuple
  {
    $$ = &ComparisonExpr{Left: $1, Operator: NotInOp, Right: $4}
  }
| value_expression LIKE value_expression like_escape_opt
  {
    $$ = &ComparisonExpr{Left: $1, Operator: LikeOp, Right: $3, Escape: $4}
  }
| value_expression NOT LIKE value_expression like_escape_opt
  {
    $$ = &ComparisonExpr{Left: $1, Operator: NotLikeOp, Right: $4, Escape: $5}
  }
| value_expression REGEXP value_expression
  {
    $$ = &ComparisonExpr{Left: $1, Operator: RegexpOp, Right: $3}
  }
| value_expression NOT REGEXP value_expression
  {
    $$ = &ComparisonExpr{Left: $1, Operator: NotRegexpOp, Right: $4}
  }
| value_expression BETWEEN value_expression AND value_expression
  {
    $$ = &RangeCond{Left: $1, Operator: BetweenOp, From: $3, To: $5}
  }
| value_expression NOT BETWEEN value_expression AND value_expression
  {
    $$ = &RangeCond{Left: $1, Operator: NotBetweenOp, From: $4, To: $6}
  }
| EXISTS subquery
  {
    $$ = &ExistsExpr{Subquery: $2}
  }

is_suffix:
  NULL
  {
    $$ = IsNullOp
  }
| NOT NULL
  {
    $$ = IsNotNullOp
  }
| TRUE
  {
    $$ = IsTrueOp
  }
| NOT TRUE
  {
    $$ = IsNotTrueOp
  }
| FALSE
  {
    $$ = IsFalseOp
  }
| NOT FALSE
  {
    $$ = IsNotFalseOp
  }

compare:
  '='
  {
    $$ = EqualOp
  }
| '<'
  {
    $$ = LessThanOp
  }
| '>'
  {
    $$ = GreaterThanOp
  }
| LE
  {
    $$ = LessEqualOp
  }
| GE
  {
    $$ = GreaterEqualOp
  }
| NE
  {
    $$ = NotEqualOp
  }
| NULL_SAFE_EQUAL
  {
    $$ = NullSafeEqualOp
  }

like_escape_opt:
  {
    $$ = nil
  }
| ESCAPE value_expression
  {
    $$ = $2
  }

col_tuple:
  row_tuple
  {
    $$ = $1
  }
| subquery
  {
    $$ = $1
  }
| LIST_ARG
  {
    $$ = ListArg($1)
  }

subquery:
  openb simple_select closeb
  {
    $$ = &Subquery{$2}
  }

expression_list:
  expression
  {
    $$ = Exprs{$1}
  }
| expression_list ',' expression
  {
    $$ = append($1, $3)
  }

value_expression:
  value
  {
    $$ = $1
  }
| boolean_value
  {
    $$ = $1
  }
| column_name
  {
    $$ = $1
  }
| tuple_expression
  {
    $$ = $1
  }
| subquery
  {
    $$ = $1
  }
| value_expression '&' value_expression
  {
    $$ = &BinaryExpr{Left: $1, Operator: BitAndOp, Right: $3}
  }
| value_expression '|' value_expression
  {
    $$ = &BinaryExpr{Left: $1, Operator: BitOrOp, Right: $3}
  }
| value_expression '^' value_expression
  {
    $$ = &BinaryExpr{Left: $1, Operator: BitXorOp, Right: $3}
  }
| value_expression '+' value_expression
  {
    $$ = &BinaryExpr{Left: $1, Operator: PlusOp, Right: $3}
  }
| value_expression '-' value_expression
  {
    $$ = &BinaryExpr{Left: $1, Operator: MinusOp, Right: $3}
  }
| value_expression '*' value_expression
  {
    $$ = &BinaryExpr{Left: $1, Operator: MultOp, Right: $3}
  }
| value_expression '/' value_expression
  {
    $$ = &BinaryExpr{Left: $1, Operator: DivOp, Right: $3}
  }
| value_expression DIV value_expression
  {
    $$ = &BinaryExpr{Left: $1, Operator: IntDivOp, Right: $3}
  }
| value_expression '%' value_expression
  {
    $$ = &BinaryExpr{Left: $1, Operator: ModOp, Right: $3}
  }
| value_expression MOD value_expression
  {
    $$ = &BinaryExpr{Left: $1, Operator: ModOp, Right: $3}
  }
| value_expression SHIFT_LEFT value_expression
  {
    $$ = &BinaryExpr{Left: $1, Operator: ShiftLeftOp, Right: $3}
  }
| value_expression SHIFT_RIGHT value_expression
  {
    $$ = &BinaryExpr{Left: $1, Operator: ShiftRightOp, Right: $3}
  }
| column_name JSON_EXTRACT_OP value
  {
    $$ = &BinaryExpr{Left: $1, Operator: JSONExtractOp, Right: $3}
  }
| column_name JSON_UNQUOTE_EXTRACT_OP value
  {
    $$ = &BinaryExpr{Left: $1, Operator: JSONUnquoteExtractOp, Right: $3}
  }
| value_expression COLLATE charset
  {
    $$ = &CollateExpr{Expr: $1, Charset: $3}
  }
| BINARY value_expression %prec UNARY
  {
    $$ = &UnaryExpr{Operator: BinaryOp, Expr: $2}
  }
| UNDERSCORE_BINARY value_expression %prec UNARY
  {
    $$ = &UnaryExpr{Operator: UBinaryOp, Expr: $2}
  }
| UNDERSCORE_UTF8 value_expression %prec UNARY
  {
    $$ = &UnaryExpr{Operator: Utf8Op, Expr: $2}
  }
| UNDERSCORE_UTF8MB4 value_expression %prec UNARY
  {
    $$ = &UnaryExpr{Operator: Utf8mb4Op, Expr: $2}
  }
| UNDERSCORE_LATIN1 value_expression %prec UNARY
  {
    $$ = &UnaryExpr{Operator: Latin1Op, Expr: $2}
  }
| '+'  value_expression %prec UNARY
  {
    if num, ok := $2.(*Literal); ok && num.Type == IntVal {
      $$ = num
    } else {
      $$ = &UnaryExpr{Operator: UPlusOp, Expr: $2}
    }
  }
| '-'  value_expression %prec UNARY
  {
    if num, ok := $2.(*Literal); ok && num.Type == IntVal {
      // Handle double negative
      if num.Val[0] == '-' {
        num.Val = num.Val[1:]
        $$ = num
      } else {
        $$ = NewIntLiteral(append([]byte("-"), num.Val...))
      }
    } else {
      $$ = &UnaryExpr{Operator: UMinusOp, Expr: $2}
    }
  }
| '~'  value_expression
  {
    $$ = &UnaryExpr{Operator: TildaOp, Expr: $2}
  }
| '!' value_expression %prec UNARY
  {
    $$ = &UnaryExpr{Operator: BangOp, Expr: $2}
  }
| INTERVAL value_expression sql_id
  {
    // This rule prevents the usage of INTERVAL
    // as a function. If support is needed for that,
    // we'll need to revisit this. The solution
    // will be non-trivial because of grammar conflicts.
    $$ = &IntervalExpr{Expr: $2, Unit: $3.String()}
  }
| function_call_generic
| function_call_keyword
| function_call_nonkeyword
| function_call_conflict

/*
  Regular function calls without special token or syntax, guaranteed to not
  introduce side effects due to being a simple identifier
*/
function_call_generic:
  sql_id openb select_expression_list_opt closeb
  {
    $$ = &FuncExpr{Name: $1, Exprs: $3}
  }
| sql_id openb DISTINCT select_expression_list closeb
  {
    $$ = &FuncExpr{Name: $1, Distinct: true, Exprs: $4}
  }
| sql_id openb DISTINCTROW select_expression_list closeb
  {
    $$ = &FuncExpr{Name: $1, Distinct: true, Exprs: $4}
  }  
| table_id '.' reserved_sql_id openb select_expression_list_opt closeb
  {
    $$ = &FuncExpr{Qualifier: $1, Name: $3, Exprs: $5}
  }

/*
  Function calls using reserved keywords, with dedicated grammar rules
  as a result
*/
function_call_keyword:
  LEFT openb select_expression_list closeb
  {
    $$ = &FuncExpr{Name: NewColIdent("left"), Exprs: $3}
  }
| RIGHT openb select_expression_list closeb
  {
    $$ = &FuncExpr{Name: NewColIdent("right"), Exprs: $3}
  }
| CONVERT openb expression ',' convert_type closeb
  {
    $$ = &ConvertExpr{Expr: $3, Type: $5}
  }
| CAST openb expression AS convert_type closeb
  {
    $$ = &ConvertExpr{Expr: $3, Type: $5}
  }
| CONVERT openb expression USING charset closeb
  {
    $$ = &ConvertUsingExpr{Expr: $3, Type: $5}
  }
| SUBSTR openb column_name FROM value_expression FOR value_expression closeb
  {
    $$ = &SubstrExpr{Name: $3, From: $5, To: $7}
  }
| SUBSTRING openb column_name FROM value_expression FOR value_expression closeb
  {
    $$ = &SubstrExpr{Name: $3, From: $5, To: $7}
  }
| SUBSTR openb STRING FROM value_expression FOR value_expression closeb
  {
    $$ = &SubstrExpr{StrVal: NewStrLiteral($3), From: $5, To: $7}
  }
| SUBSTRING openb STRING FROM value_expression FOR value_expression closeb
  {
    $$ = &SubstrExpr{StrVal: NewStrLiteral($3), From: $5, To: $7}
  }
| MATCH openb select_expression_list closeb AGAINST openb value_expression match_option closeb
  {
  $$ = &MatchExpr{Columns: $3, Expr: $7, Option: $8}
  }
| GROUP_CONCAT openb distinct_opt select_expression_list order_by_opt separator_opt limit_opt closeb
  {
    $$ = &GroupConcatExpr{Distinct: $3, Exprs: $4, OrderBy: $5, Separator: $6, Limit: $7}
  }
| CASE expression_opt when_expression_list else_expression_opt END
  {
    $$ = &CaseExpr{Expr: $2, Whens: $3, Else: $4}
  }
| VALUES openb column_name closeb
  {
    $$ = &ValuesFuncExpr{Name: $3}
  }

/*
  Function calls using non reserved keywords but with special syntax forms.
  Dedicated grammar rules are needed because of the special syntax
*/
function_call_nonkeyword:
  CURRENT_TIMESTAMP func_datetime_opt
  {
    $$ = &FuncExpr{Name:NewColIdent("current_timestamp")}
  }
| UTC_TIMESTAMP func_datetime_opt
  {
    $$ = &FuncExpr{Name:NewColIdent("utc_timestamp")}
  }
| UTC_TIME func_datetime_opt
  {
    $$ = &FuncExpr{Name:NewColIdent("utc_time")}
  }
/* doesn't support fsp */
| UTC_DATE func_datetime_opt
  {
    $$ = &FuncExpr{Name:NewColIdent("utc_date")}
  }
  // now
| LOCALTIME func_datetime_opt
  {
    $$ = &FuncExpr{Name:NewColIdent("localtime")}
  }
  // now
| LOCALTIMESTAMP func_datetime_opt
  {
    $$ = &FuncExpr{Name:NewColIdent("localtimestamp")}
  }
  // curdate
/* doesn't support fsp */
| CURRENT_DATE func_datetime_opt
  {
    $$ = &FuncExpr{Name:NewColIdent("current_date")}
  }
  // curtime
| CURRENT_TIME func_datetime_opt
  {
    $$ = &FuncExpr{Name:NewColIdent("current_time")}
  }
// these functions can also be called with an optional argument
|  CURRENT_TIMESTAMP func_datetime_precision
  {
    $$ = &CurTimeFuncExpr{Name:NewColIdent("current_timestamp"), Fsp:$2}
  }
| UTC_TIMESTAMP func_datetime_precision
  {
    $$ = &CurTimeFuncExpr{Name:NewColIdent("utc_timestamp"), Fsp:$2}
  }
| UTC_TIME func_datetime_precision
  {
    $$ = &CurTimeFuncExpr{Name:NewColIdent("utc_time"), Fsp:$2}
  }
  // now
| LOCALTIME func_datetime_precision
  {
    $$ = &CurTimeFuncExpr{Name:NewColIdent("localtime"), Fsp:$2}
  }
  // now
| LOCALTIMESTAMP func_datetime_precision
  {
    $$ = &CurTimeFuncExpr{Name:NewColIdent("localtimestamp"), Fsp:$2}
  }
  // curtime
| CURRENT_TIME func_datetime_precision
  {
    $$ = &CurTimeFuncExpr{Name:NewColIdent("current_time"), Fsp:$2}
  }
| TIMESTAMPADD openb sql_id ',' value_expression ',' value_expression closeb
  {
    $$ = &TimestampFuncExpr{Name:string("timestampadd"), Unit:$3.String(), Expr1:$5, Expr2:$7}
  }
| TIMESTAMPDIFF openb sql_id ',' value_expression ',' value_expression closeb
  {
    $$ = &TimestampFuncExpr{Name:string("timestampdiff"), Unit:$3.String(), Expr1:$5, Expr2:$7}
  }

func_datetime_opt:
  /* empty */
| openb closeb

func_datetime_precision:
  openb value_expression closeb
  {
    $$ = $2
  }

/*
  Function calls using non reserved keywords with *normal* syntax forms. Because
  the names are non-reserved, they need a dedicated rule so as not to conflict
*/
function_call_conflict:
  IF openb select_expression_list closeb
  {
    $$ = &FuncExpr{Name: NewColIdent("if"), Exprs: $3}
  }
| DATABASE openb select_expression_list_opt closeb
  {
    $$ = &FuncExpr{Name: NewColIdent("database"), Exprs: $3}
  }
| SCHEMA openb select_expression_list_opt closeb
  {
    $$ = &FuncExpr{Name: NewColIdent("schema"), Exprs: $3}
  }
| MOD openb select_expression_list closeb
  {
    $$ = &FuncExpr{Name: NewColIdent("mod"), Exprs: $3}
  }
| REPLACE openb select_expression_list closeb
  {
    $$ = &FuncExpr{Name: NewColIdent("replace"), Exprs: $3}
  }
| SUBSTR openb select_expression_list closeb
  {
    $$ = &FuncExpr{Name: NewColIdent("substr"), Exprs: $3}
  }
| SUBSTRING openb select_expression_list closeb
  {
    $$ = &FuncExpr{Name: NewColIdent("substr"), Exprs: $3}
  }

match_option:
/*empty*/
  {
    $$ = NoOption
  }
| IN BOOLEAN MODE
  {
    $$ = BooleanModeOpt
  }
| IN NATURAL LANGUAGE MODE
 {
    $$ = NaturalLanguageModeOpt
 }
| IN NATURAL LANGUAGE MODE WITH QUERY EXPANSION
 {
    $$ = NaturalLanguageModeWithQueryExpansionOpt
 }
| WITH QUERY EXPANSION
 {
    $$ = QueryExpansionOpt
 }

charset:
  id_or_var
{
    $$ = string($1.String())
}
| STRING
{
    $$ = string($1)
}

convert_type:
  BINARY length_opt
  {
    $$ = &ConvertType{Type: string($1), Length: $2}
  }
| CHAR length_opt charset_opt
  {
    $$ = &ConvertType{Type: string($1), Length: $2, Charset: $3, Operator: CharacterSetOp}
  }
| CHAR length_opt id_or_var
  {
    $$ = &ConvertType{Type: string($1), Length: $2, Charset: string($3.String())}
  }
| DATE
  {
    $$ = &ConvertType{Type: string($1)}
  }
| DATETIME length_opt
  {
    $$ = &ConvertType{Type: string($1), Length: $2}
  }
| DECIMAL decimal_length_opt
  {
    $$ = &ConvertType{Type: string($1)}
    $$.Length = $2.Length
    $$.Scale = $2.Scale
  }
| JSON
  {
    $$ = &ConvertType{Type: string($1)}
  }
| NCHAR length_opt
  {
    $$ = &ConvertType{Type: string($1), Length: $2}
  }
| SIGNED
  {
    $$ = &ConvertType{Type: string($1)}
  }
| SIGNED INTEGER
  {
    $$ = &ConvertType{Type: string($1)}
  }
| TIME length_opt
  {
    $$ = &ConvertType{Type: string($1), Length: $2}
  }
| UNSIGNED
  {
    $$ = &ConvertType{Type: string($1)}
  }
| UNSIGNED INTEGER
  {
    $$ = &ConvertType{Type: string($1)}
  }

expression_opt:
  {
    $$ = nil
  }
| expression
  {
    $$ = $1
  }

separator_opt:
  {
    $$ = string("")
  }
| SEPARATOR STRING
  {
    $$ = " separator '"+string($2)+"'"
  }

when_expression_list:
  when_expression
  {
    $$ = []*When{$1}
  }
| when_expression_list when_expression
  {
    $$ = append($1, $2)
  }

when_expression:
  WHEN expression THEN expression
  {
    $$ = &When{Cond: $2, Val: $4}
  }

else_expression_opt:
  {
    $$ = nil
  }
| ELSE expression
  {
    $$ = $2
  }

column_name:
  sql_id
  {
    $$ = &ColName{Name: $1}
  }
| table_id '.' reserved_sql_id
  {
    $$ = &ColName{Qualifier: TableName{Name: $1}, Name: $3}
  }
| table_id '.' reserved_table_id '.' reserved_sql_id
  {
    $$ = &ColName{Qualifier: TableName{Qualifier: $1, Name: $3}, Name: $5}
  }

value:
  STRING
  {
    $$ = NewStrLiteral($1)
  }
| HEX
  {
    $$ = NewHexLiteral($1)
  }
| BIT_LITERAL
  {
    $$ = NewBitLiteral($1)
  }
| INTEGRAL
  {
    $$ = NewIntLiteral($1)
  }
| FLOAT
  {
    $$ = NewFloatLiteral($1)
  }
| HEXNUM
  {
    $$ = NewHexNumLiteral($1)
  }
| VALUE_ARG
  {
    $$ = NewArgument($1)
  }
| NULL
  {
    $$ = &NullVal{}
  }

num_val:
  sql_id
  {
    // TODO(sougou): Deprecate this construct.
    if $1.Lowered() != "value" {
      yylex.Error("expecting value after next")
      return 1
    }
    $$ = NewIntLiteral([]byte("1"))
  }
| INTEGRAL VALUES
  {
    $$ = NewIntLiteral($1)
  }
| VALUE_ARG VALUES
  {
    $$ = NewArgument($1)
  }

group_by_opt:
  {
    $$ = nil
  }
| GROUP BY expression_list
  {
    $$ = $3
  }

having_opt:
  {
    $$ = nil
  }
| HAVING expression
  {
    $$ = $2
  }

order_by_opt:
  {
    $$ = nil
  }
| ORDER BY order_list
  {
    $$ = $3
  }

order_list:
  order
  {
    $$ = OrderBy{$1}
  }
| order_list ',' order
  {
    $$ = append($1, $3)
  }

order:
  expression asc_desc_opt
  {
    $$ = &Order{Expr: $1, Direction: $2}
  }

asc_desc_opt:
  {
    $$ = AscOrder
  }
| ASC
  {
    $$ = AscOrder
  }
| DESC
  {
    $$ = DescOrder
  }

limit_opt:
  {
    $$ = nil
  }
| LIMIT expression
  {
    $$ = &Limit{Rowcount: $2}
  }
| LIMIT expression ',' expression
  {
    $$ = &Limit{Offset: $2, Rowcount: $4}
  }
| LIMIT expression OFFSET expression
  {
    $$ = &Limit{Offset: $4, Rowcount: $2}
  }

algorithm_lock_opt:
  {
    $$ = nil
  }
| lock_index algorithm_index
  {
     $$ = []*IndexOption{$1,$2}
  }
| algorithm_index lock_index
  {
     $$ = []*IndexOption{$1,$2}
  }
| algorithm_index
  {
     $$ = []*IndexOption{$1}
  }
| lock_index
  {
     $$ = []*IndexOption{$1}
  }


lock_index:
  LOCK equal_opt DEFAULT
  {
    $$ = &IndexOption{Name: string($1), String: string($3)}
  }
| LOCK equal_opt NONE
  {
    $$ = &IndexOption{Name: string($1), String: string($3)}
  }
| LOCK equal_opt SHARED
  {
    $$ = &IndexOption{Name: string($1), String: string($3)}
  }
| LOCK equal_opt EXCLUSIVE
  {
    $$ = &IndexOption{Name: string($1), String: string($3)}
  }

algorithm_index:
  ALGORITHM equal_opt DEFAULT
  {
    $$ = &IndexOption{Name: string($1), String: string($3)}
  }
| ALGORITHM equal_opt INPLACE
  {
    $$ = &IndexOption{Name: string($1), String: string($3)}
  }
| ALGORITHM equal_opt COPY
  {
    $$ = &IndexOption{Name: string($1), String: string($3)}
  }

algorithm_view:
  {
    $$ = ""
  }
| ALGORITHM '=' UNDEFINED
  {
    $$ = string($3)
  }
| ALGORITHM '=' MERGE
  {
    $$ = string($3)
  }
| ALGORITHM '=' TEMPTABLE
  {
    $$ = string($3)
  }

security_view_opt:
  {
    $$ = ""
  }
| SQL SECURITY security_view
  {
    $$ = $3
  }

security_view:
  DEFINER
  {
    $$ = string($1)
  }
| INVOKER
  {
    $$ = string($1)
  }

check_option_opt:
  {
    $$ = ""
  }
| WITH cascade_or_local_opt CHECK OPTION
  {
    $$ = $2
  }

cascade_or_local_opt:
  {
    $$ = "cascaded"
  }
| CASCADED
  {
    $$ = string($1)
  }
| LOCAL
  {
    $$ = string($1)
  }

definer_opt:
  {
    $$ = ""
  }
| DEFINER '=' user
  {
    $$ = $3
  }

user:
CURRENT_USER
  {
    $$ = string($1)
  }
| CURRENT_USER '(' ')'
  {
    $$ = string($1)
  }
| STRING AT_ID
  {
    $$ = "'" + string($1) + "'@" + string($2)
  }
| ID
  {
    $$ = string($1)
  }

lock_opt:
  {
    $$ = NoLock
  }
| FOR UPDATE
  {
    $$ = ForUpdateLock
  }
| LOCK IN SHARE MODE
  {
    $$ = ShareModeLock
  }

into_option:
  {
    $$ = nil
  }
| INTO OUTFILE S3 STRING charset_opt format_opt export_options manifest_opt overwrite_opt
  {
    $$ = &SelectInto{Type:IntoOutfileS3, FileName:string($4), Charset:$5, FormatOption:$6, ExportOption:$7, Manifest:$8, Overwrite:$9}
  }
| INTO DUMPFILE STRING
  {
    $$ = &SelectInto{Type:IntoDumpfile, FileName:string($3), Charset:"", FormatOption:"", ExportOption:"", Manifest:"", Overwrite:""}
  }
| INTO OUTFILE STRING charset_opt export_options
  {
    $$ = &SelectInto{Type:IntoOutfile, FileName:string($3), Charset:$4, FormatOption:"", ExportOption:$5, Manifest:"", Overwrite:""}
  }

format_opt:
  {
    $$ = ""
  }
| FORMAT CSV header_opt
  {
    $$ = " format csv" + $3
  }
| FORMAT TEXT header_opt
  {
    $$ = " format text" + $3
  }

header_opt:
  {
    $$ = ""
  }
| HEADER
  {
    $$ = " header"
  }

manifest_opt:
  {
    $$ = ""
  }
| MANIFEST ON
  {
    $$ = " manifest on"
  }
| MANIFEST OFF
  {
    $$ = " manifest off"
  }

overwrite_opt:
  {
    $$ = ""
  }
| OVERWRITE ON
  {
    $$ = " overwrite on"
  }
| OVERWRITE OFF
  {
    $$ = " overwrite off"
  }

export_options:
  fields_opt lines_opt
  {
    $$ = $1 + $2
  }

lines_opt:
  {
    $$ = ""
  }
| LINES starting_by_opt terminated_by_opt
  {
    $$ = " lines" + $2 + $3
  }

starting_by_opt:
  {
    $$ = ""
  }
| STARTING BY STRING
  {
    $$ = " starting by '" + string($3) + "'"
  }

terminated_by_opt:
  {
    $$ = ""
  }
| TERMINATED BY STRING
  {
    $$ = " terminated by '" + string($3)  + "'"
  }

fields_opt:
  {
    $$ = ""
  }
| columns_or_fields terminated_by_opt enclosed_by_opt escaped_by_opt
  {
    $$ = " " + $1 + $2 + $3 + $4
  }

escaped_by_opt:
  {
    $$ = ""
  }
| ESCAPED BY STRING
  {
    $$ = " escaped by '" + string($3) + "'"
  }

enclosed_by_opt:
  {
    $$ = ""
  }
| optionally_opt ENCLOSED BY STRING
  {
    $$ = $1 + " enclosed by '" + string($4) + "'"
  }

optionally_opt:
  {
    $$ = ""
  }
| OPTIONALLY
  {
    $$ = " optionally"
  }

// insert_data expands all combinations into a single rule.
// This avoids a shift/reduce conflict while encountering the
// following two possible constructs:
// insert into t1(a, b) (select * from t2)
// insert into t1(select * from t2)
// Because the rules are together, the parser can keep shifting
// the tokens until it disambiguates a as sql_id and select as keyword.
insert_data:
  VALUES tuple_list
  {
    $$ = &Insert{Rows: $2}
  }
| select_statement
  {
    $$ = &Insert{Rows: $1}
  }
| openb ins_column_list closeb VALUES tuple_list
  {
    $$ = &Insert{Columns: $2, Rows: $5}
  }
| openb closeb VALUES tuple_list
  {
    $$ = &Insert{Rows: $4}
  }
| openb ins_column_list closeb select_statement
  {
    $$ = &Insert{Columns: $2, Rows: $4}
  }

ins_column_list:
  sql_id
  {
    $$ = Columns{$1}
  }
| sql_id '.' sql_id
  {
    $$ = Columns{$3}
  }
| ins_column_list ',' sql_id
  {
    $$ = append($$, $3)
  }
| ins_column_list ',' sql_id '.' sql_id
  {
    $$ = append($$, $5)
  }

on_dup_opt:
  {
    $$ = nil
  }
| ON DUPLICATE KEY UPDATE update_list
  {
    $$ = $5
  }

tuple_list:
  tuple_or_empty
  {
    $$ = Values{$1}
  }
| tuple_list ',' tuple_or_empty
  {
    $$ = append($1, $3)
  }

tuple_or_empty:
  row_tuple
  {
    $$ = $1
  }
| openb closeb
  {
    $$ = ValTuple{}
  }

row_tuple:
  openb expression_list closeb
  {
    $$ = ValTuple($2)
  }

tuple_expression:
  row_tuple
  {
    if len($1) == 1 {
      $$ = $1[0]
    } else {
      $$ = $1
    }
  }

update_list:
  update_expression
  {
    $$ = UpdateExprs{$1}
  }
| update_list ',' update_expression
  {
    $$ = append($1, $3)
  }

update_expression:
  column_name '=' expression
  {
    $$ = &UpdateExpr{Name: $1, Expr: $3}
  }

set_list:
  set_expression
  {
    $$ = SetExprs{$1}
  }
| set_list ',' set_expression
  {
    $$ = append($1, $3)
  }

set_expression:
  reserved_sql_id '=' ON
  {
    $$ = &SetExpr{Name: $1, Scope: ImplicitScope, Expr: NewStrLiteral([]byte("on"))}
  }
| reserved_sql_id '=' OFF
  {
    $$ = &SetExpr{Name: $1, Scope: ImplicitScope, Expr: NewStrLiteral([]byte("off"))}
  }
| reserved_sql_id '=' expression
  {
    $$ = &SetExpr{Name: $1, Scope: ImplicitScope, Expr: $3}
  }
| charset_or_character_set charset_value collate_opt
  {
    $$ = &SetExpr{Name: NewColIdent(string($1)), Scope: ImplicitScope, Expr: $2}
  }
|  set_session_or_global set_expression
  {
    $2.Scope = $1
    $$ = $2
  }

charset_or_character_set:
  CHARSET
| CHARACTER SET
  {
    $$ = []byte("charset")
  }
| NAMES

charset_value:
  sql_id
  {
    $$ = NewStrLiteral([]byte($1.String()))
  }
| STRING
  {
    $$ = NewStrLiteral($1)
  }
| DEFAULT
  {
    $$ = &Default{}
  }

for_from:
  FOR
| FROM

exists_opt:
  { $$ = false }
| IF EXISTS
  { $$ = true }

not_exists_opt:
  { $$ = false }
| IF NOT EXISTS
  { $$ = true }

ignore_opt:
  { $$ = false }
| IGNORE
  { $$ = true }

non_add_drop_or_rename_operation:
  ALTER
  { $$ = struct{}{} }
| AUTO_INCREMENT
  { $$ = struct{}{} }
| CHARACTER
  { $$ = struct{}{} }
| COMMENT_KEYWORD
  { $$ = struct{}{} }
| DEFAULT
  { $$ = struct{}{} }
| ORDER
  { $$ = struct{}{} }
| CONVERT
  { $$ = struct{}{} }
| PARTITION
  { $$ = struct{}{} }
| UNUSED
  { $$ = struct{}{} }
| id_or_var
  { $$ = struct{}{} }


to_opt:
  { $$ = struct{}{} }
| TO
  { $$ = struct{}{} }
| AS
  { $$ = struct{}{} }

index_opt:
  INDEX
  { $$ = struct{}{} }
| KEY
  { $$ = struct{}{} }

constraint_opt:
  { $$ = "" }
| UNIQUE
  { $$ = string($1) }
| SPATIAL
  { $$ = string($1) }
| FULLTEXT
  { $$ = string($1) }

using_opt:
  { $$ = "" }
| USING sql_id
  { $$ = $2.val }

sql_id:
  id_or_var
  {
    $$ = $1
  }
| non_reserved_keyword
  {
    $$ = NewColIdent(string($1))
  }

reserved_sql_id:
  sql_id
| reserved_keyword
  {
    $$ = NewColIdent(string($1))
  }

table_id:
  id_or_var
  {
    $$ = NewTableIdent(string($1.String()))
  }
| non_reserved_keyword
  {
    $$ = NewTableIdent(string($1))
  }

reserved_table_id:
  table_id
| reserved_keyword
  {
    $$ = NewTableIdent(string($1))
  }
/*
  These are not all necessarily reserved in MySQL, but some are.

  These are more importantly reserved because they may conflict with our grammar.
  If you want to move one that is not reserved in MySQL (i.e. ESCAPE) to the
  non_reserved_keywords, you'll need to deal with any conflicts.

  Sorted alphabetically
*/
reserved_keyword:
  ADD
| ARRAY 
| AND
| AS
| ASC
| AUTO_INCREMENT
| BETWEEN
| BINARY
| BY
| CASE
| COLLATE
| CONVERT
| CREATE
| CROSS
| CUME_DIST
| CURRENT_DATE
| CURRENT_TIME
| CURRENT_TIMESTAMP
| CURRENT_USER
| SUBSTR
| SUBSTRING
| DATABASE
| DATABASES
| DEFAULT
| DELETE
| DENSE_RANK
| DESC
| DESCRIBE
| DISTINCT
| DISTINCTROW
| DIV
| DROP
| ELSE
| END
| ESCAPE
| EXISTS
| EXPLAIN
| FALSE
| FIRST_VALUE
| FOR
| FORCE
| FROM
| GROUP
| GROUPING
| GROUPS
| HAVING
| IF
| IGNORE
| IN
| INDEX
| INNER
| INSERT
| INTERVAL
| INTO
| IS
| JOIN
| JSON_TABLE
| KEY
| LAG
| LAST_VALUE
| LATERAL
| LEAD
| LEFT
| LIKE
| LIMIT
| LOCALTIME
| LOCALTIMESTAMP
| LOCK
| MEMBER
| MATCH
| MAXVALUE
| MOD
| NATURAL
| NEXT // next should be doable as non-reserved, but is not due to the special `select next num_val` query that vitess supports
| NOT
| NTH_VALUE
| NTILE
| NULL
| OF
| OFF
| ON
| OR
| ORDER
| OUTER
| OUTFILE
| OVER
| PERCENT_RANK
| RANK
| RECURSIVE
| REGEXP
| RENAME
| REPLACE
| RIGHT
| ROW_NUMBER
| SCHEMA
| SELECT
| SEPARATOR
| SET
| SHOW
| STRAIGHT_JOIN
| SYSTEM
| TABLE
| THEN
| TIMESTAMPADD
| TIMESTAMPDIFF
| TO
| TRUE
| UNION
| UNIQUE
| UNLOCK
| UPDATE
| USE
| USING
| UTC_DATE
| UTC_TIME
| UTC_TIMESTAMP
| VALUES
| WITH
| WHEN
| WHERE
| WINDOW
| XOR

/*
  These are non-reserved Vitess, because they don't cause conflicts in the grammar.
  Some of them may be reserved in MySQL. The good news is we backtick quote them
  when we rewrite the query, so no issue should arise.

  Sorted alphabetically
*/
non_reserved_keyword:
  AGAINST
| ACTION
| ACTIVE
| ADMIN
| ALGORITHM
| BEGIN
| BIGINT
| BIT
| BLOB
| BOOL
| BOOLEAN
| BUCKETS
| CASCADE
| CASCADED
| CHAR
| CHARACTER
| CHARSET
| CHECK
| CLONE
| COLLATION
| COLUMNS
| COMMENT_KEYWORD
| COMMIT
| COMMITTED
| COMPONENT
| COPY
| CSV
| DATA
| DATE
| DATETIME
| DECIMAL
| DEFINER
| DEFINITION
| DESCRIPTION
| DIRECTORY
| DOUBLE
| DUMPFILE
| DUPLICATE
| ENCLOSED
| ENFORCED
| ENGINES
| ENUM
| ESCAPED
| EXCLUDE
| EXCLUSIVE
| EXPANSION
| EXTENDED
| FLOAT_TYPE
| FIELDS
| FLUSH
| FOLLOWING
| FOREIGN
| FORMAT
| FULLTEXT
| GEOMCOLLECTION
| GEOMETRY
| GEOMETRYCOLLECTION
| GET_MASTER_PUBLIC_KEY
| GLOBAL
| HEADER
| HISTOGRAM
| HISTORY
| INACTIVE
| INPLACE
| INT
| INTEGER
| INVISIBLE
| INVOKER
| INDEXES
| ISOLATION
| JSON
| KEY_BLOCK_SIZE
| KEYS
| KEYSPACES
| LANGUAGE
| LAST_INSERT_ID
| LESS
| LEVEL
| LINES
| LINESTRING
| LOAD
| LOCAL
| LOCKED
| LONGBLOB
| LONGTEXT
| MANIFEST
| MASTER_COMPRESSION_ALGORITHMS
| MASTER_PUBLIC_KEY_PATH
| MASTER_TLS_CIPHERSUITES
| MASTER_ZSTD_COMPRESSION_LEVEL
| MEDIUMBLOB
| MEDIUMINT
| MEDIUMTEXT
| MERGE
| MODE
| MULTILINESTRING
| MULTIPOINT
| MULTIPOLYGON
| NAME
| NAMES
| NCHAR
| NESTED
| NETWORK_NAMESPACE
| NOWAIT
| NO
| NONE
| NULLS
| NUMERIC
| OFFSET
| OJ
| OLD
| OPTION
| OPTIONAL
| OPTIONALLY
| ORDINALITY
| ORGANIZATION
| ONLY
| OPTIMIZE
| OTHERS
| OVERWRITE
| PARSER
| PARTITION
| PATH
| PERSIST
| PERSIST_ONLY
| PRECEDING
| PRIVILEGE_CHECKS_USER
| PROCESS
| PLUGINS
| POINT
| POLYGON
| PRIMARY
| PROCEDURE
| PROCESSLIST
| QUERY
| RANDOM
| READ
| REAL
| REFERENCE
| REFERENCES
| REORGANIZE
| REPAIR
| REPEATABLE
| RESTRICT
| REQUIRE_ROW_FORMAT
| RESOURCE
| RESPECT
| RESTART
| RETAIN
| REUSE
| ROLE
| ROLLBACK
| S3
| SECONDARY
| SECONDARY_ENGINE
| SECONDARY_LOAD
| SECONDARY_UNLOAD
| SECURITY
| SEQUENCE
| SESSION
| SERIALIZABLE
| SHARE
| SHARED
| SIGNED
| SKIP
| SMALLINT
| SPATIAL
| SQL
| SRID
| START
| STARTING
| STATUS
| TABLES
| TEMPTABLE
| TERMINATED
| TEXT
| THAN
| THREAD_PRIORITY
| TIES
| TIME
| TIMESTAMP
| TINYBLOB
| TINYINT
| TINYTEXT
| TRANSACTION
| TREE
| TRIGGER
| TRUNCATE
| UNBOUNDED
| UNCOMMITTED
| UNDEFINED
| UNSIGNED
| UNUSED
| UPGRADE
| VARBINARY
| VARCHAR
| VARIABLES
| VCPU
| VIEW
| VINDEX
| VINDEXES
| VISIBLE
| VITESS
| VITESS_KEYSPACES
| VITESS_METADATA
| VITESS_SHARDS
| VITESS_TABLETS
| VSCHEMA
| WARNINGS
| WRITE
| YEAR
| ZEROFILL

openb:
  '('
  {
    if incNesting(yylex) {
      yylex.Error("max nesting level reached")
      return 1
    }
  }

closeb:
  ')'
  {
    decNesting(yylex)
  }

skip_to_end:
{
  skipToEnd(yylex)
}

ddl_skip_to_end:
  {
    skipToEnd(yylex)
  }
| openb
  {
    skipToEnd(yylex)
  }
| reserved_sql_id
  {
    skipToEnd(yylex)
  }<|MERGE_RESOLUTION|>--- conflicted
+++ resolved
@@ -132,14 +132,11 @@
   explainType 	  ExplainType
   selectInto	  *SelectInto
   createIndex	  *CreateIndex
-<<<<<<< HEAD
-  createView	  *CreateView
-=======
   createDatabase  *CreateDatabase
   alterDatabase  *AlterDatabase
   collateAndCharset CollateAndCharset
   collateAndCharsets []CollateAndCharset
->>>>>>> b38a1903
+  createView	  *CreateView
 }
 
 %token LEX_ERROR
@@ -192,15 +189,9 @@
 %token <bytes> ACTION CASCADE CONSTRAINT FOREIGN NO REFERENCES RESTRICT
 %token <bytes> SHOW DESCRIBE EXPLAIN DATE ESCAPE REPAIR OPTIMIZE TRUNCATE
 %token <bytes> MAXVALUE PARTITION REORGANIZE LESS THAN PROCEDURE TRIGGER
-<<<<<<< HEAD
-%token <bytes> VINDEX VINDEXES
+%token <bytes> VINDEX VINDEXES DIRECTORY NAME UPGRADE
 %token <bytes> STATUS VARIABLES WARNINGS CASCADED DEFINER OPTION SQL UNDEFINED
 %token <bytes> SEQUENCE UDEFINED MERGE TEMPTABLE INVOKER LOCAL SECURITY
-=======
-%token <bytes> VINDEX VINDEXES DIRECTORY NAME UPGRADE
-%token <bytes> STATUS VARIABLES WARNINGS
-%token <bytes> SEQUENCE
->>>>>>> b38a1903
 
 // Transaction Tokens
 %token <bytes> BEGIN START TRANSACTION COMMIT ROLLBACK SAVEPOINT RELEASE WORK
@@ -256,15 +247,12 @@
 %type <statement> create_statement alter_statement rename_statement drop_statement truncate_statement flush_statement do_statement
 %type <ddl> create_table_prefix rename_list
 %type <createIndex> create_index_prefix
-<<<<<<< HEAD
 %type <createView> create_view_prefix
-=======
 %type <createDatabase> create_database_prefix
 %type <alterDatabase> alter_database_prefix
 %type <collateAndCharset> collate character_set
 %type <collateAndCharsets> create_options create_options_opt
 %type <boolean> default_optional
->>>>>>> b38a1903
 %type <statement> analyze_statement show_statement use_statement other_statement
 %type <statement> begin_statement commit_statement rollback_statement savepoint_statement release_statement load_statement
 %type <bytes2> comment_opt comment_list
@@ -807,15 +795,6 @@
     setDDL(yylex, $$)
   }
 
-<<<<<<< HEAD
-create_view_prefix:
-CREATE replace_opt algorithm_view definer_opt security_view_opt VIEW table_name
-  {
-    $$ = &CreateView{ViewName: $7.ToViewName(), IsReplace:$2, Algorithm:$3, Definer: $4 ,Security:$5 }
-    setDDL(yylex, $$)
-  }
-
-=======
 create_database_prefix:
   CREATE database_or_schema not_exists_opt id_or_var
   {
@@ -833,7 +812,13 @@
 database_or_schema:
   DATABASE
 | SCHEMA
->>>>>>> b38a1903
+
+create_view_prefix:
+CREATE replace_opt algorithm_view definer_opt security_view_opt VIEW table_name
+  {
+    $$ = &CreateView{ViewName: $7.ToViewName(), IsReplace:$2, Algorithm:$3, Definer: $4 ,Security:$5 }
+    setDDL(yylex, $$)
+  }
 
 table_spec:
   '(' table_column_list ')' table_option_list
