--- conflicted
+++ resolved
@@ -3502,10 +3502,7 @@
 | VIEW
 | VINDEX
 | VINDEXES
-<<<<<<< HEAD
-=======
 | VISIBLE
->>>>>>> 45dd2e5d
 | VITESS_METADATA
 | VSCHEMA
 | WARNINGS
