--- conflicted
+++ resolved
@@ -728,12 +728,9 @@
 	}, {
 		input: "insert into user(username, `status`) values ('Chuck', default(`status`))",
 	}, {
-<<<<<<< HEAD
-=======
 		input:  "insert into user(format, tree, vitess) values ('Chuck', 42, 'Barry')",
 		output: "insert into user(`format`, `tree`, `vitess`) values ('Chuck', 42, 'Barry')",
 	}, {
->>>>>>> a3a52322
 		input: "update /* simple */ a set b = 3",
 	}, {
 		input: "update /* a.b */ a.b set b = 3",
