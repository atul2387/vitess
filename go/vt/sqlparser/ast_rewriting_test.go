--- conflicted
+++ resolved
@@ -406,8 +406,6 @@
 			assert.Equal(t, tc.expected, String(output))
 		})
 	}
-<<<<<<< HEAD
-=======
 }
 
 func TestReservedVars(t *testing.T) {
@@ -419,5 +417,4 @@
 			}
 		})
 	}
->>>>>>> cb142eea
 }