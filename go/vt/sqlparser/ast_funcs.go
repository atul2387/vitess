/*
Copyright 2019 The Vitess Authors.

Licensed under the Apache License, Version 2.0 (the "License");
you may not use this file except in compliance with the License.
You may obtain a copy of the License at

    http://www.apache.org/licenses/LICENSE-2.0

Unless required by applicable law or agreed to in writing, software
distributed under the License is distributed on an "AS IS" BASIS,
WITHOUT WARRANTIES OR CONDITIONS OF ANY KIND, either express or implied.
See the License for the specific language governing permissions and
limitations under the License.
*/

package sqlparser

import (
	"encoding/hex"
	"encoding/json"
	"strings"

	vtrpcpb "vitess.io/vitess/go/vt/proto/vtrpc"
	"vitess.io/vitess/go/vt/vterrors"

	"vitess.io/vitess/go/vt/log"

	"vitess.io/vitess/go/sqltypes"
	querypb "vitess.io/vitess/go/vt/proto/query"
)

// Walk calls visit on every node.
// If visit returns true, the underlying nodes
// are also visited. If it returns an error, walking
// is interrupted, and the error is returned.
func Walk(visit Visit, nodes ...SQLNode) error {
	for _, node := range nodes {
		err := VisitSQLNode(node, visit)
		if err != nil {
			return err
		}
	}
	return nil
}

// Visit defines the signature of a function that
// can be used to visit all nodes of a parse tree.
// returning false on kontinue means that children will not be visited
// returning an error will abort the visitation and return the error
type Visit func(node SQLNode) (kontinue bool, err error)

// Append appends the SQLNode to the buffer.
func Append(buf *strings.Builder, node SQLNode) {
	tbuf := &TrackedBuffer{
		Builder: buf,
	}
	node.Format(tbuf)
}

// IndexColumn describes a column in an index definition with optional length
type IndexColumn struct {
	Column    ColIdent
	Length    *Literal
	Direction OrderDirection
}

// LengthScaleOption is used for types that have an optional length
// and scale
type LengthScaleOption struct {
	Length *Literal
	Scale  *Literal
}

// IndexOption is used for trailing options for indexes: COMMENT, KEY_BLOCK_SIZE, USING, WITH PARSER
type IndexOption struct {
	Name   string
	Value  *Literal
	String string
}

// TableOption is used for create table options like AUTO_INCREMENT, INSERT_METHOD, etc
type TableOption struct {
	Name   string
	Value  *Literal
	String string
	Tables TableNames
}

// ColumnKeyOption indicates whether or not the given column is defined as an
// index element and contains the type of the option
type ColumnKeyOption int

const (
	colKeyNone ColumnKeyOption = iota
	colKeyPrimary
	colKeySpatialKey
	colKeyFulltextKey
	colKeyUnique
	colKeyUniqueKey
	colKey
)

// ReferenceAction indicates the action takes by a referential constraint e.g.
// the `CASCADE` in a `FOREIGN KEY .. ON DELETE CASCADE` table definition.
type ReferenceAction int

// These map to the SQL-defined reference actions.
// See https://dev.mysql.com/doc/refman/8.0/en/create-table-foreign-keys.html#foreign-keys-referential-actions
const (
	// DefaultAction indicates no action was explicitly specified.
	DefaultAction ReferenceAction = iota
	Restrict
	Cascade
	NoAction
	SetNull
	SetDefault
)

// ShowTablesOpt is show tables option
type ShowTablesOpt struct {
	Full   string
	DbName string
	Filter *ShowFilter
}

// ValType specifies the type for Literal.
type ValType int

// These are the possible Valtype values.
// HexNum represents a 0x... value. It cannot
// be treated as a simple value because it can
// be interpreted differently depending on the
// context.
const (
	StrVal = ValType(iota)
	IntVal
	FloatVal
	HexNum
	HexVal
	BitVal
)

// AddColumn appends the given column to the list in the spec
func (ts *TableSpec) AddColumn(cd *ColumnDefinition) {
	ts.Columns = append(ts.Columns, cd)
}

// AddIndex appends the given index to the list in the spec
func (ts *TableSpec) AddIndex(id *IndexDefinition) {
	ts.Indexes = append(ts.Indexes, id)
}

// AddConstraint appends the given index to the list in the spec
func (ts *TableSpec) AddConstraint(cd *ConstraintDefinition) {
	ts.Constraints = append(ts.Constraints, cd)
}

// DescribeType returns the abbreviated type information as required for
// describe table
func (ct *ColumnType) DescribeType() string {
	buf := NewTrackedBuffer(nil)
	buf.Myprintf("%s", ct.Type)
	if ct.Length != nil && ct.Scale != nil {
		buf.Myprintf("(%v,%v)", ct.Length, ct.Scale)
	} else if ct.Length != nil {
		buf.Myprintf("(%v)", ct.Length)
	}

	opts := make([]string, 0, 16)
	if ct.Unsigned {
		opts = append(opts, keywordStrings[UNSIGNED])
	}
	if ct.Zerofill {
		opts = append(opts, keywordStrings[ZEROFILL])
	}
	if len(opts) != 0 {
		buf.Myprintf(" %s", strings.Join(opts, " "))
	}
	return buf.String()
}

// SQLType returns the sqltypes type code for the given column
func (ct *ColumnType) SQLType() querypb.Type {
	switch strings.ToLower(ct.Type) {
	case keywordStrings[TINYINT]:
		if ct.Unsigned {
			return sqltypes.Uint8
		}
		return sqltypes.Int8
	case keywordStrings[SMALLINT]:
		if ct.Unsigned {
			return sqltypes.Uint16
		}
		return sqltypes.Int16
	case keywordStrings[MEDIUMINT]:
		if ct.Unsigned {
			return sqltypes.Uint24
		}
		return sqltypes.Int24
	case keywordStrings[INT], keywordStrings[INTEGER]:
		if ct.Unsigned {
			return sqltypes.Uint32
		}
		return sqltypes.Int32
	case keywordStrings[BIGINT]:
		if ct.Unsigned {
			return sqltypes.Uint64
		}
		return sqltypes.Int64
	case keywordStrings[BOOL], keywordStrings[BOOLEAN]:
		return sqltypes.Uint8
	case keywordStrings[TEXT]:
		return sqltypes.Text
	case keywordStrings[TINYTEXT]:
		return sqltypes.Text
	case keywordStrings[MEDIUMTEXT]:
		return sqltypes.Text
	case keywordStrings[LONGTEXT]:
		return sqltypes.Text
	case keywordStrings[BLOB]:
		return sqltypes.Blob
	case keywordStrings[TINYBLOB]:
		return sqltypes.Blob
	case keywordStrings[MEDIUMBLOB]:
		return sqltypes.Blob
	case keywordStrings[LONGBLOB]:
		return sqltypes.Blob
	case keywordStrings[CHAR]:
		return sqltypes.Char
	case keywordStrings[VARCHAR]:
		return sqltypes.VarChar
	case keywordStrings[BINARY]:
		return sqltypes.Binary
	case keywordStrings[VARBINARY]:
		return sqltypes.VarBinary
	case keywordStrings[DATE]:
		return sqltypes.Date
	case keywordStrings[TIME]:
		return sqltypes.Time
	case keywordStrings[DATETIME]:
		return sqltypes.Datetime
	case keywordStrings[TIMESTAMP]:
		return sqltypes.Timestamp
	case keywordStrings[YEAR]:
		return sqltypes.Year
	case keywordStrings[FLOAT_TYPE]:
		return sqltypes.Float32
	case keywordStrings[DOUBLE]:
		return sqltypes.Float64
	case keywordStrings[DECIMAL]:
		return sqltypes.Decimal
	case keywordStrings[BIT]:
		return sqltypes.Bit
	case keywordStrings[ENUM]:
		return sqltypes.Enum
	case keywordStrings[SET]:
		return sqltypes.Set
	case keywordStrings[JSON]:
		return sqltypes.TypeJSON
	case keywordStrings[GEOMETRY]:
		return sqltypes.Geometry
	case keywordStrings[POINT]:
		return sqltypes.Geometry
	case keywordStrings[LINESTRING]:
		return sqltypes.Geometry
	case keywordStrings[POLYGON]:
		return sqltypes.Geometry
	case keywordStrings[GEOMETRYCOLLECTION]:
		return sqltypes.Geometry
	case keywordStrings[MULTIPOINT]:
		return sqltypes.Geometry
	case keywordStrings[MULTILINESTRING]:
		return sqltypes.Geometry
	case keywordStrings[MULTIPOLYGON]:
		return sqltypes.Geometry
	}
	return sqltypes.Null
}

// ParseParams parses the vindex parameter list, pulling out the special-case
// "owner" parameter
func (node *VindexSpec) ParseParams() (string, map[string]string) {
	var owner string
	params := map[string]string{}
	for _, p := range node.Params {
		if p.Key.Lowered() == VindexOwnerStr {
			owner = p.Val
		} else {
			params[p.Key.String()] = p.Val
		}
	}
	return owner, params
}

var _ ConstraintInfo = &ForeignKeyDefinition{}

func (f *ForeignKeyDefinition) iConstraintInfo() {}

var _ ConstraintInfo = &CheckConstraintDefinition{}

func (c *CheckConstraintDefinition) iConstraintInfo() {}

// HasOnTable returns true if the show statement has an "on" clause
func (node *ShowLegacy) HasOnTable() bool {
	return node.OnTable.Name.v != ""
}

// HasTable returns true if the show statement has a parsed table name.
// Not all show statements parse table names.
func (node *ShowLegacy) HasTable() bool {
	return node.Table.Name.v != ""
}

// FindColumn finds a column in the column list, returning
// the index if it exists or -1 otherwise
func (node Columns) FindColumn(col ColIdent) int {
	for i, colName := range node {
		if colName.Equal(col) {
			return i
		}
	}
	return -1
}

// RemoveHints returns a new AliasedTableExpr with the hints removed.
func (node *AliasedTableExpr) RemoveHints() *AliasedTableExpr {
	noHints := *node
	noHints.Hints = nil
	return &noHints
}

//TableName returns a TableName pointing to this table expr
func (node *AliasedTableExpr) TableName() (TableName, error) {
	if !node.As.IsEmpty() {
		return TableName{Name: node.As}, nil
	}

	tableName, ok := node.Expr.(TableName)
	if !ok {
		return TableName{}, vterrors.Errorf(vtrpcpb.Code_INTERNAL, "BUG: the AST has changed. This should not be possible")
	}

	return tableName, nil
}

// IsEmpty returns true if TableName is nil or empty.
func (node TableName) IsEmpty() bool {
	// If Name is empty, Qualifier is also empty.
	return node.Name.IsEmpty()
}

// ToViewName returns a TableName acceptable for use as a VIEW. VIEW names are
// always lowercase, so ToViewName lowercasese the name. Databases are case-sensitive
// so Qualifier is left untouched.
func (node TableName) ToViewName() TableName {
	return TableName{
		Qualifier: node.Qualifier,
		Name:      NewTableIdent(strings.ToLower(node.Name.v)),
	}
}

// NewWhere creates a WHERE or HAVING clause out
// of a Expr. If the expression is nil, it returns nil.
func NewWhere(typ WhereType, expr Expr) *Where {
	if expr == nil {
		return nil
	}
	return &Where{Type: typ, Expr: expr}
}

// ReplaceExpr finds the from expression from root
// and replaces it with to. If from matches root,
// then to is returned.
func ReplaceExpr(root, from, to Expr) Expr {
	tmp := Rewrite(root, replaceExpr(from, to), nil)

	expr, success := tmp.(Expr)
	if !success {
		log.Errorf("Failed to rewrite expression. Rewriter returned a non-expression:  %s", String(tmp))
		return from
	}

	return expr
}

func replaceExpr(from, to Expr) func(cursor *Cursor) bool {
	return func(cursor *Cursor) bool {
		if cursor.Node() == from {
			cursor.Replace(to)
		}
		switch cursor.Node().(type) {
		case *ExistsExpr, *Literal, *Subquery, *ValuesFuncExpr, *Default:
			return false
		}

		return true
	}
}

// IsImpossible returns true if the comparison in the expression can never evaluate to true.
// Note that this is not currently exhaustive to ALL impossible comparisons.
func (node *ComparisonExpr) IsImpossible() bool {
	var left, right *Literal
	var ok bool
	if left, ok = node.Left.(*Literal); !ok {
		return false
	}
	if right, ok = node.Right.(*Literal); !ok {
		return false
	}
	if node.Operator == NotEqualOp && left.Type == right.Type {
		if len(left.Val) != len(right.Val) {
			return false
		}

		for i := range left.Val {
			if left.Val[i] != right.Val[i] {
				return false
			}
		}
		return true
	}
	return false
}

// NewStrLiteral builds a new StrVal.
func NewStrLiteral(in string) *Literal {
	return &Literal{Type: StrVal, Val: in}
}

// NewIntLiteral builds a new IntVal.
func NewIntLiteral(in string) *Literal {
	return &Literal{Type: IntVal, Val: in}
}

// NewFloatLiteral builds a new FloatVal.
func NewFloatLiteral(in string) *Literal {
	return &Literal{Type: FloatVal, Val: in}
}

// NewHexNumLiteral builds a new HexNum.
func NewHexNumLiteral(in string) *Literal {
	return &Literal{Type: HexNum, Val: in}
}

// NewHexLiteral builds a new HexVal.
func NewHexLiteral(in string) *Literal {
	return &Literal{Type: HexVal, Val: in}
}

// NewBitLiteral builds a new BitVal containing a bit literal.
func NewBitLiteral(in string) *Literal {
	return &Literal{Type: BitVal, Val: in}
}

// NewArgument builds a new ValArg.
func NewArgument(in string) Argument {
	return Argument(in)
}

// Bytes return the []byte
func (node *Literal) Bytes() []byte {
	return []byte(node.Val)
}

// HexDecode decodes the hexval into bytes.
func (node *Literal) HexDecode() ([]byte, error) {
	return hex.DecodeString(node.Val)
}

// Equal returns true if the column names match.
func (node *ColName) Equal(c *ColName) bool {
	// Failsafe: ColName should not be empty.
	if node == nil || c == nil {
		return false
	}
	return node.Name.Equal(c.Name) && node.Qualifier == c.Qualifier
}

// Aggregates is a map of all aggregate functions.
var Aggregates = map[string]bool{
	"avg":          true,
	"bit_and":      true,
	"bit_or":       true,
	"bit_xor":      true,
	"count":        true,
	"group_concat": true,
	"max":          true,
	"min":          true,
	"std":          true,
	"stddev_pop":   true,
	"stddev_samp":  true,
	"stddev":       true,
	"sum":          true,
	"var_pop":      true,
	"var_samp":     true,
	"variance":     true,
}

// IsAggregate returns true if the function is an aggregate.
func (node *FuncExpr) IsAggregate() bool {
	return Aggregates[node.Name.Lowered()]
}

// NewColIdent makes a new ColIdent.
func NewColIdent(str string) ColIdent {
	return ColIdent{
		val: str,
	}
}

// NewColName makes a new ColName
func NewColName(str string) *ColName {
	return &ColName{
		Name: NewColIdent(str),
	}
}

// NewColNameWithQualifier makes a new ColName pointing to a specific table
func NewColNameWithQualifier(identifier string, table TableName) *ColName {
	return &ColName{
		Name: NewColIdent(identifier),
		Qualifier: TableName{
			Name:      NewTableIdent(table.Name.String()),
			Qualifier: NewTableIdent(table.Qualifier.String()),
		},
	}
}

//NewSelect is used to create a select statement
func NewSelect(comments Comments, exprs SelectExprs, selectOptions []string, from TableExprs, where *Where, groupBy GroupBy, having *Where) *Select {
	var cache *bool
	var distinct, straightJoinHint, sqlFoundRows bool

	for _, option := range selectOptions {
		switch strings.ToLower(option) {
		case DistinctStr:
			distinct = true
		case SQLCacheStr:
			truth := true
			cache = &truth
		case SQLNoCacheStr:
			truth := false
			cache = &truth
		case StraightJoinHint:
			straightJoinHint = true
		case SQLCalcFoundRowsStr:
			sqlFoundRows = true
		}
	}
	return &Select{
		Cache:            cache,
		Comments:         comments,
		Distinct:         distinct,
		StraightJoinHint: straightJoinHint,
		SQLCalcFoundRows: sqlFoundRows,
		SelectExprs:      exprs,
		From:             from,
		Where:            where,
		GroupBy:          groupBy,
		Having:           having,
	}
}

// NewColIdentWithAt makes a new ColIdent.
func NewColIdentWithAt(str string, at AtCount) ColIdent {
	return ColIdent{
		val: str,
		at:  at,
	}
}

// IsEmpty returns true if the name is empty.
func (node ColIdent) IsEmpty() bool {
	return node.val == ""
}

// String returns the unescaped column name. It must
// not be used for SQL generation. Use sqlparser.String
// instead. The Stringer conformance is for usage
// in templates.
func (node ColIdent) String() string {
	atStr := ""
	for i := NoAt; i < node.at; i++ {
		atStr += "@"
	}
	return atStr + node.val
}

// CompliantName returns a compliant id name
// that can be used for a bind var.
func (node ColIdent) CompliantName() string {
	return compliantName(node.val)
}

// Lowered returns a lower-cased column name.
// This function should generally be used only for optimizing
// comparisons.
func (node ColIdent) Lowered() string {
	if node.val == "" {
		return ""
	}
	if node.lowered == "" {
		node.lowered = strings.ToLower(node.val)
	}
	return node.lowered
}

// Equal performs a case-insensitive compare.
func (node ColIdent) Equal(in ColIdent) bool {
	return node.Lowered() == in.Lowered()
}

// EqualString performs a case-insensitive compare with str.
func (node ColIdent) EqualString(str string) bool {
	return node.Lowered() == strings.ToLower(str)
}

// MarshalJSON marshals into JSON.
func (node ColIdent) MarshalJSON() ([]byte, error) {
	return json.Marshal(node.val)
}

// UnmarshalJSON unmarshals from JSON.
func (node *ColIdent) UnmarshalJSON(b []byte) error {
	var result string
	err := json.Unmarshal(b, &result)
	if err != nil {
		return err
	}
	node.val = result
	return nil
}

// NewTableIdent creates a new TableIdent.
func NewTableIdent(str string) TableIdent {
	return TableIdent{v: str}
}

// IsEmpty returns true if TabIdent is empty.
func (node TableIdent) IsEmpty() bool {
	return node.v == ""
}

// String returns the unescaped table name. It must
// not be used for SQL generation. Use sqlparser.String
// instead. The Stringer conformance is for usage
// in templates.
func (node TableIdent) String() string {
	return node.v
}

// CompliantName returns a compliant id name
// that can be used for a bind var.
func (node TableIdent) CompliantName() string {
	return compliantName(node.v)
}

// MarshalJSON marshals into JSON.
func (node TableIdent) MarshalJSON() ([]byte, error) {
	return json.Marshal(node.v)
}

// UnmarshalJSON unmarshals from JSON.
func (node *TableIdent) UnmarshalJSON(b []byte) error {
	var result string
	err := json.Unmarshal(b, &result)
	if err != nil {
		return err
	}
	node.v = result
	return nil
}

func containEscapableChars(s string, at AtCount) bool {
	isDbSystemVariable := at != NoAt

	for i := range s {
		c := uint16(s[i])
		letter := isLetter(c)
		systemVarChar := isDbSystemVariable && isCarat(c)
		if !(letter || systemVarChar) {
			if i == 0 || !isDigit(c) {
				return true
			}
		}
	}

	return false
}

func formatID(buf *TrackedBuffer, original string, at AtCount) {
	_, isKeyword := keywordLookupTable.LookupString(original)
	if isKeyword || containEscapableChars(original, at) {
		writeEscapedString(buf, original)
	} else {
		buf.WriteString(original)
	}
}

func writeEscapedString(buf *TrackedBuffer, original string) {
	buf.WriteByte('`')
	for _, c := range original {
		buf.WriteRune(c)
		if c == '`' {
			buf.WriteByte('`')
		}
	}
	buf.WriteByte('`')
}

func compliantName(in string) string {
	var buf strings.Builder
	for i, c := range in {
		if !isLetter(uint16(c)) {
			if i == 0 || !isDigit(uint16(c)) {
				buf.WriteByte('_')
				continue
			}
		}
		buf.WriteRune(c)
	}
	return buf.String()
}

// AddOrder adds an order by element
func (node *Select) AddOrder(order *Order) {
	node.OrderBy = append(node.OrderBy, order)
}

// SetLimit sets the limit clause
func (node *Select) SetLimit(limit *Limit) {
	node.Limit = limit
}

// SetLock sets the lock clause
func (node *Select) SetLock(lock Lock) {
	node.Lock = lock
}

// MakeDistinct makes the statement distinct
func (node *Select) MakeDistinct() {
	node.Distinct = true
}

// AddWhere adds the boolean expression to the
// WHERE clause as an AND condition.
func (node *Select) AddWhere(expr Expr) {
	if node.Where == nil {
		node.Where = &Where{
			Type: WhereClause,
			Expr: expr,
		}
		return
	}
	node.Where.Expr = &AndExpr{
		Left:  node.Where.Expr,
		Right: expr,
	}
}

// AddHaving adds the boolean expression to the
// HAVING clause as an AND condition.
func (node *Select) AddHaving(expr Expr) {
	if node.Having == nil {
		node.Having = &Where{
			Type: HavingClause,
			Expr: expr,
		}
		return
	}
	node.Having.Expr = &AndExpr{
		Left:  node.Having.Expr,
		Right: expr,
	}
}

// AddOrder adds an order by element
func (node *ParenSelect) AddOrder(order *Order) {
	node.Select.AddOrder(order)
}

// SetLimit sets the limit clause
func (node *ParenSelect) SetLimit(limit *Limit) {
	node.Select.SetLimit(limit)
}

// SetLock sets the lock clause
func (node *ParenSelect) SetLock(lock Lock) {
	node.Select.SetLock(lock)
}

// MakeDistinct implements the SelectStatement interface
func (node *ParenSelect) MakeDistinct() {
	node.Select.MakeDistinct()
}

// AddWhere adds the boolean expression to the
// WHERE clause as an AND condition.
func (node *Update) AddWhere(expr Expr) {
	if node.Where == nil {
		node.Where = &Where{
			Type: WhereClause,
			Expr: expr,
		}
		return
	}
	node.Where.Expr = &AndExpr{
		Left:  node.Where.Expr,
		Right: expr,
	}
}

// AddOrder adds an order by element
func (node *Union) AddOrder(order *Order) {
	node.OrderBy = append(node.OrderBy, order)
}

// SetLimit sets the limit clause
func (node *Union) SetLimit(limit *Limit) {
	node.Limit = limit
}

// SetLock sets the lock clause
func (node *Union) SetLock(lock Lock) {
	node.Lock = lock
}

// MakeDistinct implements the SelectStatement interface
func (node *Union) MakeDistinct() {
	node.UnionSelects[len(node.UnionSelects)-1].Distinct = true
}

//Unionize returns a UNION, either creating one or adding SELECT to an existing one
func Unionize(lhs, rhs SelectStatement, distinct bool, by OrderBy, limit *Limit, lock Lock) *Union {
	union, isUnion := lhs.(*Union)
	if isUnion {
		union.UnionSelects = append(union.UnionSelects, &UnionSelect{Distinct: distinct, Statement: rhs})
		union.OrderBy = by
		union.Limit = limit
		union.Lock = lock
		return union
	}

	return &Union{FirstStatement: lhs, UnionSelects: []*UnionSelect{{Distinct: distinct, Statement: rhs}}, OrderBy: by, Limit: limit, Lock: lock}
}

// ToString returns the string associated with the DDLAction Enum
func (action DDLAction) ToString() string {
	switch action {
	case CreateDDLAction:
		return CreateStr
	case AlterDDLAction:
		return AlterStr
	case DropDDLAction:
		return DropStr
	case RenameDDLAction:
		return RenameStr
	case TruncateDDLAction:
		return TruncateStr
	case CreateVindexDDLAction:
		return CreateVindexStr
	case DropVindexDDLAction:
		return DropVindexStr
	case AddVschemaTableDDLAction:
		return AddVschemaTableStr
	case DropVschemaTableDDLAction:
		return DropVschemaTableStr
	case AddColVindexDDLAction:
		return AddColVindexStr
	case DropColVindexDDLAction:
		return DropColVindexStr
	case AddSequenceDDLAction:
		return AddSequenceStr
	case AddAutoIncDDLAction:
		return AddAutoIncStr
	default:
		return "Unknown DDL Action"
	}
}

// ToString returns the string associated with the Scope enum
func (scope Scope) ToString() string {
	switch scope {
	case SessionScope:
		return SessionStr
	case GlobalScope:
		return GlobalStr
	case VitessMetadataScope:
		return VitessMetadataStr
	case VariableScope:
		return VariableStr
	case LocalScope:
		return LocalStr
	case ImplicitScope:
		return ImplicitStr
	default:
		return "Unknown Scope"
	}
}

// ToString returns the IgnoreStr if ignore is true.
func (ignore Ignore) ToString() string {
	if ignore {
		return IgnoreStr
	}
	return ""
}

// ToString returns the string associated with the type of lock
func (lock Lock) ToString() string {
	switch lock {
	case NoLock:
		return NoLockStr
	case ForUpdateLock:
		return ForUpdateStr
	case ShareModeLock:
		return ShareModeStr
	default:
		return "Unknown lock"
	}
}

// ToString returns the string associated with WhereType
func (whereType WhereType) ToString() string {
	switch whereType {
	case WhereClause:
		return WhereStr
	case HavingClause:
		return HavingStr
	default:
		return "Unknown where type"
	}
}

// ToString returns the string associated with JoinType
func (joinType JoinType) ToString() string {
	switch joinType {
	case NormalJoinType:
		return JoinStr
	case StraightJoinType:
		return StraightJoinStr
	case LeftJoinType:
		return LeftJoinStr
	case RightJoinType:
		return RightJoinStr
	case NaturalJoinType:
		return NaturalJoinStr
	case NaturalLeftJoinType:
		return NaturalLeftJoinStr
	case NaturalRightJoinType:
		return NaturalRightJoinStr
	default:
		return "Unknown join type"
	}
}

// ToString returns the operator as a string
func (op ComparisonExprOperator) ToString() string {
	switch op {
	case EqualOp:
		return EqualStr
	case LessThanOp:
		return LessThanStr
	case GreaterThanOp:
		return GreaterThanStr
	case LessEqualOp:
		return LessEqualStr
	case GreaterEqualOp:
		return GreaterEqualStr
	case NotEqualOp:
		return NotEqualStr
	case NullSafeEqualOp:
		return NullSafeEqualStr
	case InOp:
		return InStr
	case NotInOp:
		return NotInStr
	case LikeOp:
		return LikeStr
	case NotLikeOp:
		return NotLikeStr
	case RegexpOp:
		return RegexpStr
	case NotRegexpOp:
		return NotRegexpStr
	default:
		return "Unknown ComparisonExpOperator"
	}
}

// ToString returns the operator as a string
func (op RangeCondOperator) ToString() string {
	switch op {
	case BetweenOp:
		return BetweenStr
	case NotBetweenOp:
		return NotBetweenStr
	default:
		return "Unknown RangeCondOperator"
	}
}

// ToString returns the operator as a string
func (op IsExprOperator) ToString() string {
	switch op {
	case IsNullOp:
		return IsNullStr
	case IsNotNullOp:
		return IsNotNullStr
	case IsTrueOp:
		return IsTrueStr
	case IsNotTrueOp:
		return IsNotTrueStr
	case IsFalseOp:
		return IsFalseStr
	case IsNotFalseOp:
		return IsNotFalseStr
	default:
		return "Unknown IsExprOperator"
	}
}

// ToString returns the operator as a string
func (op BinaryExprOperator) ToString() string {
	switch op {
	case BitAndOp:
		return BitAndStr
	case BitOrOp:
		return BitOrStr
	case BitXorOp:
		return BitXorStr
	case PlusOp:
		return PlusStr
	case MinusOp:
		return MinusStr
	case MultOp:
		return MultStr
	case DivOp:
		return DivStr
	case IntDivOp:
		return IntDivStr
	case ModOp:
		return ModStr
	case ShiftLeftOp:
		return ShiftLeftStr
	case ShiftRightOp:
		return ShiftRightStr
	case JSONExtractOp:
		return JSONExtractOpStr
	case JSONUnquoteExtractOp:
		return JSONUnquoteExtractOpStr
	default:
		return "Unknown BinaryExprOperator"
	}
}

// ToString returns the operator as a string
func (op UnaryExprOperator) ToString() string {
	switch op {
	case UPlusOp:
		return UPlusStr
	case UMinusOp:
		return UMinusStr
	case TildaOp:
		return TildaStr
	case BangOp:
		return BangStr
	case BinaryOp:
		return BinaryStr
	case UBinaryOp:
		return UBinaryStr
	case Utf8mb4Op:
		return Utf8mb4Str
	case Utf8Op:
		return Utf8Str
	case Latin1Op:
		return Latin1Str
	default:
		return "Unknown UnaryExprOperator"
	}
}

// ToString returns the option as a string
func (option MatchExprOption) ToString() string {
	switch option {
	case NoOption:
		return NoOptionStr
	case BooleanModeOpt:
		return BooleanModeStr
	case NaturalLanguageModeOpt:
		return NaturalLanguageModeStr
	case NaturalLanguageModeWithQueryExpansionOpt:
		return NaturalLanguageModeWithQueryExpansionStr
	case QueryExpansionOpt:
		return QueryExpansionStr
	default:
		return "Unknown MatchExprOption"
	}
}

// ToString returns the direction as a string
func (dir OrderDirection) ToString() string {
	switch dir {
	case AscOrder:
		return AscScr
	case DescOrder:
		return DescScr
	default:
		return "Unknown OrderDirection"
	}
}

// ToString returns the operator as a string
func (op ConvertTypeOperator) ToString() string {
	switch op {
	case NoOperator:
		return NoOperatorStr
	case CharacterSetOp:
		return CharacterSetStr
	default:
		return "Unknown ConvertTypeOperator"
	}
}

// ToString returns the type as a string
func (ty IndexHintsType) ToString() string {
	switch ty {
	case UseOp:
		return UseStr
	case IgnoreOp:
		return IgnoreStr
	case ForceOp:
		return ForceStr
	default:
		return "Unknown IndexHintsType"
	}
}

// ToString returns the type as a string
func (ty ExplainType) ToString() string {
	switch ty {
	case EmptyType:
		return EmptyStr
	case TreeType:
		return TreeStr
	case JSONType:
		return JSONStr
	case VitessType:
		return VitessStr
	case TraditionalType:
		return TraditionalStr
	case AnalyzeType:
		return AnalyzeStr
	default:
		return "Unknown ExplainType"
	}
}

// ToString returns the type as a string
func (sel SelectIntoType) ToString() string {
	switch sel {
	case IntoOutfile:
		return IntoOutfileStr
	case IntoOutfileS3:
		return IntoOutfileS3Str
	case IntoDumpfile:
		return IntoDumpfileStr
	default:
		return "Unknown Select Into Type"
	}
}

// ToString returns the type as a string
func (node CollateAndCharsetType) ToString() string {
	switch node {
	case CharacterSetType:
		return CharacterSetStr
	case CollateType:
		return CollateStr
	default:
		return "Unknown CollateAndCharsetType Type"
	}
}

// ToString returns the type as a string
func (ty LockType) ToString() string {
	switch ty {
	case Read:
		return ReadStr
	case ReadLocal:
		return ReadLocalStr
	case Write:
		return WriteStr
	case LowPriorityWrite:
		return LowPriorityWriteStr
	default:
		return "Unknown LockType"
	}
}

// ToString returns ShowCommandType as a string
func (ty ShowCommandType) ToString() string {
	switch ty {
	case Charset:
		return CharsetStr
	case Collation:
		return CollationStr
	case Column:
		return ColumnStr
	case CreateDb:
		return CreateDbStr
	case CreateE:
		return CreateEStr
	case CreateF:
		return CreateFStr
	case CreateProc:
		return CreateProcStr
	case CreateTbl:
		return CreateTblStr
	case CreateTr:
		return CreateTrStr
	case CreateV:
		return CreateVStr
	case Database:
		return DatabaseStr
	case FunctionC:
		return FunctionCStr
	case Function:
		return FunctionStr
<<<<<<< HEAD
=======
	case GtidExecGlobal:
		return GtidExecGlobalStr
>>>>>>> cb142eea
	case Index:
		return IndexStr
	case OpenTable:
		return OpenTableStr
	case Privilege:
		return PrivilegeStr
	case ProcedureC:
		return ProcedureCStr
	case Procedure:
		return ProcedureStr
	case StatusGlobal:
		return StatusGlobalStr
	case StatusSession:
		return StatusSessionStr
	case Table:
		return TableStr
	case TableStatus:
		return TableStatusStr
	case Trigger:
		return TriggerStr
	case VariableGlobal:
		return VariableGlobalStr
	case VariableSession:
		return VariableSessionStr
<<<<<<< HEAD
	case VitessMigrations:
		return VitessMigrationsStr
=======
	case VGtidExecGlobal:
		return VGtidExecGlobalStr
	case VitessMigrations:
		return VitessMigrationsStr
	case Warnings:
		return WarningsStr
>>>>>>> cb142eea
	case Keyspace:
		return KeyspaceStr
	default:
		return "" +
			"Unknown ShowCommandType"
	}
}

// ToString returns the DropKeyType as a string
func (key DropKeyType) ToString() string {
	switch key {
	case PrimaryKeyType:
		return PrimaryKeyTypeStr
	case ForeignKeyType:
		return ForeignKeyTypeStr
	case NormalKeyType:
		return NormalKeyTypeStr
	default:
		return "Unknown DropKeyType"
	}
}

// ToString returns the LockOptionType as a string
func (lock LockOptionType) ToString() string {
	switch lock {
	case NoneType:
		return NoneTypeStr
	case DefaultType:
		return DefaultTypeStr
	case SharedType:
		return SharedTypeStr
	case ExclusiveType:
		return ExclusiveTypeStr
	default:
		return "Unknown type LockOptionType"
	}
}

// CompliantName is used to get the name of the bind variable to use for this column name
<<<<<<< HEAD
func (node *ColName) CompliantName(suffix string) string {
	if !node.Qualifier.IsEmpty() {
		return node.Qualifier.Name.CompliantName() + "_" + node.Name.CompliantName() + suffix
	}
	return node.Name.CompliantName() + suffix
=======
func (node *ColName) CompliantName() string {
	if !node.Qualifier.IsEmpty() {
		return node.Qualifier.Name.CompliantName() + "_" + node.Name.CompliantName()
	}
	return node.Name.CompliantName()
}

// isExprAliasForCurrentTimeStamp returns true if the Expr provided is an alias for CURRENT_TIMESTAMP
func isExprAliasForCurrentTimeStamp(expr Expr) bool {
	switch node := expr.(type) {
	case *FuncExpr:
		return node.Name.EqualString("current_timestamp") || node.Name.EqualString("now") || node.Name.EqualString("localtimestamp") || node.Name.EqualString("localtime")
	case *CurTimeFuncExpr:
		return node.Name.EqualString("current_timestamp") || node.Name.EqualString("now") || node.Name.EqualString("localtimestamp") || node.Name.EqualString("localtime")
	}
	return false
>>>>>>> cb142eea
}

// AtCount represents the '@' count in ColIdent
type AtCount int

const (
	// NoAt represents no @
	NoAt AtCount = iota
	// SingleAt represents @
	SingleAt
	// DoubleAt represnts @@
	DoubleAt
)

// handleUnaryMinus handles the case when a unary minus operator is seen in the parser. It takes 1 argument which is the expr to which the unary minus has been added to.
func handleUnaryMinus(expr Expr) Expr {
	if num, ok := expr.(*Literal); ok && num.Type == IntVal {
		// Handle double negative
		if num.Val[0] == '-' {
			num.Val = num.Val[1:]
			return num
		}
		return NewIntLiteral("-" + num.Val)
	}
	if unaryExpr, ok := expr.(*UnaryExpr); ok && unaryExpr.Operator == UMinusOp {
		return unaryExpr.Expr
	}
	return &UnaryExpr{Operator: UMinusOp, Expr: expr}
}

// encodeSQLString encodes the string as a SQL string.
func encodeSQLString(val string) string {
	return sqltypes.EncodeStringSQL(val)
<<<<<<< HEAD
=======
}

// ToString prints the list of table expressions as a string
// To be used as an alternate for String for []TableExpr
func ToString(exprs []TableExpr) string {
	buf := NewTrackedBuffer(nil)
	prefix := ""
	for _, expr := range exprs {
		buf.astPrintf(nil, "%s%v", prefix, expr)
		prefix = ", "
	}
	return buf.String()
>>>>>>> cb142eea
}<|MERGE_RESOLUTION|>--- conflicted
+++ resolved
@@ -1229,11 +1229,8 @@
 		return FunctionCStr
 	case Function:
 		return FunctionStr
-<<<<<<< HEAD
-=======
 	case GtidExecGlobal:
 		return GtidExecGlobalStr
->>>>>>> cb142eea
 	case Index:
 		return IndexStr
 	case OpenTable:
@@ -1258,17 +1255,12 @@
 		return VariableGlobalStr
 	case VariableSession:
 		return VariableSessionStr
-<<<<<<< HEAD
-	case VitessMigrations:
-		return VitessMigrationsStr
-=======
 	case VGtidExecGlobal:
 		return VGtidExecGlobalStr
 	case VitessMigrations:
 		return VitessMigrationsStr
 	case Warnings:
 		return WarningsStr
->>>>>>> cb142eea
 	case Keyspace:
 		return KeyspaceStr
 	default:
@@ -1308,13 +1300,6 @@
 }
 
 // CompliantName is used to get the name of the bind variable to use for this column name
-<<<<<<< HEAD
-func (node *ColName) CompliantName(suffix string) string {
-	if !node.Qualifier.IsEmpty() {
-		return node.Qualifier.Name.CompliantName() + "_" + node.Name.CompliantName() + suffix
-	}
-	return node.Name.CompliantName() + suffix
-=======
 func (node *ColName) CompliantName() string {
 	if !node.Qualifier.IsEmpty() {
 		return node.Qualifier.Name.CompliantName() + "_" + node.Name.CompliantName()
@@ -1331,7 +1316,6 @@
 		return node.Name.EqualString("current_timestamp") || node.Name.EqualString("now") || node.Name.EqualString("localtimestamp") || node.Name.EqualString("localtime")
 	}
 	return false
->>>>>>> cb142eea
 }
 
 // AtCount represents the '@' count in ColIdent
@@ -1365,8 +1349,6 @@
 // encodeSQLString encodes the string as a SQL string.
 func encodeSQLString(val string) string {
 	return sqltypes.EncodeStringSQL(val)
-<<<<<<< HEAD
-=======
 }
 
 // ToString prints the list of table expressions as a string
@@ -1379,5 +1361,4 @@
 		prefix = ", "
 	}
 	return buf.String()
->>>>>>> cb142eea
 }