/*
Copyright 2019 The Vitess Authors.

Licensed under the Apache License, Version 2.0 (the "License");
you may not use this file except in compliance with the License.
You may obtain a copy of the License at

    http://www.apache.org/licenses/LICENSE-2.0

Unless required by applicable law or agreed to in writing, software
distributed under the License is distributed on an "AS IS" BASIS,
WITHOUT WARRANTIES OR CONDITIONS OF ANY KIND, either express or implied.
See the License for the specific language governing permissions and
limitations under the License.
*/

package vtctl

import (
	"encoding/json"
	"flag"
	"fmt"
	"io/ioutil"
	"path"

	"google.golang.org/protobuf/encoding/protojson"
	"google.golang.org/protobuf/encoding/prototext"

	"context"

	"google.golang.org/protobuf/proto"

	"vitess.io/vitess/go/vt/topo"
	"vitess.io/vitess/go/vt/wrangler"

	topodatapb "vitess.io/vitess/go/vt/proto/topodata"
	vschemapb "vitess.io/vitess/go/vt/proto/vschema"
)

// This file contains the topo command group for vtctl.

const topoGroupName = "Topo"

func init() {
	addCommandGroup(topoGroupName)

	addCommand(topoGroupName, command{
		"TopoCat",
		commandTopoCat,
		"[-cell <cell>] [-decode_proto] [-decode_proto_json] [-long] <path> [<path>...]",
		"Retrieves the file(s) at <path> from the topo service, and displays it. It can resolve wildcards, and decode the proto-encoded data."})

	addCommand(topoGroupName, command{
		"TopoCp",
		commandTopoCp,
		"[-cell <cell>] [-to_topo] <src> <dst>",
		"Copies a file from topo to local file structure, or the other way around"})
}

// DecodeContent uses the filename to imply a type, and proto-decodes
// the right object, then echoes it as a string.
func DecodeContent(filename string, data []byte, json bool) (string, error) {
	name := path.Base(filename)
	dir := path.Dir(filename)
	var p proto.Message
	switch name {
	case topo.CellInfoFile:
		p = new(topodatapb.CellInfo)
	case topo.KeyspaceFile:
		p = new(topodatapb.Keyspace)
	case topo.ShardFile:
		p = new(topodatapb.Shard)
	case topo.VSchemaFile:
		p = new(vschemapb.Keyspace)
	case topo.ShardReplicationFile:
		p = new(topodatapb.ShardReplication)
	case topo.TabletFile:
		p = new(topodatapb.Tablet)
	case topo.SrvVSchemaFile:
		p = new(vschemapb.SrvVSchema)
	case topo.SrvKeyspaceFile:
		p = new(topodatapb.SrvKeyspace)
	case topo.RoutingRulesFile:
		p = new(vschemapb.RoutingRules)
	default:
		switch dir {
		case "/" + topo.GetExternalVitessClusterDir():
			p = new(topodatapb.ExternalVitessCluster)
		default:
		}
		if p == nil {
			if json {
				return "", fmt.Errorf("unknown topo protobuf type for %v", name)
			}
			return string(data), nil
		}
	}

	if err := proto.Unmarshal(data, p); err != nil {
		return string(data), err
	}

	var marshalled []byte
	var err error
	if json {
<<<<<<< HEAD
		return new(jsonpb.Marshaler).MarshalToString(p)
	}
	return proto.MarshalTextString(p), nil
=======
		marshalled, err = protojson.Marshal(p)
	} else {
		marshalled, err = prototext.Marshal(p)
	}
	return string(marshalled), err
>>>>>>> cb142eea
}

func commandTopoCat(ctx context.Context, wr *wrangler.Wrangler, subFlags *flag.FlagSet, args []string) error {
	cell := subFlags.String("cell", topo.GlobalCell, "topology cell to cat the file from. Defaults to global cell.")
	long := subFlags.Bool("long", false, "long listing.")
	decodeProtoJSON := subFlags.Bool("decode_proto_json", false, "decode proto files and display them as json")
	decodeProto := subFlags.Bool("decode_proto", false, "decode proto files and display them as text")
	subFlags.Parse(args)
	if subFlags.NArg() == 0 {
		return fmt.Errorf("TopoCat: no path specified")
	}
	resolved, err := wr.TopoServer().ResolveWildcards(ctx, *cell, subFlags.Args())
	if err != nil {
		return fmt.Errorf("TopoCat: invalid wildcards: %v", err)
	}
	if len(resolved) == 0 {
		// The wildcards didn't result in anything, we're done.
		return nil
	}

	conn, err := wr.TopoServer().ConnForCell(ctx, *cell)
	if err != nil {
		return err
	}

	var topologyDecoder TopologyDecoder
	switch {
	case *decodeProtoJSON:
		topologyDecoder = JSONTopologyDecoder{}
	case *decodeProto:
		topologyDecoder = ProtoTopologyDecoder{}
	default:
		topologyDecoder = PlainTopologyDecoder{}
	}

	return topologyDecoder.decode(ctx, resolved, conn, wr, *long)
}

func commandTopoCp(ctx context.Context, wr *wrangler.Wrangler, subFlags *flag.FlagSet, args []string) error {
	cell := subFlags.String("cell", topo.GlobalCell, "topology cell to use for the copy. Defaults to global cell.")
	toTopo := subFlags.Bool("to_topo", false, "copies from local server to topo instead (reverse direction).")
	subFlags.Parse(args)
	if subFlags.NArg() != 2 {
		return fmt.Errorf("TopoCp: need source and destination")
	}
	from := subFlags.Arg(0)
	to := subFlags.Arg(1)
	if *toTopo {
		return copyFileToTopo(ctx, wr.TopoServer(), *cell, from, to)
	}
	return copyFileFromTopo(ctx, wr.TopoServer(), *cell, from, to)
}

func copyFileFromTopo(ctx context.Context, ts *topo.Server, cell, from, to string) error {
	conn, err := ts.ConnForCell(ctx, cell)
	if err != nil {
		return err
	}
	data, _, err := conn.Get(ctx, from)
	if err != nil {
		return err
	}
	return ioutil.WriteFile(to, data, 0644)
}

func copyFileToTopo(ctx context.Context, ts *topo.Server, cell, from, to string) error {
	conn, err := ts.ConnForCell(ctx, cell)
	if err != nil {
		return err
	}
	data, err := ioutil.ReadFile(from)
	if err != nil {
		return err
	}
	_, err = conn.Update(ctx, to, data, nil)
	return err
}

// TopologyDecoder interface for exporting out a leaf node in a readable form
type TopologyDecoder interface {
	decode(context.Context, []string, topo.Conn, *wrangler.Wrangler, bool) error
}

// ProtoTopologyDecoder exports topo node as a proto
type ProtoTopologyDecoder struct{}

// PlainTopologyDecoder exports topo node as plain text
type PlainTopologyDecoder struct{}

// JSONTopologyDecoder exports topo node as JSON
type JSONTopologyDecoder struct{}

func (d ProtoTopologyDecoder) decode(ctx context.Context, topoPaths []string, conn topo.Conn, wr *wrangler.Wrangler, long bool) error {
	hasError := false
	for _, topoPath := range topoPaths {
		data, version, err := conn.Get(ctx, topoPath)
		if err != nil {
			hasError = true
			wr.Logger().Printf("TopoCat: Get(%v) failed: %v\n", topoPath, err)
			continue
		}

		if long {
			wr.Logger().Printf("path=%v version=%v\n", topoPath, version)
		}

		decoded, err := DecodeContent(topoPath, data, false)
		if err != nil {
			wr.Logger().Warningf("TopoCat: cannot proto decode %v: %v", topoPath, err)
			decoded = string(data)
		}

		wr.Logger().Printf(decoded)
		if len(decoded) > 0 && decoded[len(decoded)-1] != '\n' && long {
			wr.Logger().Printf("\n")
		}
	}

	if hasError {
		return fmt.Errorf("TopoCat: some paths had errors")
	}
	return nil
}

func (d PlainTopologyDecoder) decode(ctx context.Context, topoPaths []string, conn topo.Conn, wr *wrangler.Wrangler, long bool) error {
	hasError := false
	for _, topoPath := range topoPaths {
		data, version, err := conn.Get(ctx, topoPath)
		if err != nil {
			hasError = true
			wr.Logger().Printf("TopoCat: Get(%v) failed: %v\n", topoPath, err)
			continue
		}

		if long {
			wr.Logger().Printf("path=%v version=%v\n", topoPath, version)
		}
		decoded := string(data)
		wr.Logger().Printf(decoded)
		if len(decoded) > 0 && decoded[len(decoded)-1] != '\n' && long {
			wr.Logger().Printf("\n")
		}
	}

	if hasError {
		return fmt.Errorf("TopoCat: some paths had errors")
	}
	return nil
}

func (d JSONTopologyDecoder) decode(ctx context.Context, topoPaths []string, conn topo.Conn, wr *wrangler.Wrangler, long bool) error {
	hasError := false
	var jsonData []interface{}
	for _, topoPath := range topoPaths {
		data, version, err := conn.Get(ctx, topoPath)
		if err != nil {
			hasError = true
			wr.Logger().Printf("TopoCat: Get(%v) failed: %v\n", topoPath, err)
			continue
		}

		decoded, err := DecodeContent(topoPath, data, true)
		if err != nil {
			hasError = true
			wr.Logger().Printf("TopoCat: cannot proto decode %v: %v", topoPath, err)
			continue
		}

		var jsonDatum map[string]interface{}
		if err = json.Unmarshal([]byte(decoded), &jsonDatum); err != nil {
			hasError = true
			wr.Logger().Printf("TopoCat: cannot json Unmarshal %v: %v", topoPath, err)
			continue
		}

		if long {
			jsonDatum["__path"] = topoPath
			jsonDatum["__version"] = version.String()
		}
		jsonData = append(jsonData, jsonDatum)
	}

	jsonBytes, err := json.Marshal(jsonData)
	if err != nil {
		hasError = true
		wr.Logger().Printf("TopoCat: cannot json Marshal: %v", err)
	} else {
		wr.Logger().Printf(string(jsonBytes) + "\n")
	}

	if hasError {
		return fmt.Errorf("TopoCat: some paths had errors")
	}
	return nil
}<|MERGE_RESOLUTION|>--- conflicted
+++ resolved
@@ -103,17 +103,11 @@
 	var marshalled []byte
 	var err error
 	if json {
-<<<<<<< HEAD
-		return new(jsonpb.Marshaler).MarshalToString(p)
-	}
-	return proto.MarshalTextString(p), nil
-=======
 		marshalled, err = protojson.Marshal(p)
 	} else {
 		marshalled, err = prototext.Marshal(p)
 	}
 	return string(marshalled), err
->>>>>>> cb142eea
 }
 
 func commandTopoCat(ctx context.Context, wr *wrangler.Wrangler, subFlags *flag.FlagSet, args []string) error {
