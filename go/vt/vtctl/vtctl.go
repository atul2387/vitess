/*
Copyright 2019 The Vitess Authors.

Licensed under the Apache License, Version 2.0 (the "License");
you may not use this file except in compliance with the License.
You may obtain a copy of the License at

    http://www.apache.org/licenses/LICENSE-2.0

Unless required by applicable law or agreed to in writing, software
distributed under the License is distributed on an "AS IS" BASIS,
WITHOUT WARRANTIES OR CONDITIONS OF ANY KIND, either express or implied.
See the License for the specific language governing permissions and
limitations under the License.
*/

// Package vtctl contains the implementation of all the Vitess management
// commands.
package vtctl

// The following comment section contains definitions for command arguments.
/*
COMMAND ARGUMENT DEFINITIONS

- cell, cell name: A cell is a location for a service. Generally, a cell
        resides in only one cluster. In Vitess, the terms "cell" and
        "data center" are interchangeable. The argument value is a
        string that does not contain whitespace.

- tablet alias: A Tablet Alias uniquely identifies a vttablet. The argument
                value is in the format
                <code>&lt;cell name&gt;-&lt;uid&gt;</code>.

- keyspace, keyspace name: The name of a sharded database that contains one
            or more tables. Vitess distributes keyspace shards into multiple
            machines and provides an SQL interface to query the data. The
            argument value must be a string that does not contain whitespace.

- port name: A port number. The argument value should be an integer between
             <code>0</code> and <code>65535</code>, inclusive.

- shard, shard name: The name of a shard. The argument value is typically in
         the format <code>&lt;range start&gt;-&lt;range end&gt;</code>.

- keyspace/shard: The name of a sharded database that contains one or more
                  tables as well as the shard associated with the command.
                  The keyspace must be identified by a string that does not
                  contain whitepace, while the shard is typically identified
                  by a string in the format
                  <code>&lt;range start&gt;-&lt;range end&gt;</code>.

- duration: The amount of time that the action queue should be blocked.
            The value is a string that contains a possibly signed sequence
            of decimal numbers, each with optional fraction and a unit
            suffix, such as "300ms" or "1h45m". See the definition of the
            Go language's <a
            href="https://golang.org/pkg/time/#ParseDuration">ParseDuration</a>
            function for more details. Note that, in practice, the value
            should be a positively signed value.

- db type, tablet type: The vttablet's role. Valid values are:
  -- backup: A replica copy of data that is offline to queries other than
             for backup purposes
  -- batch: A replicated copy of data for OLAP load patterns (typically for
            MapReduce jobs)
  -- drained: A tablet that is reserved for a background process. For example,
              a tablet used by a vtworker process, where the tablet is likely
              lagging in replication.
  -- experimental: A replica copy of data that is ready but not serving query
                   traffic. The value indicates a special characteristic of
                   the tablet that indicates the tablet should not be
                   considered a potential primary. Vitess also does not
                   worry about lag for experimental tablets when reparenting.
  -- primary: A primary copy of data
  -- master: Deprecated, same as primary
  -- rdonly: A replica copy of data for OLAP load patterns
  -- replica: A replica copy of data ready to be promoted to primary
  -- restore: A tablet that is restoring from a snapshot. Typically, this
              happens at tablet startup, then it goes to its right state.
  -- spare: A replica copy of data that is ready but not serving query traffic.
            The data could be a potential primary tablet.
*/

import (
	"encoding/json"
	"errors"
	"flag"
	"fmt"
	"io/ioutil"
	"math"
	"sort"
	"strconv"
	"strings"
	"sync"
	"time"

	"google.golang.org/protobuf/encoding/protojson"

	"context"

	"google.golang.org/protobuf/proto"

	"vitess.io/vitess/go/cmd/vtctldclient/cli"
	"vitess.io/vitess/go/flagutil"
	"vitess.io/vitess/go/json2"
	"vitess.io/vitess/go/sqltypes"
	"vitess.io/vitess/go/sync2"
	hk "vitess.io/vitess/go/vt/hook"
	"vitess.io/vitess/go/vt/key"
	"vitess.io/vitess/go/vt/log"
	"vitess.io/vitess/go/vt/logutil"
	"vitess.io/vitess/go/vt/schema"
	"vitess.io/vitess/go/vt/schemamanager"
	"vitess.io/vitess/go/vt/sqlparser"
	"vitess.io/vitess/go/vt/topo"
	"vitess.io/vitess/go/vt/topo/topoproto"
	"vitess.io/vitess/go/vt/topotools"
	"vitess.io/vitess/go/vt/vtctl/workflow"
	"vitess.io/vitess/go/vt/vterrors"
	"vitess.io/vitess/go/vt/wrangler"

	topodatapb "vitess.io/vitess/go/vt/proto/topodata"
	vschemapb "vitess.io/vitess/go/vt/proto/vschema"
	vtctldatapb "vitess.io/vitess/go/vt/proto/vtctldata"
	vtrpcpb "vitess.io/vitess/go/vt/proto/vtrpc"
	"vitess.io/vitess/go/vt/proto/vttime"
)

var (
	// ErrUnknownCommand is returned for an unknown command
	ErrUnknownCommand = errors.New("unknown command")
)

// Flags are exported for use in go/vt/vtctld.
var (
	HealthCheckTopologyRefresh = flag.Duration("vtctl_healthcheck_topology_refresh", 30*time.Second, "refresh interval for re-reading the topology")
	HealthcheckRetryDelay      = flag.Duration("vtctl_healthcheck_retry_delay", 5*time.Second, "delay before retrying a failed healthcheck")
	HealthCheckTimeout         = flag.Duration("vtctl_healthcheck_timeout", time.Minute, "the health check timeout period")
)

type command struct {
	name   string
	method func(ctx context.Context, wr *wrangler.Wrangler, subFlags *flag.FlagSet, args []string) error
	params string
	help   string // if help is empty, won't list the command
}

type commandGroup struct {
	name     string
	commands []command
}

// commandsMutex protects commands at init time. We use servenv, which calls
// all Run hooks in parallel.
var commandsMutex sync.Mutex

// TODO: Convert these commands to be automatically generated from flag parser.
var commands = []commandGroup{
	{
		"Tablets", []command{
			{"InitTablet", commandInitTablet,
				"DEPRECATED [-allow_update] [-allow_different_shard] [-allow_master_override] [-parent] [-db_name_override=<db name>] [-hostname=<hostname>] [-mysql_port=<port>] [-port=<port>] [-grpc_port=<port>] [-tags=tag1:value1,tag2:value2] -keyspace=<keyspace> -shard=<shard> <tablet alias> <tablet type>",
				"Initializes a tablet in the topology.\n"},
			{"GetTablet", commandGetTablet,
				"<tablet alias>",
				"Outputs a JSON structure that contains information about the Tablet."},
			{"DEPRECATED UpdateTabletAddrs", commandUpdateTabletAddrs,
				"[-hostname <hostname>] [-ip-addr <ip addr>] [-mysql-port <mysql port>] [-vt-port <vt port>] [-grpc-port <grpc port>] <tablet alias> ",
				"Updates the IP address and port numbers of a tablet."},
			{"DeleteTablet", commandDeleteTablet,
				"[-allow_primary] <tablet alias> ...",
				"Deletes tablet(s) from the topology."},
			{"SetReadOnly", commandSetReadOnly,
				"<tablet alias>",
				"Sets the tablet as read-only."},
			{"SetReadWrite", commandSetReadWrite,
				"<tablet alias>",
				"Sets the tablet as read-write."},
			{"StartReplication", commandStartReplication,
				"<table alias>",
				"Starts replication on the specified tablet."},
			{"StopReplication", commandStopReplication,
				"<tablet alias>",
				"Stops replication on the specified tablet."},
			{"ChangeTabletType", commandChangeTabletType,
				"[-dry-run] <tablet alias> <tablet type>",
				"Changes the db type for the specified tablet, if possible. This command is used primarily to arrange replicas, and it will not convert a primary.\n" +
					"NOTE: This command automatically updates the serving graph.\n"},
			{"Ping", commandPing,
				"<tablet alias>",
				"Checks that the specified tablet is awake and responding to RPCs. This command can be blocked by other in-flight operations."},
			{"RefreshState", commandRefreshState,
				"<tablet alias>",
				"Reloads the tablet record on the specified tablet."},
			{"RefreshStateByShard", commandRefreshStateByShard,
				"[-cells=c1,c2,...] <keyspace/shard>",
				"Runs 'RefreshState' on all tablets in the given shard."},
			{"RunHealthCheck", commandRunHealthCheck,
				"<tablet alias>",
				"Runs a health check on a remote tablet."},
			{"IgnoreHealthError", commandIgnoreHealthError,
				"<tablet alias> <ignore regexp>",
				"Sets the regexp for health check errors to ignore on the specified tablet. The pattern has implicit ^$ anchors. Set to empty string or restart vttablet to stop ignoring anything."},
			{"Sleep", commandSleep,
				"<tablet alias> <duration>",
				"Blocks the action queue on the specified tablet for the specified amount of time. This is typically used for testing."},
			{"ExecuteHook", commandExecuteHook,
				"<tablet alias> <hook name> [<param1=value1> <param2=value2> ...]",
				"Runs the specified hook on the given tablet. A hook is a script that resides in the $VTROOT/vthook directory. You can put any script into that directory and use this command to run that script.\n" +
					"For this command, the param=value arguments are parameters that the command passes to the specified hook."},
			{"ExecuteFetchAsApp", commandExecuteFetchAsApp,
				"[-max_rows=10000] [-json] [-use_pool] <tablet alias> <sql command>",
				"Runs the given SQL command as a App on the remote tablet."},
			{"ExecuteFetchAsDba", commandExecuteFetchAsDba,
				"[-max_rows=10000] [-disable_binlogs] [-json] <tablet alias> <sql command>",
				"Runs the given SQL command as a DBA on the remote tablet."},
			{"VReplicationExec", commandVReplicationExec,
				"[-json] <tablet alias> <sql command>",
				"Runs the given VReplication command on the remote tablet."},
		},
	},
	{
		"Shards", []command{
			{"CreateShard", commandCreateShard,
				"[-force] [-parent] <keyspace/shard>",
				"Creates the specified shard."},
			{"GetShard", commandGetShard,
				"<keyspace/shard>",
				"Outputs a JSON structure that contains information about the Shard."},
			{"ValidateShard", commandValidateShard,
				"[-ping-tablets] <keyspace/shard>",
				"Validates that all nodes that are reachable from this shard are consistent."},
			{"ShardReplicationPositions", commandShardReplicationPositions,
				"<keyspace/shard>",
				"Shows the replication status of each replica in the shard graph. In this case, the status refers to the replication lag between the primary vttablet and the replica vttablet. In Vitess, data is always written to the primary vttablet first and then replicated to all replica vttablets. Output is sorted by tablet type, then replication position. Use ctrl-C to interrupt command and see partial result if needed."},
			{"ListShardTablets", commandListShardTablets,
				"<keyspace/shard>",
				"Lists all tablets in the specified shard."},
			{"SetShardIsPrimaryServing", commandSetShardIsPrimaryServing,
				"<keyspace/shard> <is_serving>",
				"Add or remove a shard from serving. This is meant as an emergency function. It does not rebuild any serving graph i.e. does not run 'RebuildKeyspaceGraph'."},
			{"SetShardIsMasterServing", commandSetShardIsPrimaryServing,
				"<keyspace/shard> <is_master_serving>",
				"DEPRECATED. Use SetShardIsPrimaryServing instead."},
			{"SetShardTabletControl", commandSetShardTabletControl,
				"[--cells=c1,c2,...] [--denied_tables=t1,t2,...] [--remove] [--disable_query_service] <keyspace/shard> <tablet type>",
				"Sets the TabletControl record for a shard and type. Only use this for an emergency fix or after a finished vertical split. The *MigrateServedFrom* and *MigrateServedType* commands set this field appropriately already. Always specify the denied_tables flag for vertical splits, but never for horizontal splits.\n" +
					"To set the DisableQueryServiceFlag, keep 'denied_tables' empty, and set 'disable_query_service' to true or false. Useful to fix horizontal splits gone wrong.\n" +
					"To change the list of denied tables, specify the 'denied_tables' parameter with the new list. Useful to fix tables that are being blocked after a vertical split.\n" +
					"To just remove the ShardTabletControl entirely, use the 'remove' flag, useful after a vertical split is finished to remove serving restrictions."},
			{"UpdateSrvKeyspacePartition", commandUpdateSrvKeyspacePartition,
				"[--cells=c1,c2,...] [--remove] <keyspace/shard> <tablet type>",
				"Updates KeyspaceGraph partition for a shard and type. Only use this for an emergency fix during an horizontal shard split. The *MigrateServedType* commands set this field appropriately already. Specify the remove flag, if you want the shard to be removed from the desired partition."},
			{"SourceShardDelete", commandSourceShardDelete,
				"<keyspace/shard> <uid>",
				"Deletes the SourceShard record with the provided index. This is meant as an emergency cleanup function. It does not call RefreshState for the shard primary."},
			{"SourceShardAdd", commandSourceShardAdd,
				"[--key_range=<keyrange>] [--tables=<table1,table2,...>] <keyspace/shard> <uid> <source keyspace/shard>",
				"Adds the SourceShard record with the provided index. This is meant as an emergency function. It does not call RefreshState for the shard primary."},
			{"ShardReplicationAdd", commandShardReplicationAdd,
				"<keyspace/shard> <tablet alias> <parent tablet alias>",
				"HIDDEN Adds an entry to the replication graph in the given cell."},
			{"ShardReplicationRemove", commandShardReplicationRemove,
				"<keyspace/shard> <tablet alias>",
				"HIDDEN Removes an entry from the replication graph in the given cell."},
			{"ShardReplicationFix", commandShardReplicationFix,
				"<cell> <keyspace/shard>",
				"Walks through a ShardReplication object and fixes the first error that it encounters."},
			{"WaitForFilteredReplication", commandWaitForFilteredReplication,
				"[-max_delay <max_delay, default 30s>] <keyspace/shard>",
				"Blocks until the specified shard has caught up with the filtered replication of its source shard."},
			{"RemoveShardCell", commandRemoveShardCell,
				"[-force] [-recursive] <keyspace/shard> <cell>",
				"Removes the cell from the shard's Cells list."},
			{"DeleteShard", commandDeleteShard,
				"[-recursive] [-even_if_serving] <keyspace/shard> ...",
				"Deletes the specified shard(s). In recursive mode, it also deletes all tablets belonging to the shard. Otherwise, there must be no tablets left in the shard."},
		},
	},
	{
		"Keyspaces", []command{
			{"CreateKeyspace", commandCreateKeyspace,
				"[-sharding_column_name=name] [-sharding_column_type=type] [-served_from=tablettype1:ks1,tablettype2:ks2,...] [-force] [-keyspace_type=type] [-base_keyspace=base_keyspace] [-snapshot_time=time] <keyspace name>",
				"Creates the specified keyspace. keyspace_type can be NORMAL or SNAPSHOT. For a SNAPSHOT keyspace you must specify the name of a base_keyspace, and a snapshot_time in UTC, in RFC3339 time format, e.g. 2006-01-02T15:04:05+00:00"},
			{"DeleteKeyspace", commandDeleteKeyspace,
				"[-recursive] <keyspace>",
				"Deletes the specified keyspace. In recursive mode, it also recursively deletes all shards in the keyspace. Otherwise, there must be no shards left in the keyspace."},
			{"RemoveKeyspaceCell", commandRemoveKeyspaceCell,
				"[-force] [-recursive] <keyspace> <cell>",
				"Removes the cell from the Cells list for all shards in the keyspace, and the SrvKeyspace for that keyspace in that cell."},
			{"GetKeyspace", commandGetKeyspace,
				"<keyspace>",
				"Outputs a JSON structure that contains information about the Keyspace."},
			{"GetKeyspaces", commandGetKeyspaces,
				"",
				"Outputs a sorted list of all keyspaces."},
			{"SetKeyspaceShardingInfo", commandSetKeyspaceShardingInfo,
				"[-force] <keyspace name> [<column name>] [<column type>]",
				"Updates the sharding information for a keyspace."},
			{"SetKeyspaceServedFrom", commandSetKeyspaceServedFrom,
				"[-source=<source keyspace name>] [-remove] [-cells=c1,c2,...] <keyspace name> <tablet type>",
				"Changes the ServedFromMap manually. This command is intended for emergency fixes. This field is automatically set when you call the *MigrateServedFrom* command. This command does not rebuild the serving graph."},
			{"RebuildKeyspaceGraph", commandRebuildKeyspaceGraph,
				"[-cells=c1,c2,...] [-allow_partial] <keyspace> ...",
				"Rebuilds the serving data for the keyspace. This command may trigger an update to all connected clients."},
			{"ValidateKeyspace", commandValidateKeyspace,
				"[-ping-tablets] <keyspace name>",
				"Validates that all nodes reachable from the specified keyspace are consistent."},
			{"Reshard", commandReshard,
				"[-cells=<cells>] [-tablet_types=<source_tablet_types>] [-skip_schema_copy] <keyspace.workflow> <source_shards> <target_shards>",
				"Start a Resharding process. Example: Reshard -cells='zone1,alias1' -tablet_types='primary,replica,rdonly'  ks.workflow001 '0' '-80,80-'"},
			{"MoveTables", commandMoveTables,
				"[-cells=<cells>] [-tablet_types=<source_tablet_types>] -workflow=<workflow> <source_keyspace> <target_keyspace> <table_specs>",
				`Move table(s) to another keyspace, table_specs is a list of tables or the tables section of the vschema for the target keyspace. Example: '{"t1":{"column_vindexes": [{"column": "id1", "name": "hash"}]}, "t2":{"column_vindexes": [{"column": "id2", "name": "hash"}]}}'.  In the case of an unsharded target keyspace the vschema for each table may be empty. Example: '{"t1":{}, "t2":{}}'.`},
			{"Migrate", commandMigrate,
				"[-cells=<cells>] [-tablet_types=<source_tablet_types>] -workflow=<workflow> <source_keyspace> <target_keyspace> <table_specs>",
				`Move table(s) to another keyspace, table_specs is a list of tables or the tables section of the vschema for the target keyspace. Example: '{"t1":{"column_vindexes": [{"column": "id1", "name": "hash"}]}, "t2":{"column_vindexes": [{"column": "id2", "name": "hash"}]}}'.  In the case of an unsharded target keyspace the vschema for each table may be empty. Example: '{"t1":{}, "t2":{}}'.`},
			{"DropSources", commandDropSources,
				"[-dry_run] [-rename_tables] <keyspace.workflow>",
				"After a MoveTables or Resharding workflow cleanup unused artifacts like source tables, source shards and denylists"},
			{"CreateLookupVindex", commandCreateLookupVindex,
				"[-cell=<source_cells> DEPRECATED] [-cells=<source_cells>] [-tablet_types=<source_tablet_types>] <keyspace> <json_spec>",
				`Create and backfill a lookup vindex. the json_spec must contain the vindex and colvindex specs for the new lookup.`},
			{"ExternalizeVindex", commandExternalizeVindex,
				"<keyspace>.<vindex>",
				`Externalize a backfilled vindex.`},
			{"Materialize", commandMaterialize,
				`[-cells=<cells>] [-tablet_types=<source_tablet_types>] <json_spec>, example : '{"workflow": "aaa", "source_keyspace": "source", "target_keyspace": "target", "table_settings": [{"target_table": "customer", "source_expression": "select * from customer", "create_ddl": "copy"}]}'`,
				"Performs materialization based on the json spec. Is used directly to form VReplication rules, with an optional step to copy table structure/DDL."},
			{"SplitClone", commandSplitClone,
				"<keyspace> <from_shards> <to_shards>",
				"Start the SplitClone process to perform horizontal resharding. Example: SplitClone ks '0' '-80,80-'"},
			{"VerticalSplitClone", commandVerticalSplitClone,
				"<from_keyspace> <to_keyspace> <tables>",
				"Start the VerticalSplitClone process to perform vertical resharding. Example: SplitClone from_ks to_ks 'a,/b.*/'"},
			{"VDiff", commandVDiff,
				"[-source_cell=<cell>] [-target_cell=<cell>] [-tablet_types=master,replica,rdonly] [-filtered_replication_wait_time=30s] <keyspace.workflow>",
				"Perform a diff of all tables in the workflow"},
			{"MigrateServedTypes", commandMigrateServedTypes,
				"[-cells=c1,c2,...] [-reverse] [-skip-refresh-state] [-filtered_replication_wait_time=30s] [-reverse_replication=false] <keyspace/shard> <served tablet type>",
				"Migrates a serving type from the source shard to the shards that it replicates to. This command also rebuilds the serving graph. The <keyspace/shard> argument can specify any of the shards involved in the migration."},
			{"MigrateServedFrom", commandMigrateServedFrom,
				"[-cells=c1,c2,...] [-reverse] [-filtered_replication_wait_time=30s] <destination keyspace/shard> <served tablet type>",
				"Makes the <destination keyspace/shard> serve the given type. This command also rebuilds the serving graph."},
			{"SwitchReads", commandSwitchReads,
				"[-cells=c1,c2,...] [-reverse] -tablet_type={replica|rdonly} [-dry-run] <keyspace.workflow>",
				"Switch read traffic for the specified workflow."},
			{"SwitchWrites", commandSwitchWrites,
				"[-timeout=30s] [-reverse] [-reverse_replication=true] [-dry-run] <keyspace.workflow>",
				"Switch write traffic for the specified workflow."},
			{"CancelResharding", commandCancelResharding,
				"<keyspace/shard>",
				"Permanently cancels a resharding in progress. All resharding related metadata will be deleted."},
			{"ShowResharding", commandShowResharding,
				"<keyspace/shard>",
				"Displays all metadata about a resharding in progress."},
			{"FindAllShardsInKeyspace", commandFindAllShardsInKeyspace,
				"<keyspace>",
				"Displays all of the shards in the specified keyspace."},
			{"WaitForDrain", commandWaitForDrain,
				"[-timeout <duration>] [-retry_delay <duration>] [-initial_wait <duration>] <keyspace/shard> <served tablet type>",
				"Blocks until no new queries were observed on all tablets with the given tablet type in the specified keyspace. " +
					" This can be used as sanity check to ensure that the tablets were drained after running vtctl MigrateServedTypes " +
					" and vtgate is no longer using them. If -timeout is set, it fails when the timeout is reached."},
			{"Mount", commandMount,
				"[-topo_type=etcd2|consul|zookeeper] [-topo_server=topo_url] [-topo_root=root_topo_node> [-unmount] [-list] [-show]  [<cluster_name>]",
				"Add/Remove/Display/List external cluster(s) to this vitess cluster"},
		},
	},
	{
		"Generic", []command{
			{"Validate", commandValidate,
				"[-ping-tablets]",
				"Validates that all nodes reachable from the global replication graph and that all tablets in all discoverable cells are consistent."},
			{"ListAllTablets", commandListAllTablets,
				"<cell name1>, <cell name2>, ...",
				"Lists all tablets in an awk-friendly way."},
			{"ListTablets", commandListTablets,
				"<tablet alias> ...",
				"Lists specified tablets in an awk-friendly way."},
			{"GenerateShardRanges", commandGenerateShardRanges,
				"[-num_shards 2]",
				"Generates shard ranges assuming a keyspace with N shards."},
			{"Panic", commandPanic,
				"",
				"HIDDEN Triggers a panic on the server side, to test the handling."},
		},
	},
	{
		"Schema, Version, Permissions", []command{
			{"GetSchema", commandGetSchema,
				"[-tables=<table1>,<table2>,...] [-exclude_tables=<table1>,<table2>,...] [-include-views] <tablet alias>",
				"Displays the full schema for a tablet, or just the schema for the specified tables in that tablet."},
			{"ReloadSchema", commandReloadSchema,
				"<tablet alias>",
				"Reloads the schema on a remote tablet."},
			{"ReloadSchemaShard", commandReloadSchemaShard,
				"[-concurrency=10] [-include_primary=false] <keyspace/shard>",
				"Reloads the schema on all the tablets in a shard."},
			{"ReloadSchemaKeyspace", commandReloadSchemaKeyspace,
				"[-concurrency=10] [-include_primary=false] <keyspace>",
				"Reloads the schema on all the tablets in a keyspace."},
			{"ValidateSchemaShard", commandValidateSchemaShard,
				"[-exclude_tables=''] [-include-views] [-include-vschema] <keyspace/shard>",
				"Validates that the schema on primary tablet matches all of the replica tablets."},
			{"ValidateSchemaKeyspace", commandValidateSchemaKeyspace,
				"[-exclude_tables=''] [-include-views] [-skip-no-primary] [-include-vschema] <keyspace name>",
				"Validates that the schema on the primary tablet for shard 0 matches the schema on all of the other tablets in the keyspace."},
			{"ApplySchema", commandApplySchema,
				"[-allow_long_unavailability] [-wait_replicas_timeout=10s] [-ddl_strategy=<ddl_strategy>] [-request_context=<unique-request-context>] [-skip_preflight] {-sql=<sql> || -sql-file=<filename>} <keyspace>",
				"Applies the schema change to the specified keyspace on every primary, running in parallel on all shards. The changes are then propagated to replicas via replication. If -allow_long_unavailability is set, schema changes affecting a large number of rows (and possibly incurring a longer period of unavailability) will not be rejected. -ddl_strategy is used to intruct migrations via vreplication, gh-ost or pt-osc with optional parameters. -request_context allows the user to specify a custom request context for online DDL migrations. If -skip_preflight, SQL goes directly to shards without going through sanity checks"},
			{"CopySchemaShard", commandCopySchemaShard,
				"[-tables=<table1>,<table2>,...] [-exclude_tables=<table1>,<table2>,...] [-include-views] [-skip-verify] [-wait_replicas_timeout=10s] {<source keyspace/shard> || <source tablet alias>} <destination keyspace/shard>",
				"Copies the schema from a source shard's primary (or a specific tablet) to a destination shard. The schema is applied directly on the primary of the destination shard, and it is propagated to the replicas through binlogs."},
			{"OnlineDDL", commandOnlineDDL,
				"<keyspace> <command> [<migration_uuid>]",
				"Operates on online DDL (migrations). Examples:" +
					" \nvtctl OnlineDDL test_keyspace show 82fa54ac_e83e_11ea_96b7_f875a4d24e90" +
					" \nvtctl OnlineDDL test_keyspace show all" +
					" \nvtctl OnlineDDL test_keyspace show running" +
					" \nvtctl OnlineDDL test_keyspace show complete" +
					" \nvtctl OnlineDDL test_keyspace show failed" +
					" \nvtctl OnlineDDL test_keyspace retry 82fa54ac_e83e_11ea_96b7_f875a4d24e90" +
					" \nvtctl OnlineDDL test_keyspace cancel 82fa54ac_e83e_11ea_96b7_f875a4d24e90",
			},

			{"ValidateVersionShard", commandValidateVersionShard,
				"<keyspace/shard>",
				"Validates that the version on primary matches all of the replicas."},
			{"ValidateVersionKeyspace", commandValidateVersionKeyspace,
				"<keyspace name>",
				"Validates that the version on primary of shard 0 matches all of the other tablets in the keyspace."},

			{"GetPermissions", commandGetPermissions,
				"<tablet alias>",
				"Displays the permissions for a tablet."},
			{"ValidatePermissionsShard", commandValidatePermissionsShard,
				"<keyspace/shard>",
				"Validates that the permissions on primary match all the replicas."},
			{"ValidatePermissionsKeyspace", commandValidatePermissionsKeyspace,
				"<keyspace name>",
				"Validates that the permissions on primary of shard 0 match those of all of the other tablets in the keyspace."},

			{"GetVSchema", commandGetVSchema,
				"<keyspace>",
				"Displays the VTGate routing schema."},
			{"ApplyVSchema", commandApplyVSchema,
				"{-vschema=<vschema> || -vschema_file=<vschema file> || -sql=<sql> || -sql_file=<sql file>} [-cells=c1,c2,...] [-skip_rebuild] [-dry-run] <keyspace>",
				"Applies the VTGate routing schema to the provided keyspace. Shows the result after application."},
			{"GetRoutingRules", commandGetRoutingRules,
				"",
				"Displays the VSchema routing rules."},
			{"ApplyRoutingRules", commandApplyRoutingRules,
				"{-rules=<rules> || -rules_file=<rules_file>} [-cells=c1,c2,...] [-skip_rebuild] [-dry-run]",
				"Applies the VSchema routing rules."},
			{"RebuildVSchemaGraph", commandRebuildVSchemaGraph,
				"[-cells=c1,c2,...]",
				"Rebuilds the cell-specific SrvVSchema from the global VSchema objects in the provided cells (or all cells if none provided)."},
		},
	},
	{
		"Serving Graph", []command{
			{"GetSrvKeyspaceNames", commandGetSrvKeyspaceNames,
				"<cell>",
				"Outputs a list of keyspace names."},
			{"GetSrvKeyspace", commandGetSrvKeyspace,
				"<cell> <keyspace>",
				"Outputs a JSON structure that contains information about the SrvKeyspace."},
			{"GetSrvVSchema", commandGetSrvVSchema,
				"<cell>",
				"Outputs a JSON structure that contains information about the SrvVSchema."},
			{"DeleteSrvVSchema", commandDeleteSrvVSchema,
				"<cell>",
				"Deletes the SrvVSchema object in the given cell."},
		},
	},
	{
		"Replication Graph", []command{
			{"GetShardReplication", commandGetShardReplication,
				"<cell> <keyspace/shard>",
				"Outputs a JSON structure that contains information about the ShardReplication."},
		},
	},
	{
		"Workflow", []command{
			{"VExec", commandVExec,
				"<ks.workflow> <query> --dry-run",
				"Runs query on all tablets in workflow. Example: VExec merchant.morders \"update _vt.vreplication set Status='Running'\"",
			},
		},
	},
	{
		"Workflow", []command{
			{"Workflow", commandWorkflow,
				"<ks.workflow> <action> --dry-run",
				"Start/Stop/Delete/Show/ListAll/Tags Workflow on all target tablets in workflow. Example: Workflow merchant.morders Start",
			},
		},
	},
}

func init() {
	// This cannot be in the static 'commands ' array, as commands
	// would reference commandHelp that references commands
	// (circular reference)
	addCommand("Generic", command{"Help", commandHelp,
		"[command name]",
		"Prints the list of available commands, or help on a specific command."})
}

func addCommand(groupName string, c command) {
	commandsMutex.Lock()
	defer commandsMutex.Unlock()
	for i, group := range commands {
		if group.name == groupName {
			commands[i].commands = append(commands[i].commands, c)
			return
		}
	}
	panic(fmt.Errorf("trying to add to missing group %v", groupName))
}

func addCommandGroup(groupName string) {
	commandsMutex.Lock()
	defer commandsMutex.Unlock()
	commands = append(commands, commandGroup{
		name: groupName,
	})
}

func fmtMapAwkable(m map[string]string) string {
	pairs := make([]string, len(m))
	i := 0
	for k, v := range m {
		pairs[i] = fmt.Sprintf("%v: %q", k, v)
		i++
	}
	sort.Strings(pairs)
	return "[" + strings.Join(pairs, " ") + "]"
}

func fmtTabletAwkable(ti *topo.TabletInfo) string {
	keyspace := ti.Keyspace
	shard := ti.Shard
	if keyspace == "" {
		keyspace = "<null>"
	}
	if shard == "" {
		shard = "<null>"
	}
	mtst := "<null>"
	// special case for old primary that hasn't updated topo yet
	if ti.PrimaryTermStartTime != nil && ti.PrimaryTermStartTime.Seconds > 0 {
		mtst = logutil.ProtoToTime(ti.PrimaryTermStartTime).Format(time.RFC3339)
	}
	return fmt.Sprintf("%v %v %v %v %v %v %v %v", topoproto.TabletAliasString(ti.Alias), keyspace, shard, topoproto.TabletTypeLString(ti.Type), ti.Addr(), ti.MysqlAddr(), fmtMapAwkable(ti.Tags), mtst)
}

// getFileParam returns a string containing either flag is not "",
// or the content of the file named flagFile
func getFileParam(flag, flagFile, name string) (string, error) {
	if flag != "" {
		if flagFile != "" {
			return "", fmt.Errorf("action requires only one of %v or %v-file", name, name)
		}
		return flag, nil
	}

	if flagFile == "" {
		return "", fmt.Errorf("action requires one of %v or %v-file", name, name)
	}
	data, err := ioutil.ReadFile(flagFile)
	if err != nil {
		return "", fmt.Errorf("cannot read file %v: %v", flagFile, err)
	}
	return string(data), nil
}

// keyspaceParamsToKeyspaces builds a list of keyspaces.
// It supports topology-based wildcards, and plain wildcards.
// For instance:
// us*                             // using plain matching
// *                               // using plain matching
func keyspaceParamsToKeyspaces(ctx context.Context, wr *wrangler.Wrangler, params []string) ([]string, error) {
	result := make([]string, 0, len(params))
	for _, param := range params {
		if len(param) == 0 {
			return nil, fmt.Errorf("empty keyspace param in list")
		}
		if param[0] == '/' {
			// this is a topology-specific path
			result = append(result, params...)
		} else {
			// this is not a path, so assume a keyspace name,
			// possibly with wildcards
			keyspaces, err := wr.TopoServer().ResolveKeyspaceWildcard(ctx, param)
			if err != nil {
				return nil, fmt.Errorf("failed to resolve keyspace wildcard %v: %v", param, err)
			}
			result = append(result, keyspaces...)
		}
	}
	return result, nil
}

// shardParamsToKeyspaceShards builds a list of keyspace/shard pairs.
// It supports topology-based wildcards, and plain wildcards.
// For instance:
// user/*                             // using plain matching
// */0                                // using plain matching
func shardParamsToKeyspaceShards(ctx context.Context, wr *wrangler.Wrangler, params []string) ([]topo.KeyspaceShard, error) {
	result := make([]topo.KeyspaceShard, 0, len(params))
	for _, param := range params {
		if param[0] == '/' {
			// this is a topology-specific path
			for _, path := range params {
				keyspace, shard, err := topoproto.ParseKeyspaceShard(path)
				if err != nil {
					return nil, err
				}
				result = append(result, topo.KeyspaceShard{Keyspace: keyspace, Shard: shard})
			}
		} else {
			// this is not a path, so assume a keyspace
			// name / shard name, each possibly with wildcards
			keyspaceShards, err := wr.TopoServer().ResolveShardWildcard(ctx, param)
			if err != nil {
				return nil, fmt.Errorf("failed to resolve keyspace/shard wildcard %v: %v", param, err)
			}
			result = append(result, keyspaceShards...)
		}
	}
	return result, nil
}

// tabletParamsToTabletAliases takes multiple params and converts them
// to tablet aliases.
func tabletParamsToTabletAliases(params []string) ([]*topodatapb.TabletAlias, error) {
	result := make([]*topodatapb.TabletAlias, len(params))
	var err error
	for i, param := range params {
		result[i], err = topoproto.ParseTabletAlias(param)
		if err != nil {
			return nil, err
		}
	}
	return result, nil
}

// parseTabletType parses the string tablet type and verifies
// it is an accepted one
func parseTabletType(param string, types []topodatapb.TabletType) (topodatapb.TabletType, error) {
	tabletType, err := topoproto.ParseTabletType(param)
	if err != nil {
		return topodatapb.TabletType_UNKNOWN, fmt.Errorf("invalid tablet type %v: %v", param, err)
	}
	if !topoproto.IsTypeInList(topodatapb.TabletType(tabletType), types) {
		return topodatapb.TabletType_UNKNOWN, fmt.Errorf("type %v is not one of: %v", tabletType, strings.Join(topoproto.MakeStringTypeList(types), " "))
	}
	return tabletType, nil
}

func commandInitTablet(ctx context.Context, wr *wrangler.Wrangler, subFlags *flag.FlagSet, args []string) error {
	dbNameOverride := subFlags.String("db_name_override", "", "Overrides the name of the database that the vttablet uses")
	allowUpdate := subFlags.Bool("allow_update", false, "Use this flag to force initialization if a tablet with the same name already exists. Use with caution.")
	allowPrimaryOverride := subFlags.Bool("allow_master_override", false, "Use this flag to force initialization if a tablet is created as master, and a master for the keyspace/shard already exists. Use with caution.")
	createShardAndKeyspace := subFlags.Bool("parent", false, "Creates the parent shard and keyspace if they don't yet exist")
	hostname := subFlags.String("hostname", "", "The server on which the tablet is running")
	mysqlHost := subFlags.String("mysql_host", "", "The mysql host for the mysql server")
	mysqlPort := subFlags.Int("mysql_port", 0, "The mysql port for the mysql server")
	port := subFlags.Int("port", 0, "The main port for the vttablet process")
	grpcPort := subFlags.Int("grpc_port", 0, "The gRPC port for the vttablet process")
	keyspace := subFlags.String("keyspace", "", "The keyspace to which this tablet belongs")
	shard := subFlags.String("shard", "", "The shard to which this tablet belongs")

	var tags flagutil.StringMapValue
	subFlags.Var(&tags, "tags", "A comma-separated list of key:value pairs that are used to tag the tablet")
	if err := subFlags.Parse(args); err != nil {
		return err
	}

	if subFlags.NArg() != 2 {
		return fmt.Errorf("the <tablet alias> and <tablet type> arguments are both required for the InitTablet command")
	}
	tabletAlias, err := topoproto.ParseTabletAlias(subFlags.Arg(0))
	if err != nil {
		return err
	}
	tabletType, err := parseTabletType(subFlags.Arg(1), topoproto.AllTabletTypes)
	if err != nil {
		return err
	}

	// create tablet record
	tablet := &topodatapb.Tablet{
		Alias:          tabletAlias,
		Hostname:       *hostname,
		MysqlHostname:  *mysqlHost,
		PortMap:        make(map[string]int32),
		Keyspace:       *keyspace,
		Shard:          *shard,
		Type:           tabletType,
		DbNameOverride: *dbNameOverride,
		Tags:           tags,
	}
	if *port != 0 {
		tablet.PortMap["vt"] = int32(*port)
	}
	if *mysqlPort != 0 {
		tablet.MysqlPort = int32(*mysqlPort)
	}
	if *grpcPort != 0 {
		tablet.PortMap["grpc"] = int32(*grpcPort)
	}

	return wr.InitTablet(ctx, tablet, *allowPrimaryOverride, *createShardAndKeyspace, *allowUpdate)
}

func commandGetTablet(ctx context.Context, wr *wrangler.Wrangler, subFlags *flag.FlagSet, args []string) error {
	if err := subFlags.Parse(args); err != nil {
		return err
	}
	if subFlags.NArg() != 1 {
		return fmt.Errorf("the <tablet alias> argument is required for the GetTablet command")
	}

	tabletAlias, err := topoproto.ParseTabletAlias(subFlags.Arg(0))
	if err != nil {
		return err
	}
	tabletInfo, err := wr.TopoServer().GetTablet(ctx, tabletAlias)
	if err != nil {
		return err
	}
	// Pass the embedded proto directly or jsonpb will panic.
	return printJSON(wr.Logger(), tabletInfo.Tablet)
}

func commandUpdateTabletAddrs(ctx context.Context, wr *wrangler.Wrangler, subFlags *flag.FlagSet, args []string) error {
	hostname := subFlags.String("hostname", "", "The fully qualified host name of the server on which the tablet is running.")
	mysqlHost := subFlags.String("mysql_host", "", "The mysql host for the mysql server")
	mysqlPort := subFlags.Int("mysql-port", 0, "The mysql port for the mysql daemon")
	vtPort := subFlags.Int("vt-port", 0, "The main port for the vttablet process")
	grpcPort := subFlags.Int("grpc-port", 0, "The gRPC port for the vttablet process")
	if err := subFlags.Parse(args); err != nil {
		return err
	}

	if subFlags.NArg() != 1 {
		return fmt.Errorf("the <tablet alias> argument is required for the UpdateTabletAddrs command")
	}

	tabletAlias, err := topoproto.ParseTabletAlias(subFlags.Arg(0))
	if err != nil {
		return err
	}

	_, err = wr.TopoServer().UpdateTabletFields(ctx, tabletAlias, func(tablet *topodatapb.Tablet) error {
		if *hostname != "" {
			tablet.Hostname = *hostname
		}
		if *mysqlHost != "" {
			tablet.MysqlHostname = *mysqlHost
		}
		if *vtPort != 0 || *grpcPort != 0 || *mysqlPort != 0 {
			if tablet.PortMap == nil {
				tablet.PortMap = make(map[string]int32)
			}
			if *vtPort != 0 {
				tablet.PortMap["vt"] = int32(*vtPort)
			}
			if *grpcPort != 0 {
				tablet.PortMap["grpc"] = int32(*grpcPort)
			}
			if *mysqlPort != 0 {
				tablet.MysqlPort = int32(*mysqlPort)
			}
		}
		return nil
	})
	return err
}

func commandDeleteTablet(ctx context.Context, wr *wrangler.Wrangler, subFlags *flag.FlagSet, args []string) error {
	deprecatedAllowMaster := subFlags.Bool("allow_master", false, "DEPRECATED. Use allow_primary instead.")
	allowPrimary := subFlags.Bool("allow_primary", false, "Allows for the primary tablet of a shard to be deleted. Use with caution.")

	if err := subFlags.Parse(args); err != nil {
		return err
	}
	if subFlags.NArg() == 0 {
		return fmt.Errorf("the <tablet alias> argument must be used to specify at least one tablet when calling the DeleteTablet command")
	}

	tabletAliases, err := tabletParamsToTabletAliases(subFlags.Args())
	if err != nil {
		return err
	}
	// deprecated flags
	// delete in a future release
	if *deprecatedAllowMaster {
		allowPrimary = deprecatedAllowMaster
	}
	for _, tabletAlias := range tabletAliases {
		if err := wr.DeleteTablet(ctx, tabletAlias, *allowPrimary); err != nil {
			return err
		}
	}
	return nil
}

func commandSetReadOnly(ctx context.Context, wr *wrangler.Wrangler, subFlags *flag.FlagSet, args []string) error {
	if err := subFlags.Parse(args); err != nil {
		return err
	}
	if subFlags.NArg() != 1 {
		return fmt.Errorf("the <tablet alias> argument is required for the SetReadOnly command")
	}

	tabletAlias, err := topoproto.ParseTabletAlias(subFlags.Arg(0))
	if err != nil {
		return err
	}
	ti, err := wr.TopoServer().GetTablet(ctx, tabletAlias)
	if err != nil {
		return fmt.Errorf("failed reading tablet %v: %v", tabletAlias, err)
	}
	return wr.TabletManagerClient().SetReadOnly(ctx, ti.Tablet)
}

func commandSetReadWrite(ctx context.Context, wr *wrangler.Wrangler, subFlags *flag.FlagSet, args []string) error {
	if err := subFlags.Parse(args); err != nil {
		return err
	}
	if subFlags.NArg() != 1 {
		return fmt.Errorf("the <tablet alias> argument is required for the SetReadWrite command")
	}

	tabletAlias, err := topoproto.ParseTabletAlias(subFlags.Arg(0))
	if err != nil {
		return err
	}
	ti, err := wr.TopoServer().GetTablet(ctx, tabletAlias)
	if err != nil {
		return fmt.Errorf("failed reading tablet %v: %v", tabletAlias, err)
	}
	return wr.TabletManagerClient().SetReadWrite(ctx, ti.Tablet)
}

func commandStartReplication(ctx context.Context, wr *wrangler.Wrangler, subFlags *flag.FlagSet, args []string) error {
	if err := subFlags.Parse(args); err != nil {
		return err
	}
	if subFlags.NArg() != 1 {
		return fmt.Errorf("action StartReplication requires <tablet alias>")
	}

	tabletAlias, err := topoproto.ParseTabletAlias(subFlags.Arg(0))
	if err != nil {
		return err
	}
	ti, err := wr.TopoServer().GetTablet(ctx, tabletAlias)
	if err != nil {
		return fmt.Errorf("failed reading tablet %v: %v", tabletAlias, err)
	}
	return wr.TabletManagerClient().StartReplication(ctx, ti.Tablet)
}

func commandStopReplication(ctx context.Context, wr *wrangler.Wrangler, subFlags *flag.FlagSet, args []string) error {
	if err := subFlags.Parse(args); err != nil {
		return err
	}
	if subFlags.NArg() != 1 {
		return fmt.Errorf("action StopReplication requires <tablet alias>")
	}

	tabletAlias, err := topoproto.ParseTabletAlias(subFlags.Arg(0))
	if err != nil {
		return err
	}
	ti, err := wr.TopoServer().GetTablet(ctx, tabletAlias)
	if err != nil {
		return fmt.Errorf("failed reading tablet %v: %v", tabletAlias, err)
	}
	return wr.TabletManagerClient().StopReplication(ctx, ti.Tablet)
}

func commandChangeTabletType(ctx context.Context, wr *wrangler.Wrangler, subFlags *flag.FlagSet, args []string) error {
	dryRun := subFlags.Bool("dry-run", false, "Lists the proposed change without actually executing it")

	if err := subFlags.Parse(args); err != nil {
		return err
	}
	if subFlags.NArg() != 2 {
		return fmt.Errorf("the <tablet alias> and <db type> arguments are required for the ChangeTabletType command")
	}

	tabletAlias, err := topoproto.ParseTabletAlias(subFlags.Arg(0))
	if err != nil {
		return err
	}
	newType, err := parseTabletType(subFlags.Arg(1), topoproto.AllTabletTypes)
	if err != nil {
		return err
	}

	ctx, cancel := context.WithTimeout(ctx, *topo.RemoteOperationTimeout)
	defer cancel()

	if *dryRun {
		ti, err := wr.TopoServer().GetTablet(ctx, tabletAlias)
		if err != nil {
			return fmt.Errorf("failed reading tablet %v: %v", tabletAlias, err)
		}
		if !topo.IsTrivialTypeChange(ti.Type, newType) {
			return fmt.Errorf("invalid type transition %v: %v -> %v", tabletAlias, ti.Type, newType)
		}
		wr.Logger().Printf("- %v\n", fmtTabletAwkable(ti))
		ti.Type = newType
		wr.Logger().Printf("+ %v\n", fmtTabletAwkable(ti))
		return nil
	}
	return wr.ChangeTabletType(ctx, tabletAlias, newType)
}

func commandPing(ctx context.Context, wr *wrangler.Wrangler, subFlags *flag.FlagSet, args []string) error {
	if err := subFlags.Parse(args); err != nil {
		return err
	}
	if subFlags.NArg() != 1 {
		return fmt.Errorf("the <tablet alias> argument is required for the Ping command")
	}
	tabletAlias, err := topoproto.ParseTabletAlias(subFlags.Arg(0))
	if err != nil {
		return err
	}
	tabletInfo, err := wr.TopoServer().GetTablet(ctx, tabletAlias)
	if err != nil {
		return err
	}
	return wr.TabletManagerClient().Ping(ctx, tabletInfo.Tablet)
}

func commandRefreshState(ctx context.Context, wr *wrangler.Wrangler, subFlags *flag.FlagSet, args []string) error {
	if err := subFlags.Parse(args); err != nil {
		return err
	}
	if subFlags.NArg() != 1 {
		return fmt.Errorf("the <tablet alias> argument is required for the RefreshState command")
	}
	tabletAlias, err := topoproto.ParseTabletAlias(subFlags.Arg(0))
	if err != nil {
		return err
	}

	_, err = wr.VtctldServer().RefreshState(ctx, &vtctldatapb.RefreshStateRequest{
		TabletAlias: tabletAlias,
	})
	return err
}

func commandRefreshStateByShard(ctx context.Context, wr *wrangler.Wrangler, subFlags *flag.FlagSet, args []string) error {
	cellsStr := subFlags.String("cells", "", "Specifies a comma-separated list of cells whose tablets are included. If empty, all cells are considered.")
	if err := subFlags.Parse(args); err != nil {
		return err
	}
	if subFlags.NArg() != 1 {
		return fmt.Errorf("the <keyspace/shard> argument is required for the RefreshStateByShard command")
	}

	keyspace, shard, err := topoproto.ParseKeyspaceShard(subFlags.Arg(0))
	if err != nil {
		return err
	}

	var cells []string
	if *cellsStr != "" {
		cells = strings.Split(*cellsStr, ",")
	}

	_, err = wr.VtctldServer().RefreshStateByShard(ctx, &vtctldatapb.RefreshStateByShardRequest{
		Keyspace: keyspace,
		Shard:    shard,
		Cells:    cells,
	})
	return err
}

func commandRunHealthCheck(ctx context.Context, wr *wrangler.Wrangler, subFlags *flag.FlagSet, args []string) error {
	if err := subFlags.Parse(args); err != nil {
		return err
	}
	if subFlags.NArg() != 1 {
		return fmt.Errorf("the <tablet alias> argument is required for the RunHealthCheck command")
	}
	tabletAlias, err := topoproto.ParseTabletAlias(subFlags.Arg(0))
	if err != nil {
		return err
	}
	tabletInfo, err := wr.TopoServer().GetTablet(ctx, tabletAlias)
	if err != nil {
		return err
	}
	return wr.TabletManagerClient().RunHealthCheck(ctx, tabletInfo.Tablet)
}

func commandIgnoreHealthError(ctx context.Context, wr *wrangler.Wrangler, subFlags *flag.FlagSet, args []string) error {
	if err := subFlags.Parse(args); err != nil {
		return err
	}
	if subFlags.NArg() != 2 {
		return fmt.Errorf("the <tablet alias> and <ignore regexp> arguments are required for the IgnoreHealthError command")
	}
	tabletAlias, err := topoproto.ParseTabletAlias(subFlags.Arg(0))
	if err != nil {
		return err
	}
	pattern := subFlags.Arg(1)
	tabletInfo, err := wr.TopoServer().GetTablet(ctx, tabletAlias)
	if err != nil {
		return err
	}
	return wr.TabletManagerClient().IgnoreHealthError(ctx, tabletInfo.Tablet, pattern)
}

func commandWaitForDrain(ctx context.Context, wr *wrangler.Wrangler, subFlags *flag.FlagSet, args []string) error {
	var cells flagutil.StringListValue
	subFlags.Var(&cells, "cells", "Specifies a comma-separated list of cells to look for tablets")
	timeout := subFlags.Duration("timeout", 0*time.Second, "Timeout after which the command fails")
	retryDelay := subFlags.Duration("retry_delay", 1*time.Second, "Time to wait between two checks")
	initialWait := subFlags.Duration("initial_wait", 1*time.Minute, "Time to wait for all tablets to check in")

	if err := subFlags.Parse(args); err != nil {
		return err
	}
	if subFlags.NArg() != 2 {
		return fmt.Errorf("the <keyspace/shard> and <tablet type> arguments are both required for the WaitForDrain command")
	}
	if *timeout != 0 {
		var cancel context.CancelFunc
		ctx, cancel = context.WithTimeout(ctx, *timeout)
		defer cancel()
	}

	keyspace, shard, err := topoproto.ParseKeyspaceShard(subFlags.Arg(0))
	if err != nil {
		return err
	}
	servedType, err := topo.ParseServingTabletType(subFlags.Arg(1))
	if err != nil {
		return err
	}

	return wr.WaitForDrain(ctx, cells, keyspace, shard, servedType,
		*retryDelay, *HealthCheckTopologyRefresh, *HealthcheckRetryDelay, *HealthCheckTimeout, *initialWait)
}

func commandSleep(ctx context.Context, wr *wrangler.Wrangler, subFlags *flag.FlagSet, args []string) error {
	if err := subFlags.Parse(args); err != nil {
		return err
	}
	if subFlags.NArg() != 2 {
		return fmt.Errorf("the <tablet alias> and <duration> arguments are required for the Sleep command")
	}
	tabletAlias, err := topoproto.ParseTabletAlias(subFlags.Arg(0))
	if err != nil {
		return err
	}
	ti, err := wr.TopoServer().GetTablet(ctx, tabletAlias)
	if err != nil {
		return err
	}
	duration, err := time.ParseDuration(subFlags.Arg(1))
	if err != nil {
		return err
	}
	return wr.TabletManagerClient().Sleep(ctx, ti.Tablet, duration)
}

func commandExecuteFetchAsApp(ctx context.Context, wr *wrangler.Wrangler, subFlags *flag.FlagSet, args []string) error {
	maxRows := subFlags.Int("max_rows", 10000, "Specifies the maximum number of rows to allow in fetch")
	usePool := subFlags.Bool("use_pool", false, "Use connection from pool")
	json := subFlags.Bool("json", false, "Output JSON instead of human-readable table")

	if err := subFlags.Parse(args); err != nil {
		return err
	}
	if subFlags.NArg() != 2 {
		return fmt.Errorf("the <tablet alias> and <sql command> arguments are required for the ExecuteFetchAsApp command")
	}

	alias, err := topoproto.ParseTabletAlias(subFlags.Arg(0))
	if err != nil {
		return err
	}
	query := subFlags.Arg(1)
	qrproto, err := wr.ExecuteFetchAsApp(ctx, alias, *usePool, query, *maxRows)
	if err != nil {
		return err
	}
	qr := sqltypes.Proto3ToResult(qrproto)
	if *json {
		return printJSON(wr.Logger(), qr)
	}
	printQueryResult(loggerWriter{wr.Logger()}, qr)
	return nil
}

func commandExecuteFetchAsDba(ctx context.Context, wr *wrangler.Wrangler, subFlags *flag.FlagSet, args []string) error {
	maxRows := subFlags.Int("max_rows", 10000, "Specifies the maximum number of rows to allow in fetch")
	disableBinlogs := subFlags.Bool("disable_binlogs", false, "Disables writing to binlogs during the query")
	reloadSchema := subFlags.Bool("reload_schema", false, "Indicates whether the tablet schema will be reloaded after executing the SQL command. The default value is <code>false</code>, which indicates that the tablet schema will not be reloaded.")
	json := subFlags.Bool("json", false, "Output JSON instead of human-readable table")

	if err := subFlags.Parse(args); err != nil {
		return err
	}
	if subFlags.NArg() != 2 {
		return fmt.Errorf("the <tablet alias> and <sql command> arguments are required for the ExecuteFetchAsDba command")
	}

	alias, err := topoproto.ParseTabletAlias(subFlags.Arg(0))
	if err != nil {
		return err
	}
	query := subFlags.Arg(1)
	qrproto, err := wr.ExecuteFetchAsDba(ctx, alias, query, *maxRows, *disableBinlogs, *reloadSchema)
	if err != nil {
		return err
	}
	qr := sqltypes.Proto3ToResult(qrproto)
	if *json {
		return printJSON(wr.Logger(), qr)
	}
	printQueryResult(loggerWriter{wr.Logger()}, qr)
	return nil
}

func commandVReplicationExec(ctx context.Context, wr *wrangler.Wrangler, subFlags *flag.FlagSet, args []string) error {
	json := subFlags.Bool("json", false, "Output JSON instead of human-readable table")

	if err := subFlags.Parse(args); err != nil {
		return err
	}
	if subFlags.NArg() != 2 {
		return fmt.Errorf("the <tablet alias> and <sql command> arguments are required for the VReplicationExec command")
	}

	alias, err := topoproto.ParseTabletAlias(subFlags.Arg(0))
	if err != nil {
		return err
	}
	query := subFlags.Arg(1)
	qrproto, err := wr.VReplicationExec(ctx, alias, query)
	if err != nil {
		return err
	}
	qr := sqltypes.Proto3ToResult(qrproto)
	if *json {
		return printJSON(wr.Logger(), qr)
	}
	printQueryResult(loggerWriter{wr.Logger()}, qr)
	return nil
}

func commandExecuteHook(ctx context.Context, wr *wrangler.Wrangler, subFlags *flag.FlagSet, args []string) error {
	if err := subFlags.Parse(args); err != nil {
		return err
	}
	if subFlags.NArg() < 2 {
		return fmt.Errorf("the <tablet alias> and <hook name> arguments are required for the ExecuteHook command")
	}

	tabletAlias, err := topoproto.ParseTabletAlias(subFlags.Arg(0))
	if err != nil {
		return err
	}
	hook := &hk.Hook{Name: subFlags.Arg(1), Parameters: subFlags.Args()[2:]}
	hr, err := wr.ExecuteHook(ctx, tabletAlias, hook)
	if err != nil {
		return err
	}
	return printJSON(wr.Logger(), hr)
}

func commandCreateShard(ctx context.Context, wr *wrangler.Wrangler, subFlags *flag.FlagSet, args []string) error {
	force := subFlags.Bool("force", false, "Proceeds with the command even if the shard already exists")
	parent := subFlags.Bool("parent", false, "Creates the parent keyspace if it doesn't already exist")
	if err := subFlags.Parse(args); err != nil {
		return err
	}
	if subFlags.NArg() != 1 {
		return fmt.Errorf("the <keyspace/shard> argument is required for the CreateShard command")
	}

	keyspace, shard, err := topoproto.ParseKeyspaceShard(subFlags.Arg(0))
	if err != nil {
		return err
	}
	if *parent {
		if err := wr.TopoServer().CreateKeyspace(ctx, keyspace, &topodatapb.Keyspace{}); err != nil && !topo.IsErrType(err, topo.NodeExists) {
			return err
		}
	}

	err = wr.TopoServer().CreateShard(ctx, keyspace, shard)
	if *force && topo.IsErrType(err, topo.NodeExists) {
		wr.Logger().Infof("shard %v/%v already exists (ignoring error with -force)", keyspace, shard)
		err = nil
	}
	return err
}

func commandGetShard(ctx context.Context, wr *wrangler.Wrangler, subFlags *flag.FlagSet, args []string) error {
	if err := subFlags.Parse(args); err != nil {
		return err
	}
	if subFlags.NArg() != 1 {
		return fmt.Errorf("the <keyspace/shard> argument is required for the GetShard command")
	}

	keyspace, shard, err := topoproto.ParseKeyspaceShard(subFlags.Arg(0))
	if err != nil {
		return err
	}
	shardInfo, err := wr.TopoServer().GetShard(ctx, keyspace, shard)
	if err != nil {
		return err
	}
	// Pass the embedded proto directly or jsonpb will panic.
	return printJSON(wr.Logger(), shardInfo.Shard)
}

func commandValidateShard(ctx context.Context, wr *wrangler.Wrangler, subFlags *flag.FlagSet, args []string) error {
	pingTablets := subFlags.Bool("ping-tablets", true, "Indicates whether all tablets should be pinged during the validation process")
	if err := subFlags.Parse(args); err != nil {
		return err
	}
	if subFlags.NArg() != 1 {
		return fmt.Errorf("the <keyspace/shard> argument is required for the ValidateShard command")
	}

	keyspace, shard, err := topoproto.ParseKeyspaceShard(subFlags.Arg(0))
	if err != nil {
		return err
	}
	return wr.ValidateShard(ctx, keyspace, shard, *pingTablets)
}

func commandShardReplicationPositions(ctx context.Context, wr *wrangler.Wrangler, subFlags *flag.FlagSet, args []string) error {
	if err := subFlags.Parse(args); err != nil {
		return err
	}
	if subFlags.NArg() != 1 {
		return fmt.Errorf("the <keyspace/shard> argument is required for the ShardReplicationPositions command")
	}
	keyspace, shard, err := topoproto.ParseKeyspaceShard(subFlags.Arg(0))
	if err != nil {
		return err
	}

	resp, err := wr.VtctldServer().ShardReplicationPositions(ctx, &vtctldatapb.ShardReplicationPositionsRequest{
		Keyspace: keyspace,
		Shard:    shard,
	})
	if err != nil {
		return err
	}

	lines := make([]string, 0, 24)
	for _, rt := range cli.SortedReplicatingTablets(resp.TabletMap, resp.ReplicationStatuses) {
		status := rt.Status
		tablet := rt.Tablet
		if status == nil {
			lines = append(lines, cli.MarshalTabletAWK(tablet)+" <err> <err> <err>")
		} else {
			lines = append(lines, cli.MarshalTabletAWK(tablet)+fmt.Sprintf(" %v %v", status.Position, status.ReplicationLagSeconds))
		}
	}
	for _, l := range lines {
		wr.Logger().Printf("%v\n", l)
	}
	return nil
}

func commandListShardTablets(ctx context.Context, wr *wrangler.Wrangler, subFlags *flag.FlagSet, args []string) error {
	if err := subFlags.Parse(args); err != nil {
		return err
	}
	if subFlags.NArg() != 1 {
		return fmt.Errorf("the <keyspace/shard> argument is required for the ListShardTablets command")
	}
	keyspace, shard, err := topoproto.ParseKeyspaceShard(subFlags.Arg(0))
	if err != nil {
		return err
	}

	resp, err := wr.VtctldServer().GetTablets(ctx, &vtctldatapb.GetTabletsRequest{
		Keyspace: keyspace,
		Shard:    shard,
		Strict:   false,
	})
	if err != nil {
		return err
	}

	for _, tablet := range resp.Tablets {
		wr.Logger().Printf("%v\n", cli.MarshalTabletAWK(tablet))
	}

	return nil
}

func commandSetShardIsPrimaryServing(ctx context.Context, wr *wrangler.Wrangler, subFlags *flag.FlagSet, args []string) error {
	if err := subFlags.Parse(args); err != nil {
		return err
	}
	if subFlags.NArg() != 2 {
		return fmt.Errorf("the <keyspace/shard> <is_serving> arguments are both required for the SetShardIsPrimaryServing command")
	}
	keyspace, shard, err := topoproto.ParseKeyspaceShard(subFlags.Arg(0))
	if err != nil {
		return err
	}

	isServing, err := strconv.ParseBool(subFlags.Arg(1))
	if err != nil {
		return err
	}

	return wr.SetShardIsPrimaryServing(ctx, keyspace, shard, isServing)
}

func commandUpdateSrvKeyspacePartition(ctx context.Context, wr *wrangler.Wrangler, subFlags *flag.FlagSet, args []string) error {
	cellsStr := subFlags.String("cells", "", "Specifies a comma-separated list of cells to update")
	remove := subFlags.Bool("remove", false, "Removes shard from serving keyspace partition")

	if err := subFlags.Parse(args); err != nil {
		return err
	}
	if subFlags.NArg() != 2 {
		return fmt.Errorf("the <keyspace/shard> and <tablet type> arguments are both required for the UpdateSrvKeyspacePartition command")
	}
	keyspace, shard, err := topoproto.ParseKeyspaceShard(subFlags.Arg(0))
	if err != nil {
		return err
	}
	tabletType, err := topo.ParseServingTabletType(subFlags.Arg(1))
	if err != nil {
		return err
	}

	var cells []string
	if *cellsStr != "" {
		cells = strings.Split(*cellsStr, ",")
	}

	err = wr.UpdateSrvKeyspacePartitions(ctx, keyspace, shard, tabletType, cells, *remove)
	if err != nil {
		return err
	}
	return nil
}

func commandSetShardTabletControl(ctx context.Context, wr *wrangler.Wrangler, subFlags *flag.FlagSet, args []string) error {
	cellsStr := subFlags.String("cells", "", "Specifies a comma-separated list of cells to update")
	deniedTablesStr := subFlags.String("denied_tables", "", "Specifies a comma-separated list of tables to add to the denylist (used for vertical split). Each is either an exact match, or a regular expression of the form '/regexp/'.")

	// DEPRECATION START: remove after 12.0
	blacklistedTablesStr := subFlags.String("blacklisted_tables", "", "Specifies a comma-separated list of tables to add to the denylist (used for vertical split). Each is either an exact match, or a regular expression of the form '/regexp/'.")

	if *deniedTablesStr != "" && *blacklistedTablesStr != "" {
		return fmt.Errorf("cannot specify both denied_tables and blacklisted_tables")
	}
	if *deniedTablesStr == "" && *blacklistedTablesStr != "" {
		*deniedTablesStr = *blacklistedTablesStr
	}
	// DEPRECATION ends

	remove := subFlags.Bool("remove", false, "Removes cells for vertical splits.")
	disableQueryService := subFlags.Bool("disable_query_service", false, "Disables query service on the provided nodes. This flag requires 'denied_tables' and 'remove' to be unset, otherwise it's ignored.")
	if err := subFlags.Parse(args); err != nil {
		return err
	}
	if subFlags.NArg() != 2 {
		return fmt.Errorf("the <keyspace/shard> and <tablet type> arguments are both required for the SetShardTabletControl command")
	}
	keyspace, shard, err := topoproto.ParseKeyspaceShard(subFlags.Arg(0))
	if err != nil {
		return err
	}
	tabletType, err := topo.ParseServingTabletType(subFlags.Arg(1))
	if err != nil {
		return err
	}
	var deniedTables []string
	if *deniedTablesStr != "" {
		deniedTables = strings.Split(*deniedTablesStr, ",")
	}
	var cells []string
	if *cellsStr != "" {
		cells = strings.Split(*cellsStr, ",")
	}

	err = wr.SetShardTabletControl(ctx, keyspace, shard, tabletType, cells, *remove, deniedTables)
	if err != nil {
		return err
	}
	if !*remove && len(deniedTables) == 0 {
		return wr.UpdateDisableQueryService(ctx, keyspace, shard, tabletType, cells, *disableQueryService)
	}
	return nil
}

func commandSourceShardDelete(ctx context.Context, wr *wrangler.Wrangler, subFlags *flag.FlagSet, args []string) error {
	if err := subFlags.Parse(args); err != nil {
		return err
	}

	if subFlags.NArg() < 2 {
		return fmt.Errorf("the <keyspace/shard> and <uid> arguments are both required for the SourceShardDelete command")
	}
	keyspace, shard, err := topoproto.ParseKeyspaceShard(subFlags.Arg(0))
	if err != nil {
		return err
	}
	uid, err := strconv.Atoi(subFlags.Arg(1))
	if err != nil {
		return err
	}
	return wr.SourceShardDelete(ctx, keyspace, shard, uint32(uid))
}

func commandSourceShardAdd(ctx context.Context, wr *wrangler.Wrangler, subFlags *flag.FlagSet, args []string) error {
	keyRange := subFlags.String("key_range", "", "Identifies the key range to use for the SourceShard")
	tablesStr := subFlags.String("tables", "", "Specifies a comma-separated list of tables to replicate (used for vertical split). Each is either an exact match, or a regular expression of the form /regexp/")
	if err := subFlags.Parse(args); err != nil {
		return err
	}
	if subFlags.NArg() != 3 {
		return fmt.Errorf("the <keyspace/shard>, <uid>, and <source keyspace/shard> arguments are all required for the SourceShardAdd command")
	}
	keyspace, shard, err := topoproto.ParseKeyspaceShard(subFlags.Arg(0))
	if err != nil {
		return err
	}
	uid, err := strconv.Atoi(subFlags.Arg(1))
	if err != nil {
		return err
	}
	skeyspace, sshard, err := topoproto.ParseKeyspaceShard(subFlags.Arg(2))
	if err != nil {
		return err
	}
	var tables []string
	if *tablesStr != "" {
		tables = strings.Split(*tablesStr, ",")
	}
	var kr *topodatapb.KeyRange
	if *keyRange != "" {
		if _, kr, err = topo.ValidateShardName(*keyRange); err != nil {
			return err
		}
	}
	return wr.SourceShardAdd(ctx, keyspace, shard, uint32(uid), skeyspace, sshard, kr, tables)
}

func commandShardReplicationAdd(ctx context.Context, wr *wrangler.Wrangler, subFlags *flag.FlagSet, args []string) error {
	if err := subFlags.Parse(args); err != nil {
		return err
	}
	if subFlags.NArg() != 2 {
		return fmt.Errorf("the <keyspace/shard> and <tablet alias> arguments are required for the ShardReplicationAdd command")
	}

	keyspace, shard, err := topoproto.ParseKeyspaceShard(subFlags.Arg(0))
	if err != nil {
		return err
	}
	tabletAlias, err := topoproto.ParseTabletAlias(subFlags.Arg(1))
	if err != nil {
		return err
	}
	return topo.UpdateShardReplicationRecord(ctx, wr.TopoServer(), keyspace, shard, tabletAlias)
}

func commandShardReplicationRemove(ctx context.Context, wr *wrangler.Wrangler, subFlags *flag.FlagSet, args []string) error {
	if err := subFlags.Parse(args); err != nil {
		return err
	}
	if subFlags.NArg() != 2 {
		return fmt.Errorf("the <keyspace/shard> and <tablet alias> arguments are required for the ShardReplicationRemove command")
	}

	keyspace, shard, err := topoproto.ParseKeyspaceShard(subFlags.Arg(0))
	if err != nil {
		return err
	}
	tabletAlias, err := topoproto.ParseTabletAlias(subFlags.Arg(1))
	if err != nil {
		return err
	}
	return topo.RemoveShardReplicationRecord(ctx, wr.TopoServer(), tabletAlias.Cell, keyspace, shard, tabletAlias)
}

func commandShardReplicationFix(ctx context.Context, wr *wrangler.Wrangler, subFlags *flag.FlagSet, args []string) error {
	if err := subFlags.Parse(args); err != nil {
		return err
	}
	if subFlags.NArg() != 2 {
		return fmt.Errorf("the <cell> and <keyspace/shard> arguments are required for the ShardReplicationFix command")
	}

	cell := subFlags.Arg(0)
	keyspace, shard, err := topoproto.ParseKeyspaceShard(subFlags.Arg(1))
	if err != nil {
		return err
	}
	return topo.FixShardReplication(ctx, wr.TopoServer(), wr.Logger(), cell, keyspace, shard)
}

func commandWaitForFilteredReplication(ctx context.Context, wr *wrangler.Wrangler, subFlags *flag.FlagSet, args []string) error {
	maxDelay := subFlags.Duration("max_delay", wrangler.DefaultWaitForFilteredReplicationMaxDelay,
		"Specifies the maximum delay, in seconds, the filtered replication of the"+
			" given destination shard should lag behind the source shard. When"+
			" higher, the command will block and wait for the delay to decrease.")

	if err := subFlags.Parse(args); err != nil {
		return err
	}
	if subFlags.NArg() != 1 {
		return fmt.Errorf("the <keyspace/shard> argument is required for the WaitForFilteredReplication command")
	}
	keyspace, shard, err := topoproto.ParseKeyspaceShard(subFlags.Arg(0))
	if err != nil {
		return err
	}
	return wr.WaitForFilteredReplication(ctx, keyspace, shard, *maxDelay)
}

func commandRemoveShardCell(ctx context.Context, wr *wrangler.Wrangler, subFlags *flag.FlagSet, args []string) error {
	force := subFlags.Bool("force", false, "Proceeds even if the cell's topology server cannot be reached. The assumption is that you turned down the entire cell, and just need to update the global topo data.")
	recursive := subFlags.Bool("recursive", false, "Also delete all tablets in that cell belonging to the specified shard.")
	if err := subFlags.Parse(args); err != nil {
		return err
	}
	if subFlags.NArg() != 2 {
		return fmt.Errorf("the <keyspace/shard> and <cell> arguments are required for the RemoveShardCell command")
	}

	keyspace, shard, err := topoproto.ParseKeyspaceShard(subFlags.Arg(0))
	if err != nil {
		return err
	}
	return wr.RemoveShardCell(ctx, keyspace, shard, subFlags.Arg(1), *force, *recursive)
}

func commandDeleteShard(ctx context.Context, wr *wrangler.Wrangler, subFlags *flag.FlagSet, args []string) error {
	recursive := subFlags.Bool("recursive", false, "Also delete all tablets belonging to the shard.")
	evenIfServing := subFlags.Bool("even_if_serving", false, "Remove the shard even if it is serving. Use with caution.")
	if err := subFlags.Parse(args); err != nil {
		return err
	}
	if subFlags.NArg() == 0 {
		return fmt.Errorf("the <keyspace/shard> argument must be used to identify at least one keyspace and shard when calling the DeleteShard command")
	}

	keyspaceShards, err := shardParamsToKeyspaceShards(ctx, wr, subFlags.Args())
	if err != nil {
		return err
	}
	for _, ks := range keyspaceShards {
		err := wr.DeleteShard(ctx, ks.Keyspace, ks.Shard, *recursive, *evenIfServing)
		switch {
		case err == nil:
			// keep going
		case topo.IsErrType(err, topo.NoNode):
			wr.Logger().Infof("Shard %v/%v doesn't exist, skipping it", ks.Keyspace, ks.Shard)
		default:
			return err
		}
	}
	return nil
}

func commandCreateKeyspace(ctx context.Context, wr *wrangler.Wrangler, subFlags *flag.FlagSet, args []string) error {
	shardingColumnName := subFlags.String("sharding_column_name", "", "Specifies the column to use for sharding operations")
	shardingColumnType := subFlags.String("sharding_column_type", "", "Specifies the type of the column to use for sharding operations")
	force := subFlags.Bool("force", false, "Proceeds even if the keyspace already exists")
	allowEmptyVSchema := subFlags.Bool("allow_empty_vschema", false, "If set this will allow a new keyspace to have no vschema")

	var servedFrom flagutil.StringMapValue
	subFlags.Var(&servedFrom, "served_from", "Specifies a comma-separated list of tablet_type:keyspace pairs used to serve traffic")
	keyspaceType := subFlags.String("keyspace_type", "", "Specifies the type of the keyspace")
	baseKeyspace := subFlags.String("base_keyspace", "", "Specifies the base keyspace for a snapshot keyspace")
	timestampStr := subFlags.String("snapshot_time", "", "Specifies the snapshot time for this keyspace")
	if err := subFlags.Parse(args); err != nil {
		return err
	}
	if subFlags.NArg() != 1 {
		return fmt.Errorf("the <keyspace name> argument is required for the CreateKeyspace command")
	}

	keyspace := subFlags.Arg(0)
	kit, err := key.ParseKeyspaceIDType(*shardingColumnType)
	if err != nil {
		return err
	}
	ktype := topodatapb.KeyspaceType_NORMAL
	if *keyspaceType != "" {
		kt, err := topoproto.ParseKeyspaceType(*keyspaceType)
		if err != nil {
			wr.Logger().Infof("error parsing keyspace type %v, defaulting to NORMAL", *keyspaceType)
		} else {
			ktype = kt
		}
	}

	var snapshotTime *vttime.Time
	if ktype == topodatapb.KeyspaceType_SNAPSHOT {
		if *baseKeyspace == "" {
			return vterrors.New(vtrpcpb.Code_INVALID_ARGUMENT, "base_keyspace must be specified while creating a snapshot keyspace")
		}
		if _, err := wr.TopoServer().GetKeyspace(ctx, *baseKeyspace); err != nil {
			return vterrors.Wrapf(err, "Cannot find base_keyspace: %v", *baseKeyspace)
		}
		// process snapshot_time
		if *timestampStr == "" {
			return vterrors.New(vtrpcpb.Code_INVALID_ARGUMENT, "snapshot_time must be specified when creating a snapshot keyspace")
		}
		timeTime, err := time.Parse(time.RFC3339, *timestampStr)
		if err != nil {
			return err
		}
		if timeTime.After(time.Now()) {
			return vterrors.New(vtrpcpb.Code_INVALID_ARGUMENT, "snapshot_time can not be more than current time")
		}
		snapshotTime = logutil.TimeToProto(timeTime)
	}
	ki := &topodatapb.Keyspace{
		ShardingColumnName: *shardingColumnName,
		ShardingColumnType: kit,
		KeyspaceType:       ktype,
		BaseKeyspace:       *baseKeyspace,
		SnapshotTime:       snapshotTime,
	}
	if len(servedFrom) > 0 {
		for name, value := range servedFrom {
			tt, err := topo.ParseServingTabletType(name)
			if err != nil {
				return err
			}
			ki.ServedFroms = append(ki.ServedFroms, &topodatapb.Keyspace_ServedFrom{
				TabletType: tt,
				Keyspace:   value,
			})
		}
	}
	err = wr.TopoServer().CreateKeyspace(ctx, keyspace, ki)
	if *force && topo.IsErrType(err, topo.NodeExists) {
		wr.Logger().Infof("keyspace %v already exists (ignoring error with -force)", keyspace)
		err = nil
	}
	if err != nil {
		return err
	}

	if !*allowEmptyVSchema {
		if err := wr.TopoServer().EnsureVSchema(ctx, keyspace); err != nil {
			return err
		}
	}

	if ktype == topodatapb.KeyspaceType_SNAPSHOT {
		// copy vschema from base keyspace
		vs, err := wr.TopoServer().GetVSchema(ctx, *baseKeyspace)
		if err != nil {
			wr.Logger().Infof("error from GetVSchema for base_keyspace: %v, %v", *baseKeyspace, err)
			if topo.IsErrType(err, topo.NoNode) {
				vs = &vschemapb.Keyspace{
					Sharded:                false,
					Tables:                 make(map[string]*vschemapb.Table),
					Vindexes:               make(map[string]*vschemapb.Vindex),
					RequireExplicitRouting: true,
				}
			} else {
				return err
			}
		} else {
			// SNAPSHOT keyspaces are excluded from global routing.
			vs.RequireExplicitRouting = true
		}
		if err := wr.TopoServer().SaveVSchema(ctx, keyspace, vs); err != nil {
			wr.Logger().Infof("error from SaveVSchema %v:%v", vs, err)
			return err
		}
	}

	return wr.TopoServer().RebuildSrvVSchema(ctx, []string{} /* cells */)
}

func commandDeleteKeyspace(ctx context.Context, wr *wrangler.Wrangler, subFlags *flag.FlagSet, args []string) error {
	recursive := subFlags.Bool("recursive", false, "Also recursively delete all shards in the keyspace.")
	if err := subFlags.Parse(args); err != nil {
		return err
	}
	if subFlags.NArg() != 1 {
		return fmt.Errorf("must specify the <keyspace> argument for DeleteKeyspace")
	}

	return wr.DeleteKeyspace(ctx, subFlags.Arg(0), *recursive)
}

func commandRemoveKeyspaceCell(ctx context.Context, wr *wrangler.Wrangler, subFlags *flag.FlagSet, args []string) error {
	force := subFlags.Bool("force", false, "Proceeds even if the cell's topology server cannot be reached. The assumption is that you turned down the entire cell, and just need to update the global topo data.")
	recursive := subFlags.Bool("recursive", false, "Also delete all tablets in that cell belonging to the specified keyspace.")
	if err := subFlags.Parse(args); err != nil {
		return err
	}
	if subFlags.NArg() != 2 {
		return fmt.Errorf("the <keyspace> and <cell> arguments are required for the RemoveKeyspaceCell command")
	}

	return wr.RemoveKeyspaceCell(ctx, subFlags.Arg(0), subFlags.Arg(1), *force, *recursive)
}

func commandGetKeyspace(ctx context.Context, wr *wrangler.Wrangler, subFlags *flag.FlagSet, args []string) error {
	if err := subFlags.Parse(args); err != nil {
		return err
	}
	if subFlags.NArg() != 1 {
		return fmt.Errorf("the <keyspace> argument is required for the GetKeyspace command")
	}

	keyspace := subFlags.Arg(0)

	keyspaceInfo, err := wr.VtctldServer().GetKeyspace(ctx, &vtctldatapb.GetKeyspaceRequest{
		Keyspace: keyspace,
	})
	if err != nil {
		return err
	}
	// Pass the embedded proto directly or jsonpb will panic.
	return printJSON(wr.Logger(), keyspaceInfo.Keyspace.Keyspace)
}

func commandGetKeyspaces(ctx context.Context, wr *wrangler.Wrangler, subFlags *flag.FlagSet, args []string) error {
	resp, err := wr.VtctldServer().GetKeyspaces(ctx, &vtctldatapb.GetKeyspacesRequest{})
	if err != nil {
		return err
	}

	names := make([]string, len(resp.Keyspaces))
	for i, ks := range resp.Keyspaces {
		names[i] = ks.Name
	}

	wr.Logger().Printf("%v\n", strings.Join(names, "\n"))
	return nil
}

func commandSetKeyspaceShardingInfo(ctx context.Context, wr *wrangler.Wrangler, subFlags *flag.FlagSet, args []string) error {
	force := subFlags.Bool("force", false, "Updates fields even if they are already set. Use caution before calling this command.")
	if err := subFlags.Parse(args); err != nil {
		return err
	}
	if subFlags.NArg() > 3 || subFlags.NArg() < 1 {
		return fmt.Errorf("the <keyspace name> argument is required for the SetKeyspaceShardingInfo command. The <column name> and <column type> arguments are both optional")
	}

	keyspace := subFlags.Arg(0)
	columnName := ""
	if subFlags.NArg() >= 2 {
		columnName = subFlags.Arg(1)
	}
	kit := topodatapb.KeyspaceIdType_UNSET
	if subFlags.NArg() >= 3 {
		var err error
		kit, err = key.ParseKeyspaceIDType(subFlags.Arg(2))
		if err != nil {
			return err
		}
	}

	keyspaceIDTypeSet := (kit != topodatapb.KeyspaceIdType_UNSET)
	columnNameSet := (columnName != "")
	if (keyspaceIDTypeSet && !columnNameSet) || (!keyspaceIDTypeSet && columnNameSet) {
		return fmt.Errorf("both <column name> and <column type> must be set, or both must be unset")
	}

	return wr.SetKeyspaceShardingInfo(ctx, keyspace, columnName, kit, *force)
}

func commandSetKeyspaceServedFrom(ctx context.Context, wr *wrangler.Wrangler, subFlags *flag.FlagSet, args []string) error {
	source := subFlags.String("source", "", "Specifies the source keyspace name")
	remove := subFlags.Bool("remove", false, "Indicates whether to add (default) or remove the served from record")
	cellsStr := subFlags.String("cells", "", "Specifies a comma-separated list of cells to affect")
	if err := subFlags.Parse(args); err != nil {
		return err
	}
	if subFlags.NArg() != 2 {
		return fmt.Errorf("the <keyspace name> and <tablet type> arguments are required for the SetKeyspaceServedFrom command")
	}
	keyspace := subFlags.Arg(0)
	servedType, err := parseTabletType(subFlags.Arg(1), []topodatapb.TabletType{topodatapb.TabletType_PRIMARY, topodatapb.TabletType_REPLICA, topodatapb.TabletType_RDONLY})
	if err != nil {
		return err
	}
	var cells []string
	if *cellsStr != "" {
		cells = strings.Split(*cellsStr, ",")
	}

	return wr.SetKeyspaceServedFrom(ctx, keyspace, servedType, cells, *source, *remove)
}

func commandRebuildKeyspaceGraph(ctx context.Context, wr *wrangler.Wrangler, subFlags *flag.FlagSet, args []string) error {
	cells := subFlags.String("cells", "", "Specifies a comma-separated list of cells to update")
	allowPartial := subFlags.Bool("allow_partial", false, "Specifies whether a SNAPSHOT keyspace is allowed to serve with an incomplete set of shards. Ignored for all other types of keyspaces")
	if err := subFlags.Parse(args); err != nil {
		return err
	}
	if subFlags.NArg() == 0 {
		return fmt.Errorf("the <keyspace> argument must be used to specify at least one keyspace when calling the RebuildKeyspaceGraph command")
	}

	var cellArray []string
	if *cells != "" {
		cellArray = strings.Split(*cells, ",")
	}

	keyspaces, err := keyspaceParamsToKeyspaces(ctx, wr, subFlags.Args())
	if err != nil {
		return err
	}
	for _, keyspace := range keyspaces {
		if err := wr.RebuildKeyspaceGraph(ctx, keyspace, cellArray, *allowPartial); err != nil {
			return err
		}
	}
	return nil
}

func commandValidateKeyspace(ctx context.Context, wr *wrangler.Wrangler, subFlags *flag.FlagSet, args []string) error {
	pingTablets := subFlags.Bool("ping-tablets", false, "Specifies whether all tablets will be pinged during the validation process")
	if err := subFlags.Parse(args); err != nil {
		return err
	}
	if subFlags.NArg() != 1 {
		return fmt.Errorf("the <keyspace name> argument is required for the ValidateKeyspace command")
	}

	keyspace := subFlags.Arg(0)
	return wr.ValidateKeyspace(ctx, keyspace, *pingTablets)
}

func useV1(args []string) bool {
	for _, arg := range args {
		if arg == "-v1" {
			return true
		}
	}
	return false
}

func commandReshard(ctx context.Context, wr *wrangler.Wrangler, subFlags *flag.FlagSet, args []string) error {
	if !useV1(args) {
		log.Infof("*** Using Reshard v2 flow ***")
		return commandVRWorkflow(ctx, wr, subFlags, args, wrangler.ReshardWorkflow)
	}
	wr.Logger().Printf("*** The Reshard v1 flow is deprecated, consider using v2 commands instead, see https://vitess.io/docs/reference/vreplication/v2/ ***\n")

	cells := subFlags.String("cells", "", "Cell(s) or CellAlias(es) (comma-separated) to replicate from.")
	tabletTypes := subFlags.String("tablet_types", "", "Source tablet types to replicate from.")
	skipSchemaCopy := subFlags.Bool("skip_schema_copy", false, "Skip copying of schema to targets")

	autoStart := subFlags.Bool("auto_start", true, "If false, streams will start in the Stopped state and will need to be explicitly started")
	stopAfterCopy := subFlags.Bool("stop_after_copy", false, "Streams will be stopped once the copy phase is completed")
	_ = subFlags.Bool("v1", true, "")

	if err := subFlags.Parse(args); err != nil {
		return err
	}
	if subFlags.NArg() != 3 {
		return fmt.Errorf("three arguments are required: <keyspace.workflow>, source_shards, target_shards")
	}
	keyspace, workflow, err := splitKeyspaceWorkflow(subFlags.Arg(0))
	if err != nil {
		return err
	}
	source := strings.Split(subFlags.Arg(1), ",")
	target := strings.Split(subFlags.Arg(2), ",")
	return wr.Reshard(ctx, keyspace, workflow, source, target, *skipSchemaCopy, *cells,
		*tabletTypes, *autoStart, *stopAfterCopy)
}

func commandMoveTables(ctx context.Context, wr *wrangler.Wrangler, subFlags *flag.FlagSet, args []string) error {
	if !useV1(args) {
		log.Infof("*** Using MoveTables v2 flow ***")
		return commandVRWorkflow(ctx, wr, subFlags, args, wrangler.MoveTablesWorkflow)
	}
	wr.Logger().Printf("*** The MoveTables v1 flow is deprecated, consider using v2 commands instead, see https://vitess.io/docs/reference/vreplication/v2/ ***\n")

	workflow := subFlags.String("workflow", "", "Workflow name. Can be any descriptive string. Will be used to later migrate traffic via SwitchReads/SwitchWrites.")
	cells := subFlags.String("cells", "", "Cell(s) or CellAlias(es) (comma-separated) to replicate from.")
	tabletTypes := subFlags.String("tablet_types", "", "Source tablet types to replicate from (e.g. PRIMARY, REPLICA, RDONLY). Defaults to -vreplication_tablet_type parameter value for the tablet, which has the default value of PRIMARY,REPLICA.")
	allTables := subFlags.Bool("all", false, "Move all tables from the source keyspace")
	excludes := subFlags.String("exclude", "", "Tables to exclude (comma-separated) if -all is specified")

	autoStart := subFlags.Bool("auto_start", true, "If false, streams will start in the Stopped state and will need to be explicitly started")
	stopAfterCopy := subFlags.Bool("stop_after_copy", false, "Streams will be stopped once the copy phase is completed")
	_ = subFlags.Bool("v1", true, "")

	if err := subFlags.Parse(args); err != nil {
		return err
	}
	if *workflow == "" {
		return fmt.Errorf("a workflow name must be specified")
	}
	if !*allTables && len(*excludes) > 0 {
		return fmt.Errorf("you can only specify tables to exclude if all tables are to be moved (with -all)")
	}
	if *allTables {
		if subFlags.NArg() != 2 {
			return fmt.Errorf("two arguments are required: source_keyspace, target_keyspace")
		}
	} else {
		if subFlags.NArg() != 3 {
			return fmt.Errorf("three arguments are required: source_keyspace, target_keyspace, tableSpecs")
		}
	}

	source := subFlags.Arg(0)
	target := subFlags.Arg(1)
	tableSpecs := subFlags.Arg(2)
	return wr.MoveTables(ctx, *workflow, source, target, tableSpecs, *cells, *tabletTypes, *allTables,
		*excludes, *autoStart, *stopAfterCopy, "")
}

// VReplicationWorkflowAction defines subcommands passed to vtctl for movetables or reshard
type VReplicationWorkflowAction string

const (
	vReplicationWorkflowActionCreate         = "create"
	vReplicationWorkflowActionSwitchTraffic  = "switchtraffic"
	vReplicationWorkflowActionReverseTraffic = "reversetraffic"
	vReplicationWorkflowActionComplete       = "complete"
	vReplicationWorkflowActionCancel         = "cancel"
	vReplicationWorkflowActionShow           = "show"
	vReplicationWorkflowActionProgress       = "progress"
	vReplicationWorkflowActionGetState       = "getstate"
)

func commandMigrate(ctx context.Context, wr *wrangler.Wrangler, subFlags *flag.FlagSet, args []string) error {
	return commandVRWorkflow(ctx, wr, subFlags, args, wrangler.MigrateWorkflow)
}

// getSourceKeyspace expects a keyspace of the form "externalClusterName.keyspaceName" and returns the components
func getSourceKeyspace(clusterKeyspace string) (clusterName string, sourceKeyspace string, err error) {
	splits := strings.Split(clusterKeyspace, ".")
	if len(splits) != 2 {
		return "", "", fmt.Errorf("invalid format for external source cluster: %s", clusterKeyspace)
	}
	return splits[0], splits[1], nil
}

// commandVRWorkflow is the common entry point for MoveTables/Reshard/Migrate workflows
// FIXME: this function needs a refactor. Also validations for params should to be done per workflow type
func commandVRWorkflow(ctx context.Context, wr *wrangler.Wrangler, subFlags *flag.FlagSet, args []string,
	workflowType wrangler.VReplicationWorkflowType) error {

	cells := subFlags.String("cells", "", "Cell(s) or CellAlias(es) (comma-separated) to replicate from.")
	tabletTypes := subFlags.String("tablet_types", "primary,replica,rdonly", "Source tablet types to replicate from (e.g. primary, replica, rdonly). Defaults to -vreplication_tablet_type parameter value for the tablet, which has the default value of replica.")
	dryRun := subFlags.Bool("dry_run", false, "Does a dry run of SwitchReads and only reports the actions to be taken. -dry_run is only supported for SwitchTraffic, ReverseTraffic and Complete.")
	timeout := subFlags.Duration("timeout", 30*time.Second, "Specifies the maximum time to wait, in seconds, for vreplication to catch up on primary migrations. The migration will be cancelled on a timeout.")
	reverseReplication := subFlags.Bool("reverse_replication", true, "Also reverse the replication")
	keepData := subFlags.Bool("keep_data", false, "Do not drop tables or shards (if true, only vreplication artifacts are cleaned up)")

	autoStart := subFlags.Bool("auto_start", true, "If false, streams will start in the Stopped state and will need to be explicitly started")
	stopAfterCopy := subFlags.Bool("stop_after_copy", false, "Streams will be stopped once the copy phase is completed")

	// MoveTables and Migrate params
	tables := subFlags.String("tables", "", "A table spec or a list of tables")
	allTables := subFlags.Bool("all", false, "Move all tables from the source keyspace")
	excludes := subFlags.String("exclude", "", "Tables to exclude (comma-separated) if -all is specified")
	sourceKeyspace := subFlags.String("source", "", "Source keyspace")

	// MoveTables-only params
	renameTables := subFlags.Bool("rename_tables", false, "Rename tables instead of dropping them")

	// Reshard params
	sourceShards := subFlags.String("source_shards", "", "Source shards")
	targetShards := subFlags.String("target_shards", "", "Target shards")
	skipSchemaCopy := subFlags.Bool("skip_schema_copy", false, "Skip copying of schema to target shards")

	_ = subFlags.Bool("v2", true, "")

	if err := subFlags.Parse(args); err != nil {
		return err
	}

	if subFlags.NArg() != 2 {
		return fmt.Errorf("two arguments are needed: action, keyspace.workflow")
	}
	action := subFlags.Arg(0)
	ksWorkflow := subFlags.Arg(1)
	target, workflowName, err := splitKeyspaceWorkflow(ksWorkflow)
	if err != nil {
		return err
	}
	_, err = wr.TopoServer().GetKeyspace(ctx, target)
	if err != nil {
		wr.Logger().Errorf("keyspace %s not found", target)
		return err
	}

	vrwp := &wrangler.VReplicationWorkflowParams{
		TargetKeyspace: target,
		Workflow:       workflowName,
		DryRun:         *dryRun,
		AutoStart:      *autoStart,
		StopAfterCopy:  *stopAfterCopy,
	}

	printDetails := func() error {
		s := ""
		res, err := wr.ShowWorkflow(ctx, workflowName, target)
		if err != nil {
			return err
		}
		s += fmt.Sprintf("Following vreplication streams are running for workflow %s.%s:\n\n", target, workflowName)
		for ksShard := range res.ShardStatuses {
			statuses := res.ShardStatuses[ksShard].PrimaryReplicationStatuses
			for _, st := range statuses {
				now := time.Now().Nanosecond()
				msg := ""
				updateLag := int64(now) - st.TimeUpdated
				if updateLag > 0*1e9 {
					msg += " Vstream may not be running."
				}
				txLag := int64(now) - st.TransactionTimestamp
				msg += fmt.Sprintf(" VStream Lag: %ds.", txLag/1e9)
				if st.TransactionTimestamp > 0 { // if no events occur after copy phase, TransactionTimeStamp can be 0
					msg += fmt.Sprintf(" Tx time: %s.", time.Unix(st.TransactionTimestamp, 0).Format(time.ANSIC))
				}
				s += fmt.Sprintf("id=%d on %s: Status: %s.%s\n", st.ID, ksShard, st.State, msg)
			}
		}
		wr.Logger().Printf("\n%s\n", s)
		return nil
	}

	wrapError := func(wf *wrangler.VReplicationWorkflow, err error) error {
		wr.Logger().Errorf("\n%s\n", err.Error())
		log.Infof("In wrapError wf is %+v", wf)
		wr.Logger().Infof("Workflow Status: %s\n", wf.CurrentState())
		if wf.Exists() {
			printDetails()
		}
		return err
	}

	//TODO: check if invalid parameters were passed in that do not apply to this action
	originalAction := action
	action = strings.ToLower(action) // allow users to input action in a case-insensitive manner
	if workflowType == wrangler.MigrateWorkflow {
		switch action {
		case vReplicationWorkflowActionCreate, vReplicationWorkflowActionCancel, vReplicationWorkflowActionComplete:
		default:
			return fmt.Errorf("invalid action for Migrate: %s", action)
		}
	}

	switch action {
	case vReplicationWorkflowActionCreate:
		switch workflowType {
		case wrangler.MoveTablesWorkflow, wrangler.MigrateWorkflow:
			var sourceTopo *topo.Server
			var externalClusterName string

			sourceTopo = wr.TopoServer()
			if *sourceKeyspace == "" {
				return fmt.Errorf("source keyspace is not specified")
			}
			if workflowType == wrangler.MigrateWorkflow {
				externalClusterName, *sourceKeyspace, err = getSourceKeyspace(*sourceKeyspace)
				if err != nil {
					return err
				}
				sourceTopo, err = sourceTopo.OpenExternalVitessClusterServer(ctx, externalClusterName)
				if err != nil {
					return err
				}
			}

			_, err := sourceTopo.GetKeyspace(ctx, *sourceKeyspace)
			if err != nil {
				wr.Logger().Errorf("keyspace %s not found", *sourceKeyspace)
				return err
			}
			if !*allTables && *tables == "" {
				return fmt.Errorf("no tables specified to move")
			}
			vrwp.SourceKeyspace = *sourceKeyspace
			vrwp.Tables = *tables
			vrwp.AllTables = *allTables
			vrwp.ExcludeTables = *excludes
			vrwp.Timeout = *timeout
			vrwp.ExternalCluster = externalClusterName
		case wrangler.ReshardWorkflow:
			if *sourceShards == "" || *targetShards == "" {
				return fmt.Errorf("source and target shards are not specified")
			}
			vrwp.SourceShards = strings.Split(*sourceShards, ",")
			vrwp.TargetShards = strings.Split(*targetShards, ",")
			vrwp.SkipSchemaCopy = *skipSchemaCopy
			vrwp.SourceKeyspace = target
		default:
			return fmt.Errorf("unknown workflow type passed: %v", workflowType)
		}
		vrwp.Cells = *cells
		vrwp.TabletTypes = *tabletTypes
	case vReplicationWorkflowActionSwitchTraffic, vReplicationWorkflowActionReverseTraffic:
		vrwp.Cells = *cells
		vrwp.TabletTypes = *tabletTypes
		if vrwp.TabletTypes == "" {
			vrwp.TabletTypes = "primary,replica,rdonly"
		}
		vrwp.Timeout = *timeout
		vrwp.EnableReverseReplication = *reverseReplication
	case vReplicationWorkflowActionCancel:
		vrwp.KeepData = *keepData
	case vReplicationWorkflowActionComplete:
		switch workflowType {
		case wrangler.MoveTablesWorkflow:
			vrwp.RenameTables = *renameTables
		case wrangler.ReshardWorkflow:
		case wrangler.MigrateWorkflow:
		default:
			return fmt.Errorf("unknown workflow type passed: %v", workflowType)
		}
		vrwp.KeepData = *keepData
	}
	vrwp.WorkflowType = workflowType
	wf, err := wr.NewVReplicationWorkflow(ctx, workflowType, vrwp)
	if err != nil {
		log.Warningf("NewVReplicationWorkflow returned error %+v", wf)
		return err
	}
	if !wf.Exists() && action != vReplicationWorkflowActionCreate {
		return fmt.Errorf("workflow %s does not exist", ksWorkflow)
	}

	printCopyProgress := func() error {
		copyProgress, err := wf.GetCopyProgress()
		if err != nil {
			return err
		}
		if copyProgress == nil {
			wr.Logger().Printf("\nCopy Completed.\n")
		} else {
			wr.Logger().Printf("\nCopy Progress (approx):\n")
			var tables []string
			for table := range *copyProgress {
				tables = append(tables, table)
			}
			sort.Strings(tables)
			s := ""
			var progress wrangler.TableCopyProgress
			for table := range *copyProgress {
				var rowCountPct, tableSizePct int64
				progress = *(*copyProgress)[table]
				if progress.SourceRowCount > 0 {
					rowCountPct = 100.0 * progress.TargetRowCount / progress.SourceRowCount
				}
				if progress.SourceTableSize > 0 {
					tableSizePct = 100.0 * progress.TargetTableSize / progress.SourceTableSize
				}
				s += fmt.Sprintf("%s: rows copied %d/%d (%d%%), size copied %d/%d (%d%%)\n",
					table, progress.TargetRowCount, progress.SourceRowCount, rowCountPct,
					progress.TargetTableSize, progress.SourceTableSize, tableSizePct)
			}
			wr.Logger().Printf("\n%s\n", s)
		}
		return printDetails()

	}

	if *dryRun {
		switch action {
		case vReplicationWorkflowActionSwitchTraffic, vReplicationWorkflowActionReverseTraffic, vReplicationWorkflowActionComplete:
		default:
			return fmt.Errorf("-dry_run is only supported for SwitchTraffic, ReverseTraffic and Complete, not for %s", originalAction)
		}
	}

	var dryRunResults *[]string
	startState := wf.CachedState()
	switch action {
	case vReplicationWorkflowActionShow:
		return printDetails()
	case vReplicationWorkflowActionProgress:
		return printCopyProgress()
	case vReplicationWorkflowActionCreate:
		err = wf.Create(ctx)
		if err != nil {
			return err
		}
		if !*autoStart {
			wr.Logger().Printf("Workflow has been created in Stopped state\n")
			break
		}
		wr.Logger().Printf("Waiting for workflow to start:\n")

		type streamCount struct {
			total, running int64
		}
		errCh := make(chan error)
		wfErrCh := make(chan []*wrangler.WorkflowError)
		progressCh := make(chan *streamCount)
		timedCtx, cancelTimedCtx := context.WithTimeout(ctx, *timeout)
		defer cancelTimedCtx()

		go func(ctx context.Context) {
			ticker := time.NewTicker(1 * time.Second)
			defer ticker.Stop()
			for {
				select {
				case <-ctx.Done():
					errCh <- fmt.Errorf("workflow did not start within %s", (*timeout).String())
					return
				case <-ticker.C:
					totalStreams, runningStreams, workflowErrors, err := wf.GetStreamCount()
					if err != nil {
						errCh <- err
						close(errCh)
						return
					}
					if len(workflowErrors) > 0 {
						wfErrCh <- workflowErrors
					}
					progressCh <- &streamCount{
						total:   totalStreams,
						running: runningStreams,
					}
				}
			}
		}(timedCtx)

		for {
			select {
			case progress := <-progressCh:
				if progress.running == progress.total {
					wr.Logger().Printf("\nWorkflow started successfully with %d stream(s)\n", progress.total)
					printDetails()
					return nil
				}
				wr.Logger().Printf("%d%% ... ", 100*progress.running/progress.total)
			case err := <-errCh:
				wr.Logger().Error(err)
				cancelTimedCtx()
				return err
			case wfErrs := <-wfErrCh:
				wr.Logger().Printf("Found problems with the streams created for this workflow:\n")
				for _, wfErr := range wfErrs {
					wr.Logger().Printf("\tTablet: %d, Id: %d :: %s\n", wfErr.Tablet, wfErr.ID, wfErr.Description)
				}
				return fmt.Errorf("errors starting workflow")
			}
		}
	case vReplicationWorkflowActionSwitchTraffic:
		dryRunResults, err = wf.SwitchTraffic(workflow.DirectionForward)
	case vReplicationWorkflowActionReverseTraffic:
		dryRunResults, err = wf.ReverseTraffic()
	case vReplicationWorkflowActionComplete:
		dryRunResults, err = wf.Complete()
	case vReplicationWorkflowActionCancel:
		err = wf.Cancel()
	case vReplicationWorkflowActionGetState:
		wr.Logger().Printf(wf.CachedState() + "\n")
		return nil
	default:
		return fmt.Errorf("found unsupported action %s", originalAction)
	}
	if err != nil {
		log.Warningf(" %s error: %v", originalAction, wf)
		return wrapError(wf, err)
	}
	if *dryRun {
		if len(*dryRunResults) > 0 {
			wr.Logger().Printf("Dry Run results for %s run at %s\nParameters: %s\n\n", time.RFC822, originalAction, strings.Join(args, " "))
			wr.Logger().Printf("%s\n", strings.Join(*dryRunResults, "\n"))
			return nil
		}
	}
	wr.Logger().Printf("%s was successful for workflow %s.%s\nStart State: %s\nCurrent State: %s\n\n",
		originalAction, vrwp.TargetKeyspace, vrwp.Workflow, startState, wf.CurrentState())
	return nil
}

func commandCreateLookupVindex(ctx context.Context, wr *wrangler.Wrangler, subFlags *flag.FlagSet, args []string) error {
	cells := subFlags.String("cells", "", "Source cells to replicate from.")
	//TODO: keep -cell around for backward compatibility and remove it in a future version
	cell := subFlags.String("cell", "", "Cell to replicate from.")
	tabletTypes := subFlags.String("tablet_types", "", "Source tablet types to replicate from.")
	continueAfterCopyWithOwner := subFlags.Bool("continue_after_copy_with_owner", false, "Vindex will continue materialization after copy when an owner is provided")
	if err := subFlags.Parse(args); err != nil {
		return err
	}
	if subFlags.NArg() != 2 {
		return fmt.Errorf("two arguments are required: keyspace and json_spec")
	}
	if *cells == "" && *cell != "" {
		*cells = *cell
	}
	keyspace := subFlags.Arg(0)
	specs := &vschemapb.Keyspace{}
	if err := json2.Unmarshal([]byte(subFlags.Arg(1)), specs); err != nil {
		return err
	}
	return wr.CreateLookupVindex(ctx, keyspace, specs, *cells, *tabletTypes, *continueAfterCopyWithOwner)
}

func commandExternalizeVindex(ctx context.Context, wr *wrangler.Wrangler, subFlags *flag.FlagSet, args []string) error {
	if err := subFlags.Parse(args); err != nil {
		return err
	}
	if subFlags.NArg() != 1 {
		return fmt.Errorf("one argument is required: keyspace.vindex")
	}
	return wr.ExternalizeVindex(ctx, subFlags.Arg(0))
}

func commandMaterialize(ctx context.Context, wr *wrangler.Wrangler, subFlags *flag.FlagSet, args []string) error {
	cells := subFlags.String("cells", "", "Source cells to replicate from.")
	tabletTypes := subFlags.String("tablet_types", "", "Source tablet types to replicate from.")
	if err := subFlags.Parse(args); err != nil {
		return err
	}
	if subFlags.NArg() != 1 {
		return fmt.Errorf("a single argument is required: <json_spec>")
	}
	ms := &vtctldatapb.MaterializeSettings{}
	if err := json2.Unmarshal([]byte(subFlags.Arg(0)), ms); err != nil {
		return err
	}
	ms.Cell = *cells
	ms.TabletTypes = *tabletTypes
	return wr.Materialize(ctx, ms)
}

func commandSplitClone(ctx context.Context, wr *wrangler.Wrangler, subFlags *flag.FlagSet, args []string) error {
	if err := subFlags.Parse(args); err != nil {
		return err
	}
	if subFlags.NArg() != 3 {
		return fmt.Errorf("three arguments are required: keyspace, from_shards, to_shards")
	}
	keyspace := subFlags.Arg(0)
	from := strings.Split(subFlags.Arg(1), ",")
	to := strings.Split(subFlags.Arg(2), ",")
	return wr.SplitClone(ctx, keyspace, from, to)
}

func commandVerticalSplitClone(ctx context.Context, wr *wrangler.Wrangler, subFlags *flag.FlagSet, args []string) error {
	if err := subFlags.Parse(args); err != nil {
		return err
	}
	if subFlags.NArg() != 3 {
		return fmt.Errorf("three arguments are required: from_keyspace, to_keyspace, tables")
	}
	fromKeyspace := subFlags.Arg(0)
	toKeyspace := subFlags.Arg(1)
	tables := strings.Split(subFlags.Arg(2), ",")
	return wr.VerticalSplitClone(ctx, fromKeyspace, toKeyspace, tables)
}

func commandVDiff(ctx context.Context, wr *wrangler.Wrangler, subFlags *flag.FlagSet, args []string) error {
<<<<<<< HEAD
	sourceCell := subFlags.String("source_cell", "", "The source cell to compare from; default is any available cell")
	targetCell := subFlags.String("target_cell", "", "The target cell to compare with; default is any available cell")
	tabletTypes := subFlags.String("tablet_types", "master,replica,rdonly", "Tablet types for source and target")
	filteredReplicationWaitTime := subFlags.Duration("filtered_replication_wait_time", 30*time.Second, "Specifies the maximum time to wait, in seconds, for filtered replication to catch up on master migrations. The migration will be cancelled on a timeout.")
=======
	sourceCell := subFlags.String("source_cell", "", "The source cell to compare from")
	targetCell := subFlags.String("target_cell", "", "The target cell to compare with")
	tabletTypes := subFlags.String("tablet_types", "primary,replica,rdonly", "Tablet types for source and target")
	filteredReplicationWaitTime := subFlags.Duration("filtered_replication_wait_time", 30*time.Second, "Specifies the maximum time to wait, in seconds, for filtered replication to catch up on primary migrations. The migration will be cancelled on a timeout.")
>>>>>>> 6e7d7d2e
	maxRows := subFlags.Int64("limit", math.MaxInt64, "Max rows to stop comparing after")
	debugQuery := subFlags.Bool("debug_query", false, "Adds a mysql query to the report that can be used for further debugging")
	onlyPks := subFlags.Bool("only_pks", false, "When reporting missing rows, only show primary keys in the report.")
	format := subFlags.String("format", "", "Format of report") //"json" or ""
	tables := subFlags.String("tables", "", "Only run vdiff for these tables in the workflow")
	if err := subFlags.Parse(args); err != nil {
		return err
	}

	if subFlags.NArg() != 1 {
		return fmt.Errorf("<keyspace.workflow> is required")
	}
	keyspace, workflow, err := splitKeyspaceWorkflow(subFlags.Arg(0))
	if err != nil {
		return err
	}
	if *maxRows <= 0 {
		return fmt.Errorf("maximum number of rows to compare needs to be greater than 0")
	}
	_, err = wr.
		VDiff(ctx, keyspace, workflow, *sourceCell, *targetCell, *tabletTypes, *filteredReplicationWaitTime, *format, *maxRows, *tables, *debugQuery, *onlyPks)
	if err != nil {
		log.Errorf("vdiff returning with error: %v", err)
		if strings.Contains(err.Error(), "context deadline exceeded") {
			return fmt.Errorf("vdiff timed out: you may want to increase it with the flag -filtered_replication_wait_time=<timeoutSeconds>")
		}
	}
	return err
}

func splitKeyspaceWorkflow(in string) (keyspace, workflow string, err error) {
	splits := strings.Split(in, ".")
	if len(splits) != 2 {
		return "", "", fmt.Errorf("invalid format for <keyspace.workflow>: %s", in)
	}
	return splits[0], splits[1], nil
}

func commandMigrateServedTypes(ctx context.Context, wr *wrangler.Wrangler, subFlags *flag.FlagSet, args []string) error {
	cellsStr := subFlags.String("cells", "", "Specifies a comma-separated list of cells to update")
	reverse := subFlags.Bool("reverse", false, "Moves the served tablet type backward instead of forward.")
	skipReFreshState := subFlags.Bool("skip-refresh-state", false, "Skips refreshing the state of the source tablets after the migration, meaning that the refresh will need to be done manually, replica and rdonly only)")
	filteredReplicationWaitTime := subFlags.Duration("filtered_replication_wait_time", 30*time.Second, "Specifies the maximum time to wait, in seconds, for filtered replication to catch up on primary migrations. The migration will be cancelled on a timeout.")
	reverseReplication := subFlags.Bool("reverse_replication", false, "For primary migration, enabling this flag reverses replication which allows you to rollback")
	if err := subFlags.Parse(args); err != nil {
		return err
	}
	if subFlags.NArg() != 2 {
		return fmt.Errorf("the <source keyspace/shard> and <served tablet type> arguments are both required for the MigrateServedTypes command")
	}

	keyspace, shard, err := topoproto.ParseKeyspaceShard(subFlags.Arg(0))
	if err != nil {
		return err
	}
	servedType, err := topo.ParseServingTabletType(subFlags.Arg(1))
	if err != nil {
		return err
	}
	if servedType == topodatapb.TabletType_PRIMARY && *skipReFreshState {
		return fmt.Errorf("the skip-refresh-state flag can only be specified for non-primary migrations")
	}
	var cells []string
	if *cellsStr != "" {
		cells = strings.Split(*cellsStr, ",")
	}
	return wr.MigrateServedTypes(ctx, keyspace, shard, cells, servedType, *reverse, *skipReFreshState, *filteredReplicationWaitTime, *reverseReplication)
}

func commandMigrateServedFrom(ctx context.Context, wr *wrangler.Wrangler, subFlags *flag.FlagSet, args []string) error {
	reverse := subFlags.Bool("reverse", false, "Moves the served tablet type backward instead of forward.")
	cellsStr := subFlags.String("cells", "", "Specifies a comma-separated list of cells to update")
	filteredReplicationWaitTime := subFlags.Duration("filtered_replication_wait_time", 30*time.Second, "Specifies the maximum time to wait, in seconds, for filtered replication to catch up on primary migrations. The migration will be cancelled on a timeout.")
	if err := subFlags.Parse(args); err != nil {
		return err
	}
	if subFlags.NArg() != 2 {
		return fmt.Errorf("the <destination keyspace/shard> and <served tablet type> arguments are both required for the MigrateServedFrom command")
	}

	keyspace, shard, err := topoproto.ParseKeyspaceShard(subFlags.Arg(0))
	if err != nil {
		return err
	}
	servedType, err := parseTabletType(subFlags.Arg(1), []topodatapb.TabletType{topodatapb.TabletType_PRIMARY, topodatapb.TabletType_REPLICA, topodatapb.TabletType_RDONLY})
	if err != nil {
		return err
	}
	var cells []string
	if *cellsStr != "" {
		cells = strings.Split(*cellsStr, ",")
	}
	return wr.MigrateServedFrom(ctx, keyspace, shard, servedType, cells, *reverse, *filteredReplicationWaitTime)
}

func commandDropSources(ctx context.Context, wr *wrangler.Wrangler, subFlags *flag.FlagSet, args []string) error {
	wr.Logger().Printf("*** DropSources is deprecated. Consider using v2 commands instead, see https://vitess.io/docs/reference/vreplication/v2/ ***\n")
	dryRun := subFlags.Bool("dry_run", false, "Does a dry run of commandDropSources and only reports the actions to be taken")
	renameTables := subFlags.Bool("rename_tables", false, "Rename tables instead of dropping them")
	keepData := subFlags.Bool("keep_data", false, "Do not drop tables or shards (if true, only vreplication artifacts are cleaned up)")
	if err := subFlags.Parse(args); err != nil {
		return err
	}
	if subFlags.NArg() != 1 {
		return fmt.Errorf("<keyspace.workflow> is required")
	}
	keyspace, workflowName, err := splitKeyspaceWorkflow(subFlags.Arg(0))
	if err != nil {
		return err
	}

	removalType := workflow.DropTable
	if *renameTables {
		removalType = workflow.RenameTable
	}

	_, _, _ = dryRun, keyspace, workflowName
	dryRunResults, err := wr.DropSources(ctx, keyspace, workflowName, removalType, *keepData, false, *dryRun)
	if err != nil {
		return err
	}
	if *dryRun {
		wr.Logger().Printf("Dry Run results for commandDropSources run at %s\nParameters: %s\n\n", time.RFC822, strings.Join(args, " "))
		wr.Logger().Printf("%s\n", strings.Join(*dryRunResults, "\n"))
	}
	return nil
}

func commandSwitchReads(ctx context.Context, wr *wrangler.Wrangler, subFlags *flag.FlagSet, args []string) error {
	wr.Logger().Printf("*** SwitchReads is deprecated. Consider using v2 commands instead, see https://vitess.io/docs/reference/vreplication/v2/ ***\n")

	reverse := subFlags.Bool("reverse", false, "Moves the served tablet type backward instead of forward.")
	cellsStr := subFlags.String("cells", "", "Specifies a comma-separated list of cells to update")
	tabletTypes := subFlags.String("tablet_types", "rdonly,replica", "Tablet types to switch one or both or rdonly/replica")
	deprecatedTabletType := subFlags.String("tablet_type", "", "(DEPRECATED) one of rdonly/replica")
	dryRun := subFlags.Bool("dry_run", false, "Does a dry run of SwitchReads and only reports the actions to be taken")
	if err := subFlags.Parse(args); err != nil {
		return err
	}

	if !(*deprecatedTabletType == "" || *deprecatedTabletType == "replica" || *deprecatedTabletType == "rdonly") {
		return fmt.Errorf("invalid value specified for -tablet_type: %s", *deprecatedTabletType)
	}

	if *deprecatedTabletType != "" {
		*tabletTypes = *deprecatedTabletType
	}

	tabletTypesArr := strings.Split(*tabletTypes, ",")
	var servedTypes []topodatapb.TabletType
	for _, tabletType := range tabletTypesArr {
		servedType, err := parseTabletType(tabletType, []topodatapb.TabletType{topodatapb.TabletType_REPLICA, topodatapb.TabletType_RDONLY})
		if err != nil {
			return err
		}
		servedTypes = append(servedTypes, servedType)
	}
	var cells []string
	if *cellsStr != "" {
		cells = strings.Split(*cellsStr, ",")
	}
	direction := workflow.DirectionForward
	if *reverse {
		direction = workflow.DirectionBackward
	}
	if subFlags.NArg() != 1 {
		return fmt.Errorf("<keyspace.workflow> is required")
	}
	keyspace, workflow, err := splitKeyspaceWorkflow(subFlags.Arg(0))
	if err != nil {
		return err
	}
	dryRunResults, err := wr.SwitchReads(ctx, keyspace, workflow, servedTypes, cells, direction, *dryRun)
	if err != nil {
		return err
	}
	if *dryRun {
		wr.Logger().Printf("Dry Run results for SwitchReads run at %s\nParameters: %s\n\n", time.RFC822, strings.Join(args, " "))
		wr.Logger().Printf("%s\n", strings.Join(*dryRunResults, "\n"))
	}
	return nil
}

func commandSwitchWrites(ctx context.Context, wr *wrangler.Wrangler, subFlags *flag.FlagSet, args []string) error {
	wr.Logger().Printf("*** SwitchWrites is deprecated. Consider using v2 commands instead, see https://vitess.io/docs/reference/vreplication/v2/ ***\n")

	timeout := subFlags.Duration("timeout", 30*time.Second, "Specifies the maximum time to wait, in seconds, for vreplication to catch up on primary migrations. The migration will be cancelled on a timeout.")
	filteredReplicationWaitTime := subFlags.Duration("filtered_replication_wait_time", 30*time.Second, "DEPRECATED Specifies the maximum time to wait, in seconds, for vreplication to catch up on primary migrations. The migration will be cancelled on a timeout.")
	reverseReplication := subFlags.Bool("reverse_replication", true, "Also reverse the replication")
	cancel := subFlags.Bool("cancel", false, "Cancel the failed migration and serve from source")
	reverse := subFlags.Bool("reverse", false, "Reverse a previous SwitchWrites serve from source")
	dryRun := subFlags.Bool("dry_run", false, "Does a dry run of SwitchWrites and only reports the actions to be taken")
	if err := subFlags.Parse(args); err != nil {
		return err
	}

	if subFlags.NArg() != 1 {
		return fmt.Errorf("<keyspace.workflow> is required")
	}
	keyspace, workflow, err := splitKeyspaceWorkflow(subFlags.Arg(0))
	if err != nil {
		return err
	}
	if filteredReplicationWaitTime != timeout {
		timeout = filteredReplicationWaitTime
	}

	journalID, dryRunResults, err := wr.SwitchWrites(ctx, keyspace, workflow, *timeout, *cancel, *reverse, *reverseReplication, *dryRun)
	if err != nil {
		return err
	}
	if *dryRun {
		wr.Logger().Printf("Dry Run results for SwitchWrites run at %s\nParameters: %s\n\n", time.RFC822, strings.Join(args, " "))
		wr.Logger().Printf("%s\n", strings.Join(*dryRunResults, "\n"))
	} else {
		wr.Logger().Infof("Migration Journal ID: %v", journalID)
	}

	return nil
}

func commandCancelResharding(ctx context.Context, wr *wrangler.Wrangler, subFlags *flag.FlagSet, args []string) error {
	if err := subFlags.Parse(args); err != nil {
		return err
	}
	if subFlags.NArg() != 1 {
		return fmt.Errorf("<keyspace/shard> required for CancelResharding command")
	}

	keyspace, shard, err := topoproto.ParseKeyspaceShard(subFlags.Arg(0))
	if err != nil {
		return err
	}
	return wr.CancelResharding(ctx, keyspace, shard)
}

func commandShowResharding(ctx context.Context, wr *wrangler.Wrangler, subFlags *flag.FlagSet, args []string) error {
	if err := subFlags.Parse(args); err != nil {
		return err
	}
	if subFlags.NArg() != 1 {
		return fmt.Errorf("<keyspace/shard> required for ShowResharding command")
	}

	keyspace, shard, err := topoproto.ParseKeyspaceShard(subFlags.Arg(0))
	if err != nil {
		return err
	}
	return wr.ShowResharding(ctx, keyspace, shard)
}

func commandFindAllShardsInKeyspace(ctx context.Context, wr *wrangler.Wrangler, subFlags *flag.FlagSet, args []string) error {
	if err := subFlags.Parse(args); err != nil {
		return err
	}
	if subFlags.NArg() != 1 {
		return fmt.Errorf("the <keyspace> argument is required for the FindAllShardsInKeyspace command")
	}

	keyspace := subFlags.Arg(0)
	result, err := wr.VtctldServer().FindAllShardsInKeyspace(ctx, &vtctldatapb.FindAllShardsInKeyspaceRequest{
		Keyspace: keyspace,
	})
	if err != nil {
		return err
	}

	// reformat data into structure of old interface
	legacyShardMap := make(map[string]*topodatapb.Shard, len(result.Shards))

	for _, shard := range result.Shards {
		legacyShardMap[shard.Name] = shard.Shard
	}

	return printJSON(wr.Logger(), legacyShardMap)
}

func commandValidate(ctx context.Context, wr *wrangler.Wrangler, subFlags *flag.FlagSet, args []string) error {
	pingTablets := subFlags.Bool("ping-tablets", false, "Indicates whether all tablets should be pinged during the validation process")
	if err := subFlags.Parse(args); err != nil {
		return err
	}

	if subFlags.NArg() != 0 {
		wr.Logger().Warningf("action Validate doesn't take any parameter any more")
	}
	return wr.Validate(ctx, *pingTablets)
}

func commandListAllTablets(ctx context.Context, wr *wrangler.Wrangler, subFlags *flag.FlagSet, args []string) error {
	if err := subFlags.Parse(args); err != nil {
		return err
	}

	var cells []string

	if subFlags.NArg() == 1 {
		cells = strings.Split(subFlags.Arg(0), ",")
	}

	resp, err := wr.VtctldServer().GetTablets(ctx, &vtctldatapb.GetTabletsRequest{
		Cells:  cells,
		Strict: false,
	})

	if err != nil {
		return err
	}

	for _, tablet := range resp.Tablets {
		wr.Logger().Printf("%v\n", cli.MarshalTabletAWK(tablet))
	}

	return nil
}

func commandListTablets(ctx context.Context, wr *wrangler.Wrangler, subFlags *flag.FlagSet, args []string) error {
	if err := subFlags.Parse(args); err != nil {
		return err
	}
	if subFlags.NArg() == 0 {
		return fmt.Errorf("the <tablet alias> argument is required for the ListTablets command")
	}

	paths := subFlags.Args()
	aliases := make([]*topodatapb.TabletAlias, len(paths))
	var err error
	for i, path := range paths {
		aliases[i], err = topoproto.ParseTabletAlias(path)
		if err != nil {
			return err
		}
	}

	resp, err := wr.VtctldServer().GetTablets(ctx, &vtctldatapb.GetTabletsRequest{
		TabletAliases: aliases,
		Strict:        false,
	})
	if err != nil {
		return err
	}

	for _, tablet := range resp.Tablets {
		wr.Logger().Printf("%v\n", cli.MarshalTabletAWK(tablet))
	}

	return nil
}

func commandGetSchema(ctx context.Context, wr *wrangler.Wrangler, subFlags *flag.FlagSet, args []string) error {
	tables := subFlags.String("tables", "", "Specifies a comma-separated list of tables for which we should gather information. Each is either an exact match, or a regular expression of the form /regexp/")
	excludeTables := subFlags.String("exclude_tables", "", "Specifies a comma-separated list of tables to exclude. Each is either an exact match, or a regular expression of the form /regexp/")
	includeViews := subFlags.Bool("include-views", false, "Includes views in the output")
	tableNamesOnly := subFlags.Bool("table_names_only", false, "Only displays table names that match")
	tableSizesOnly := subFlags.Bool("table_sizes_only", false, "Only displays size information for tables. Ignored if -table_names_only is passed.")

	if err := subFlags.Parse(args); err != nil {
		return err
	}
	if subFlags.NArg() != 1 {
		return fmt.Errorf("the <tablet alias> argument is required for the GetSchema command")
	}
	tabletAlias, err := topoproto.ParseTabletAlias(subFlags.Arg(0))
	if err != nil {
		return err
	}
	var tableArray []string
	if *tables != "" {
		tableArray = strings.Split(*tables, ",")
	}
	var excludeTableArray []string
	if *excludeTables != "" {
		excludeTableArray = strings.Split(*excludeTables, ",")
	}

	resp, err := wr.VtctldServer().GetSchema(ctx, &vtctldatapb.GetSchemaRequest{
		TabletAlias:    tabletAlias,
		Tables:         tableArray,
		ExcludeTables:  excludeTableArray,
		IncludeViews:   *includeViews,
		TableNamesOnly: *tableNamesOnly,
		TableSizesOnly: *tableSizesOnly,
	})
	if err != nil {
		return err
	}

	if *tableNamesOnly {
		for _, td := range resp.Schema.TableDefinitions {
			wr.Logger().Printf("%v\n", td.Name)
		}
		return nil
	}

	return printJSON(wr.Logger(), resp.Schema)
}

func commandReloadSchema(ctx context.Context, wr *wrangler.Wrangler, subFlags *flag.FlagSet, args []string) error {
	if err := subFlags.Parse(args); err != nil {
		return err
	}
	if subFlags.NArg() != 1 {
		return fmt.Errorf("the <tablet alias> argument is required for the ReloadSchema command")
	}
	tabletAlias, err := topoproto.ParseTabletAlias(subFlags.Arg(0))
	if err != nil {
		return err
	}
	return wr.ReloadSchema(ctx, tabletAlias)
}

func commandReloadSchemaShard(ctx context.Context, wr *wrangler.Wrangler, subFlags *flag.FlagSet, args []string) error {
	concurrency := subFlags.Int("concurrency", 10, "How many tablets to reload in parallel")
	includePrimary := subFlags.Bool("include_primary", true, "Include the primary tablet")

	// handle deprecated flags
	// should be deleted in a future release
	deprecatedIncludeMaster := subFlags.Bool("include_master", true, "DEPRECATED. Use -include_primary instead")

	if err := subFlags.Parse(args); err != nil {
		return err
	}
	if subFlags.NArg() != 1 {
		return fmt.Errorf("the <keyspace/shard> argument is required for the ReloadSchemaShard command")
	}
	keyspace, shard, err := topoproto.ParseKeyspaceShard(subFlags.Arg(0))
	if err != nil {
		return err
	}
	if *deprecatedIncludeMaster {
		includePrimary = deprecatedIncludeMaster
	}
	sema := sync2.NewSemaphore(*concurrency, 0)
	wr.ReloadSchemaShard(ctx, keyspace, shard, "" /* waitPosition */, sema, *includePrimary)
	return nil
}

func commandReloadSchemaKeyspace(ctx context.Context, wr *wrangler.Wrangler, subFlags *flag.FlagSet, args []string) error {
	concurrency := subFlags.Int("concurrency", 10, "How many tablets to reload in parallel")
	includePrimary := subFlags.Bool("include_primary", true, "Include the primary tablet(s)")

	// handle deprecated flags
	// should be deleted in a future release
	deprecatedIncludeMaster := subFlags.Bool("include_master", true, "DEPRECATED. Use -include_primary instead")

	if err := subFlags.Parse(args); err != nil {
		return err
	}
	if subFlags.NArg() != 1 {
		return fmt.Errorf("the <keyspace> argument is required for the ReloadSchemaKeyspace command")
	}
	if *deprecatedIncludeMaster {
		includePrimary = deprecatedIncludeMaster
	}
	sema := sync2.NewSemaphore(*concurrency, 0)
	return wr.ReloadSchemaKeyspace(ctx, subFlags.Arg(0), sema, *includePrimary)
}

func commandValidateSchemaShard(ctx context.Context, wr *wrangler.Wrangler, subFlags *flag.FlagSet, args []string) error {
	excludeTables := subFlags.String("exclude_tables", "", "Specifies a comma-separated list of tables to exclude. Each is either an exact match, or a regular expression of the form /regexp/")
	includeViews := subFlags.Bool("include-views", false, "Includes views in the validation")
	includeVSchema := subFlags.Bool("include-vschema", false, "Validate schemas against the vschema")
	if err := subFlags.Parse(args); err != nil {
		return err
	}
	if subFlags.NArg() != 1 {
		return fmt.Errorf("the <keyspace/shard> argument is required for the ValidateSchemaShard command")
	}

	keyspace, shard, err := topoproto.ParseKeyspaceShard(subFlags.Arg(0))
	if err != nil {
		return err
	}
	var excludeTableArray []string
	if *excludeTables != "" {
		excludeTableArray = strings.Split(*excludeTables, ",")
	}
	return wr.ValidateSchemaShard(ctx, keyspace, shard, excludeTableArray, *includeViews, *includeVSchema)
}

func commandValidateSchemaKeyspace(ctx context.Context, wr *wrangler.Wrangler, subFlags *flag.FlagSet, args []string) error {
	excludeTables := subFlags.String("exclude_tables", "", "Specifies a comma-separated list of tables to exclude. Each is either an exact match, or a regular expression of the form /regexp/")
	includeViews := subFlags.Bool("include-views", false, "Includes views in the validation")
	skipNoPrimary := subFlags.Bool("skip-no-primary", true, "Skip shards that don't have primary when performing validation")
	includeVSchema := subFlags.Bool("include-vschema", false, "Validate schemas against the vschema")

	// handle deprecated flags
	// should be deleted in a future release
	deprecatedSkipNoMaster := subFlags.Bool("skip-no-master", false, "DEPRECATED. Use -skip-no-primary instead")

	if err := subFlags.Parse(args); err != nil {
		return err
	}
	if subFlags.NArg() != 1 {
		return fmt.Errorf("the <keyspace name> argument is required for the ValidateSchemaKeyspace command")
	}

	if *deprecatedSkipNoMaster {
		skipNoPrimary = deprecatedSkipNoMaster
	}
	keyspace := subFlags.Arg(0)
	var excludeTableArray []string
	if *excludeTables != "" {
		excludeTableArray = strings.Split(*excludeTables, ",")
	}
	return wr.ValidateSchemaKeyspace(ctx, keyspace, excludeTableArray, *includeViews, *skipNoPrimary, *includeVSchema)
}

func commandApplySchema(ctx context.Context, wr *wrangler.Wrangler, subFlags *flag.FlagSet, args []string) error {
	allowLongUnavailability := subFlags.Bool("allow_long_unavailability", false, "Allow large schema changes which incur a longer unavailability of the database.")
	sql := subFlags.String("sql", "", "A list of semicolon-delimited SQL commands")
	sqlFile := subFlags.String("sql-file", "", "Identifies the file that contains the SQL commands")
	ddlStrategy := subFlags.String("ddl_strategy", string(schema.DDLStrategyDirect), "Online DDL strategy, compatible with @@ddl_strategy session variable (examples: 'gh-ost', 'pt-osc', 'gh-ost --max-load=Threads_running=100'")
	requestContext := subFlags.String("request_context", "", "For Only DDL, optionally supply a custom unique string used as context for the migration(s) in this command. By default a unique context is auto-generated by Vitess")
	waitReplicasTimeout := subFlags.Duration("wait_replicas_timeout", wrangler.DefaultWaitReplicasTimeout, "The amount of time to wait for replicas to receive the schema change via replication.")
	skipPreflight := subFlags.Bool("skip_preflight", false, "Skip pre-apply schema checks, and dircetly forward schema change query to shards")
	if err := subFlags.Parse(args); err != nil {
		return err
	}
	if subFlags.NArg() != 1 {
		return fmt.Errorf("the <keyspace> argument is required for the commandApplySchema command")
	}

	keyspace := subFlags.Arg(0)
	change, err := getFileParam(*sql, *sqlFile, "sql")
	if err != nil {
		return err
	}
	executionUUID, err := schema.CreateUUID()
	if err != nil {
		return err
	}
	if *requestContext == "" {
		*requestContext = fmt.Sprintf("vtctl:%s", executionUUID)
	}
	executor := schemamanager.NewTabletExecutor(*requestContext, wr, *waitReplicasTimeout)
	if *allowLongUnavailability {
		executor.AllowBigSchemaChange()
	}
	if *skipPreflight {
		executor.SkipPreflight()
	}
	if err := executor.SetDDLStrategy(*ddlStrategy); err != nil {
		return err
	}

	return schemamanager.Run(
		ctx,
		schemamanager.NewPlainController(change, keyspace),
		executor,
	)
}

func commandOnlineDDL(ctx context.Context, wr *wrangler.Wrangler, subFlags *flag.FlagSet, args []string) error {
	if err := subFlags.Parse(args); err != nil {
		return err
	}
	if subFlags.NArg() < 1 {
		return fmt.Errorf("the <keyspace> argument is required for the OnlineDDL command")
	}
	keyspace := subFlags.Args()[0]
	if subFlags.NArg() < 2 {
		return fmt.Errorf("the <command> argument is required for the OnlineDDL command")
	}
	command := subFlags.Args()[1]
	arg := ""
	if subFlags.NArg() >= 3 {
		arg = subFlags.Args()[2]
	}
	query := ""
	uuid := ""
	var bindErr error
	switch command {
	case "show":
		{
			condition := ""
			switch arg {
			case "", "all":
				condition = "migration_uuid like '%'"
			case "recent":
				condition = "requested_timestamp > now() - interval 1 week"
			case
				string(schema.OnlineDDLStatusCancelled),
				string(schema.OnlineDDLStatusQueued),
				string(schema.OnlineDDLStatusReady),
				string(schema.OnlineDDLStatusRunning),
				string(schema.OnlineDDLStatusComplete),
				string(schema.OnlineDDLStatusFailed):
				condition, bindErr = sqlparser.ParseAndBind("migration_status=%a", sqltypes.StringBindVariable(arg))
			default:
				if schema.IsOnlineDDLUUID(arg) {
					uuid = arg
					condition, bindErr = sqlparser.ParseAndBind("migration_uuid=%a", sqltypes.StringBindVariable(arg))
				} else {
					condition, bindErr = sqlparser.ParseAndBind("migration_context=%a", sqltypes.StringBindVariable(arg))
				}
			}
			query = fmt.Sprintf(`select
				shard, mysql_schema, mysql_table, ddl_action, migration_uuid, strategy, started_timestamp, completed_timestamp, migration_status
				from _vt.schema_migrations where %s`, condition)
		}
	case "retry":
		{
			if arg == "" {
				return fmt.Errorf("UUID required")
			}
			uuid = arg
			query, bindErr = sqlparser.ParseAndBind(`update _vt.schema_migrations set migration_status='retry' where migration_uuid=%a`, sqltypes.StringBindVariable(arg))
		}
	case "cancel":
		{
			if arg == "" {
				return fmt.Errorf("UUID required")
			}
			uuid = arg
			query, bindErr = sqlparser.ParseAndBind(`update _vt.schema_migrations set migration_status='cancel' where migration_uuid=%a`, sqltypes.StringBindVariable(arg))
		}
	case "cancel-all":
		{
			if arg != "" {
				return fmt.Errorf("UUID not allowed in %s", command)
			}
			query = `update _vt.schema_migrations set migration_status='cancel-all'`
		}
	case "revert":
		{
			deprecationMessage := `OnlineDDL 'revert' command will be deprecated in version v12. Use "REVERT VITESS_MIGRATION '<uuid>'" SQL command`
			log.Warningf(deprecationMessage)

			if arg == "" {
				return fmt.Errorf("UUID required")
			}
			uuid = arg
			contextUUID, err := schema.CreateUUID()
			if err != nil {
				return err
			}
			requestContext := fmt.Sprintf("vtctl:%s", contextUUID)

			ddlStrategySetting := schema.NewDDLStrategySetting(schema.DDLStrategyOnline, "")
			onlineDDL, err := schema.NewOnlineDDL(keyspace, "", fmt.Sprintf("revert %s", uuid), ddlStrategySetting, requestContext)
			if err != nil {
				return err
			}
			conn, err := wr.TopoServer().ConnForCell(ctx, topo.GlobalCell)
			if err != nil {
				return err
			}
			err = onlineDDL.WriteTopo(ctx, conn, schema.MigrationRequestsPath())
			if err != nil {
				return err
			}
			wr.Logger().Infof("UUID=%+v", onlineDDL.UUID)
			wr.Logger().Printf("%s\n", onlineDDL.UUID)
			return nil
		}
	default:
		return fmt.Errorf("Unknown OnlineDDL command: %s", command)
	}
	if bindErr != nil {
		return fmt.Errorf("Error generating OnlineDDL query: %+v", bindErr)
	}

	qr, err := wr.VExecResult(ctx, uuid, keyspace, query, false)
	if err != nil {
		return err
	}
	printQueryResult(loggerWriter{wr.Logger()}, qr)
	return nil
}

func commandCopySchemaShard(ctx context.Context, wr *wrangler.Wrangler, subFlags *flag.FlagSet, args []string) error {
	tables := subFlags.String("tables", "", "Specifies a comma-separated list of tables to copy. Each is either an exact match, or a regular expression of the form /regexp/")
	excludeTables := subFlags.String("exclude_tables", "", "Specifies a comma-separated list of tables to exclude. Each is either an exact match, or a regular expression of the form /regexp/")
	includeViews := subFlags.Bool("include-views", true, "Includes views in the output")
	skipVerify := subFlags.Bool("skip-verify", false, "Skip verification of source and target schema after copy")
	// for backwards compatibility
	waitReplicasTimeout := subFlags.Duration("wait_replicas_timeout", wrangler.DefaultWaitReplicasTimeout, "The amount of time to wait for replicas to receive the schema change via replication.")
	if err := subFlags.Parse(args); err != nil {
		return err
	}

	if subFlags.NArg() != 2 {
		return fmt.Errorf("the <source keyspace/shard> and <destination keyspace/shard> arguments are both required for the CopySchemaShard command. Instead of the <source keyspace/shard> argument, you can also specify <tablet alias> which refers to a specific tablet of the shard in the source keyspace")
	}
	var tableArray []string
	if *tables != "" {
		tableArray = strings.Split(*tables, ",")
	}
	var excludeTableArray []string
	if *excludeTables != "" {
		excludeTableArray = strings.Split(*excludeTables, ",")
	}
	destKeyspace, destShard, err := topoproto.ParseKeyspaceShard(subFlags.Arg(1))
	if err != nil {
		return err
	}

	sourceKeyspace, sourceShard, err := topoproto.ParseKeyspaceShard(subFlags.Arg(0))
	if err == nil {
		return wr.CopySchemaShardFromShard(ctx, tableArray, excludeTableArray, *includeViews, sourceKeyspace, sourceShard, destKeyspace, destShard, *waitReplicasTimeout, *skipVerify)
	}
	sourceTabletAlias, err := topoproto.ParseTabletAlias(subFlags.Arg(0))
	if err == nil {
		return wr.CopySchemaShard(ctx, sourceTabletAlias, tableArray, excludeTableArray, *includeViews, destKeyspace, destShard, *waitReplicasTimeout, *skipVerify)
	}
	return err
}

func commandValidateVersionShard(ctx context.Context, wr *wrangler.Wrangler, subFlags *flag.FlagSet, args []string) error {
	if err := subFlags.Parse(args); err != nil {
		return err
	}
	if subFlags.NArg() != 1 {
		return fmt.Errorf("the <keyspace/shard> argument is required for the ValidateVersionShard command")
	}

	keyspace, shard, err := topoproto.ParseKeyspaceShard(subFlags.Arg(0))
	if err != nil {
		return err
	}
	return wr.ValidateVersionShard(ctx, keyspace, shard)
}

func commandValidateVersionKeyspace(ctx context.Context, wr *wrangler.Wrangler, subFlags *flag.FlagSet, args []string) error {
	if err := subFlags.Parse(args); err != nil {
		return err
	}
	if subFlags.NArg() != 1 {
		return fmt.Errorf("the <keyspace name> argument is required for the ValidateVersionKeyspace command")
	}

	keyspace := subFlags.Arg(0)
	return wr.ValidateVersionKeyspace(ctx, keyspace)
}

func commandGetPermissions(ctx context.Context, wr *wrangler.Wrangler, subFlags *flag.FlagSet, args []string) error {
	if err := subFlags.Parse(args); err != nil {
		return err
	}
	if subFlags.NArg() != 1 {
		return fmt.Errorf("the <tablet alias> argument is required for the GetPermissions command")
	}
	tabletAlias, err := topoproto.ParseTabletAlias(subFlags.Arg(0))
	if err != nil {
		return err
	}
	p, err := wr.GetPermissions(ctx, tabletAlias)
	if err == nil {
		printJSON(wr.Logger(), p)
	}
	return err
}

func commandValidatePermissionsShard(ctx context.Context, wr *wrangler.Wrangler, subFlags *flag.FlagSet, args []string) error {
	if err := subFlags.Parse(args); err != nil {
		return err
	}
	if subFlags.NArg() != 1 {
		return fmt.Errorf("the <keyspace/shard> argument is required for the ValidatePermissionsShard command")
	}

	keyspace, shard, err := topoproto.ParseKeyspaceShard(subFlags.Arg(0))
	if err != nil {
		return err
	}
	return wr.ValidatePermissionsShard(ctx, keyspace, shard)
}

func commandValidatePermissionsKeyspace(ctx context.Context, wr *wrangler.Wrangler, subFlags *flag.FlagSet, args []string) error {
	if err := subFlags.Parse(args); err != nil {
		return err
	}
	if subFlags.NArg() != 1 {
		return fmt.Errorf("the <keyspace name> argument is required for the ValidatePermissionsKeyspace command")
	}

	keyspace := subFlags.Arg(0)
	return wr.ValidatePermissionsKeyspace(ctx, keyspace)
}

func commandGetVSchema(ctx context.Context, wr *wrangler.Wrangler, subFlags *flag.FlagSet, args []string) error {
	if err := subFlags.Parse(args); err != nil {
		return err
	}
	if subFlags.NArg() != 1 {
		return fmt.Errorf("the <keyspace> argument is required for the GetVSchema command")
	}
	keyspace := subFlags.Arg(0)
	schema, err := wr.TopoServer().GetVSchema(ctx, keyspace)
	if err != nil {
		return err
	}
	b, err := json2.MarshalIndentPB(schema, "  ")
	if err != nil {
		wr.Logger().Printf("%v\n", err)
		return err
	}
	wr.Logger().Printf("%s\n", b)
	return nil
}

func commandGetRoutingRules(ctx context.Context, wr *wrangler.Wrangler, subFlags *flag.FlagSet, args []string) error {
	resp, err := wr.VtctldServer().GetRoutingRules(ctx, &vtctldatapb.GetRoutingRulesRequest{})
	if err != nil {
		return err
	}

	b, err := json2.MarshalIndentPB(resp.RoutingRules, "  ")
	if err != nil {
		wr.Logger().Printf("%v\n", err)
		return err
	}
	wr.Logger().Printf("%s\n", b)
	return nil
}

func commandRebuildVSchemaGraph(ctx context.Context, wr *wrangler.Wrangler, subFlags *flag.FlagSet, args []string) error {
	var cells flagutil.StringListValue
	subFlags.Var(&cells, "cells", "Specifies a comma-separated list of cells to look for tablets")

	if err := subFlags.Parse(args); err != nil {
		return err
	}
	if subFlags.NArg() != 0 {
		return fmt.Errorf("RebuildVSchemaGraph doesn't take any arguments")
	}

	_, err := wr.VtctldServer().RebuildVSchemaGraph(ctx, &vtctldatapb.RebuildVSchemaGraphRequest{
		Cells: cells,
	})
	return err
}

func commandApplyVSchema(ctx context.Context, wr *wrangler.Wrangler, subFlags *flag.FlagSet, args []string) error {
	vschema := subFlags.String("vschema", "", "Identifies the VTGate routing schema")
	vschemaFile := subFlags.String("vschema_file", "", "Identifies the VTGate routing schema file")
	sql := subFlags.String("sql", "", "A vschema ddl SQL statement (e.g. `add vindex`, `alter table t add vindex hash(id)`, etc)")
	sqlFile := subFlags.String("sql_file", "", "A vschema ddl SQL statement (e.g. `add vindex`, `alter table t add vindex hash(id)`, etc)")
	dryRun := subFlags.Bool("dry-run", false, "If set, do not save the altered vschema, simply echo to console.")
	skipRebuild := subFlags.Bool("skip_rebuild", false, "If set, do no rebuild the SrvSchema objects.")
	var cells flagutil.StringListValue
	subFlags.Var(&cells, "cells", "If specified, limits the rebuild to the cells, after upload. Ignored if skipRebuild is set.")

	if err := subFlags.Parse(args); err != nil {
		return err
	}
	if subFlags.NArg() != 1 {
		return fmt.Errorf("the <keyspace> argument is required for the ApplyVSchema command")
	}
	keyspace := subFlags.Arg(0)

	var vs *vschemapb.Keyspace
	var err error

	sqlMode := (*sql != "") != (*sqlFile != "")
	jsonMode := (*vschema != "") != (*vschemaFile != "")

	if sqlMode && jsonMode {
		return fmt.Errorf("only one of the sql, sql_file, vschema, or vschema_file flags may be specified when calling the ApplyVSchema command")
	}

	if !sqlMode && !jsonMode {
		return fmt.Errorf("one of the sql, sql_file, vschema, or vschema_file flags must be specified when calling the ApplyVSchema command")
	}

	if sqlMode {
		if *sqlFile != "" {
			sqlBytes, err := ioutil.ReadFile(*sqlFile)
			if err != nil {
				return err
			}
			*sql = string(sqlBytes)
		}

		stmt, err := sqlparser.Parse(*sql)
		if err != nil {
			return fmt.Errorf("error parsing vschema statement `%s`: %v", *sql, err)
		}
		ddl, ok := stmt.(*sqlparser.AlterVschema)
		if !ok {
			return fmt.Errorf("error parsing vschema statement `%s`: not a ddl statement", *sql)
		}

		vs, err = wr.TopoServer().GetVSchema(ctx, keyspace)
		if err != nil {
			if topo.IsErrType(err, topo.NoNode) {
				vs = &vschemapb.Keyspace{}
			} else {
				return err
			}
		}

		vs, err = topotools.ApplyVSchemaDDL(keyspace, vs, ddl)
		if err != nil {
			return err
		}

	} else {
		// json mode
		var schema []byte
		if *vschemaFile != "" {
			var err error
			schema, err = ioutil.ReadFile(*vschemaFile)
			if err != nil {
				return err
			}
		} else {
			schema = []byte(*vschema)
		}

		vs = &vschemapb.Keyspace{}
		err := json2.Unmarshal(schema, vs)
		if err != nil {
			return err
		}
	}

	b, err := json2.MarshalIndentPB(vs, "  ")
	if err != nil {
		wr.Logger().Errorf2(err, "Failed to marshal VSchema for display")
	} else {
		wr.Logger().Printf("New VSchema object:\n%s\nIf this is not what you expected, check the input data (as JSON parsing will skip unexpected fields).\n", b)
	}

	if *dryRun {
		wr.Logger().Printf("Dry run: Skipping update of VSchema\n")
		return nil
	}

	if _, err := wr.TopoServer().GetKeyspace(ctx, keyspace); err != nil {
		if strings.Contains(err.Error(), "node doesn't exist") {
			return fmt.Errorf("keyspace(%s) doesn't exist, check if the keyspace is initialized", keyspace)
		}
		return err
	}

	if err := wr.TopoServer().SaveVSchema(ctx, keyspace, vs); err != nil {
		return err
	}

	if *skipRebuild {
		wr.Logger().Warningf("Skipping rebuild of SrvVSchema, will need to run RebuildVSchemaGraph for changes to take effect")
		return nil
	}
	return wr.TopoServer().RebuildSrvVSchema(ctx, cells)
}

func commandApplyRoutingRules(ctx context.Context, wr *wrangler.Wrangler, subFlags *flag.FlagSet, args []string) error {
	routingRules := subFlags.String("rules", "", "Specify rules as a string")
	routingRulesFile := subFlags.String("rules_file", "", "Specify rules in a file")
	skipRebuild := subFlags.Bool("skip_rebuild", false, "If set, do no rebuild the SrvSchema objects.")
	dryRun := subFlags.Bool("dry-run", false, "Do not upload the routing rules, but print what actions would be taken")
	var cells flagutil.StringListValue
	subFlags.Var(&cells, "cells", "If specified, limits the rebuild to the cells, after upload. Ignored if skipRebuild is set.")

	if err := subFlags.Parse(args); err != nil {
		return err
	}
	if subFlags.NArg() != 0 {
		return fmt.Errorf("ApplyRoutingRules doesn't take any arguments")
	}

	var rulesBytes []byte
	if *routingRulesFile != "" {
		var err error
		rulesBytes, err = ioutil.ReadFile(*routingRulesFile)
		if err != nil {
			return err
		}
	} else {
		rulesBytes = []byte(*routingRules)
	}

	rr := &vschemapb.RoutingRules{}
	if err := json2.Unmarshal(rulesBytes, rr); err != nil {
		return err
	}

	b, err := json2.MarshalIndentPB(rr, "  ")
	if err != nil {
		msg := &strings.Builder{}
		if *dryRun {
			msg.WriteString("DRY RUN: ")
		}
		msg.WriteString("Failed to marshal RoutingRules for display")

		wr.Logger().Errorf2(err, msg.String())
	} else {
		msg := &strings.Builder{}
		if *dryRun {
			msg.WriteString("=== DRY RUN ===\n")
		}
		msg.WriteString(fmt.Sprintf("New RoutingRules object:\n%s\nIf this is not what you expected, check the input data (as JSON parsing will skip unexpected fields).\n", b))
		if *dryRun {
			msg.WriteString("=== (END) DRY RUN ===\n")
		}

		wr.Logger().Printf(msg.String())
	}

	if !*dryRun {
		_, err = wr.VtctldServer().ApplyRoutingRules(ctx, &vtctldatapb.ApplyRoutingRulesRequest{
			RoutingRules: rr,
			SkipRebuild:  *skipRebuild,
			RebuildCells: cells,
		})
		if err != nil {
			return err
		}
	}

	if *skipRebuild {
		msg := &strings.Builder{}
		if *dryRun {
			msg.WriteString("DRY RUN: ")
		}
		msg.WriteString("Skipping rebuild of SrvVSchema, will need to run RebuildVSchemaGraph for changes to take effect")
		wr.Logger().Warningf(msg.String())
	}

	return nil
}

func commandGetSrvKeyspaceNames(ctx context.Context, wr *wrangler.Wrangler, subFlags *flag.FlagSet, args []string) error {
	if err := subFlags.Parse(args); err != nil {
		return err
	}
	if subFlags.NArg() != 1 {
		return fmt.Errorf("the <cell> argument is required for the GetSrvKeyspaceNames command")
	}

	srvKeyspaceNames, err := wr.TopoServer().GetSrvKeyspaceNames(ctx, subFlags.Arg(0))
	if err != nil {
		return err
	}
	for _, ks := range srvKeyspaceNames {
		wr.Logger().Printf("%v\n", ks)
	}
	return nil
}

func commandGetSrvKeyspace(ctx context.Context, wr *wrangler.Wrangler, subFlags *flag.FlagSet, args []string) error {
	if err := subFlags.Parse(args); err != nil {
		return err
	}
	if subFlags.NArg() != 2 {
		return fmt.Errorf("the <cell> and <keyspace> arguments are required for the GetSrvKeyspace command")
	}

	cell := subFlags.Arg(0)
	keyspace := subFlags.Arg(1)

	resp, err := wr.VtctldServer().GetSrvKeyspaces(ctx, &vtctldatapb.GetSrvKeyspacesRequest{
		Keyspace: keyspace,
		Cells:    []string{cell},
	})
	if err != nil {
		return err
	}

	cellKs := resp.SrvKeyspaces[cell]
	if cellKs == nil {
		return fmt.Errorf("missing keyspace %q in cell %q", keyspace, cell)
	}
	return printJSON(wr.Logger(), cellKs)
}

func commandGetSrvVSchema(ctx context.Context, wr *wrangler.Wrangler, subFlags *flag.FlagSet, args []string) error {
	if err := subFlags.Parse(args); err != nil {
		return err
	}
	if subFlags.NArg() != 1 {
		return fmt.Errorf("the <cell> argument is required for the GetSrvVSchema command")
	}

	srvVSchema, err := wr.TopoServer().GetSrvVSchema(ctx, subFlags.Arg(0))
	if err != nil {
		return err
	}
	return printJSON(wr.Logger(), srvVSchema)
}

func commandDeleteSrvVSchema(ctx context.Context, wr *wrangler.Wrangler, subFlags *flag.FlagSet, args []string) error {
	if err := subFlags.Parse(args); err != nil {
		return err
	}
	if subFlags.NArg() != 1 {
		return fmt.Errorf("the <cell> argument is required for the DeleteSrvVSchema command")
	}

	return wr.TopoServer().DeleteSrvVSchema(ctx, subFlags.Arg(0))
}

func commandGetShardReplication(ctx context.Context, wr *wrangler.Wrangler, subFlags *flag.FlagSet, args []string) error {
	if err := subFlags.Parse(args); err != nil {
		return err
	}
	if subFlags.NArg() != 2 {
		return fmt.Errorf("the <cell> and <keyspace/shard> arguments are required for the GetShardReplication command")
	}

	keyspace, shard, err := topoproto.ParseKeyspaceShard(subFlags.Arg(1))
	if err != nil {
		return err
	}
	shardReplication, err := wr.TopoServer().GetShardReplication(ctx, subFlags.Arg(0), keyspace, shard)
	if err != nil {
		return err
	}
	// Pass the embedded proto directly or jsonpb will panic.
	return printJSON(wr.Logger(), shardReplication.ShardReplication)
}

func commandHelp(ctx context.Context, wr *wrangler.Wrangler, subFlags *flag.FlagSet, args []string) error {
	if err := subFlags.Parse(args); err != nil {
		return err
	}
	switch subFlags.NArg() {
	case 0:
		wr.Logger().Printf("Available commands:\n\n")
		PrintAllCommands(wr.Logger())
	case 1:
		RunCommand(ctx, wr, []string{subFlags.Arg(0), "--help"})
	default:
		return fmt.Errorf("when calling the Help command, either specify a single argument that identifies the name of the command to get help with or do not specify any additional arguments")
	}

	return nil
}

func commandVExec(ctx context.Context, wr *wrangler.Wrangler, subFlags *flag.FlagSet, args []string) error {
	deprecationMessage := `VExec command will be deprecated in version v12. For Online DDL control, use "vtctl OnlineDDL" commands or SQL syntax`
	log.Warningf(deprecationMessage)

	json := subFlags.Bool("json", false, "Output JSON instead of human-readable table")
	dryRun := subFlags.Bool("dry_run", false, "Does a dry run of VExec and only reports the final query and list of tablets on which it will be applied")
	if err := subFlags.Parse(args); err != nil {
		return err
	}
	if subFlags.NArg() != 2 {
		return fmt.Errorf("usage: VExec --dry-run keyspace.workflow \"<query>\"")
	}
	keyspace, workflow, err := splitKeyspaceWorkflow(subFlags.Arg(0))
	if err != nil {
		return err
	}
	_, err = wr.TopoServer().GetKeyspace(ctx, keyspace)
	if err != nil {
		wr.Logger().Errorf("keyspace %s not found", keyspace)
	}
	query := subFlags.Arg(1)

	qr, err := wr.VExecResult(ctx, workflow, keyspace, query, *dryRun)
	if err != nil {
		return err
	}
	if *dryRun {
		return nil
	}
	if qr == nil {
		wr.Logger().Printf("no result returned\n")
	}
	if *json {
		return printJSON(wr.Logger(), qr)
	}
	printQueryResult(loggerWriter{wr.Logger()}, qr)
	return nil
}

func commandWorkflow(ctx context.Context, wr *wrangler.Wrangler, subFlags *flag.FlagSet, args []string) error {
	dryRun := subFlags.Bool("dry_run", false, "Does a dry run of Workflow and only reports the final query and list of tablets on which the operation will be applied")
	if err := subFlags.Parse(args); err != nil {
		return err
	}
	if subFlags.NArg() < 2 {
		return fmt.Errorf("usage: Workflow --dry-run keyspace[.workflow] start/stop/delete/list/listall/tags [<tags>]")
	}
	keyspace := subFlags.Arg(0)
	action := strings.ToLower(subFlags.Arg(1))
	// Note: List is deprecated and replaced by show.
	if action == "list" {
		action = "show"
	}
	var workflow string
	var err error
	if action != "listall" {
		keyspace, workflow, err = splitKeyspaceWorkflow(subFlags.Arg(0))
		if err != nil {
			return err
		}
	}
	_, err = wr.TopoServer().GetKeyspace(ctx, keyspace)
	if err != nil {
		wr.Logger().Errorf("Keyspace %s not found", keyspace)
	}
	var results map[*topo.TabletInfo]*sqltypes.Result
	if action == "tags" {
		tags := ""
		if subFlags.NArg() != 3 {
			return fmt.Errorf("tags incorrectly specified, usage: Workflow keyspace.workflow tags <tags>")
		}
		tags = strings.ToLower(subFlags.Arg(2))
		results, err = wr.WorkflowTagAction(ctx, keyspace, workflow, tags)
		if err != nil {
			return err
		}
	} else {
		if subFlags.NArg() != 2 {
			return fmt.Errorf("usage: Workflow --dry-run keyspace[.workflow] start/stop/delete/list/listall")
		}
		results, err = wr.WorkflowAction(ctx, workflow, keyspace, action, *dryRun)
		if err != nil {
			return err
		}
		if action == "show" || action == "listall" {
			return nil
		}
	}

	if len(results) == 0 {
		wr.Logger().Printf("no result returned\n")
		return nil
	}
	qr := wr.QueryResultForRowsAffected(results)

	printQueryResult(loggerWriter{wr.Logger()}, qr)
	return nil
}

func commandMount(ctx context.Context, wr *wrangler.Wrangler, subFlags *flag.FlagSet, args []string) error {
	clusterType := subFlags.String("type", "vitess", "Specify cluster type: mysql or vitess, only vitess clustered right now")
	unmount := subFlags.Bool("unmount", false, "Unmount cluster")
	show := subFlags.Bool("show", false, "Display contents of cluster")
	list := subFlags.Bool("list", false, "List all clusters")

	// vitess cluster params
	topoType := subFlags.String("topo_type", "", "Type of cluster's topology server")
	topoServer := subFlags.String("topo_server", "", "Server url of cluster's topology server")
	topoRoot := subFlags.String("topo_root", "", "Root node of cluster's topology")

	if err := subFlags.Parse(args); err != nil {
		return err
	}
	if *list {
		clusters, err := wr.TopoServer().GetExternalVitessClusters(ctx)
		if err != nil {
			return err
		}
		wr.Logger().Printf("%s\n", strings.Join(clusters, ","))
		return nil
	}
	if subFlags.NArg() != 1 {
		return fmt.Errorf("cluster name needs to be provided")
	}

	clusterName := subFlags.Arg(0)
	switch *clusterType {
	case "vitess":
		switch {
		case *unmount:
			return wr.UnmountExternalVitessCluster(ctx, clusterName)
		case *show:
			vci, err := wr.TopoServer().GetExternalVitessCluster(ctx, clusterName)
			if err != nil {
				return err
			}
			if vci == nil {
				return fmt.Errorf("there is no vitess cluster named %s", clusterName)
			}
			data, err := json.Marshal(vci)
			if err != nil {
				return err
			}
			wr.Logger().Printf("%s\n", string(data))
			return nil
		default:
			return wr.MountExternalVitessCluster(ctx, clusterName, *topoType, *topoServer, *topoRoot)
		}
	case "mysql":
		return fmt.Errorf("mysql cluster type not yet supported")
	default:
		return fmt.Errorf("cluster type can be only one of vitess or mysql")
	}
}

func commandGenerateShardRanges(ctx context.Context, wr *wrangler.Wrangler, subFlags *flag.FlagSet, args []string) error {
	numShards := subFlags.Int("num_shards", 2, "Number of shards to generate shard ranges for.")

	if err := subFlags.Parse(args); err != nil {
		return err
	}

	shardRanges, err := key.GenerateShardRanges(*numShards)
	if err != nil {
		return err
	}

	return printJSON(wr.Logger(), shardRanges)
}

func commandPanic(ctx context.Context, wr *wrangler.Wrangler, subFlags *flag.FlagSet, args []string) error {
	panic(fmt.Errorf("this command panics on purpose"))
}

// printJSON will print the JSON version of the structure to the logger.
func printJSON(logger logutil.Logger, val interface{}) error {
	data, err := MarshalJSON(val)
	if err != nil {
		return fmt.Errorf("cannot marshal data: %v", err)
	}
	logger.Printf("%s\n", data)
	return nil
}

// MarshalJSON marshals "obj" to a JSON string. It uses the "jsonpb" marshaler
// or Go's standard one.
//
// We use jsonpb for protobuf messages because it is the only supported
// way to marshal protobuf messages to JSON.
// In addition to that, it's the only way to emit zero values in the JSON
// output.
// Unfortunately, jsonpb works only for protobuf messages. Therefore, we use
// the default marshaler for the remaining structs (which are possibly
// mixed protobuf and non-protobuf).
//
// TODO(mberlin): Switch "EnumAsInts" to "false" once the frontend is
//                updated and mixed types will use jsonpb as well.
func MarshalJSON(obj interface{}) (data []byte, err error) {
	switch obj := obj.(type) {
	case proto.Message:
		// Note: We also end up in this case if "obj" is NOT a proto.Message but
		// has an anonymous (embedded) field of the type "proto.Message".
		// In that case jsonpb may panic if the "obj" has non-exported fields.

		// Marshal the protobuf message.
		data, err = protojson.MarshalOptions{
			Multiline:       true,
			Indent:          "  ",
			UseProtoNames:   true,
			UseEnumNumbers:  true,
			EmitUnpopulated: true,
		}.Marshal(obj)
		if err != nil {
			return nil, fmt.Errorf("protojson error: %v", err)
		}
	case []string:
		if len(obj) == 0 {
			return []byte{'[', ']'}, nil
		}
		data, err = json.MarshalIndent(obj, "", "  ")
		if err != nil {
			return nil, fmt.Errorf("json error: %v", err)
		}
	default:
		data, err = json.MarshalIndent(obj, "", "  ")
		if err != nil {
			return nil, fmt.Errorf("json error: %v", err)
		}
	}

	return data, nil
}

// RunCommand will execute the command using the provided wrangler.
// It will return the actionPath to wait on for long remote actions if
// applicable.
func RunCommand(ctx context.Context, wr *wrangler.Wrangler, args []string) error {
	if len(args) == 0 {
		wr.Logger().Printf("No command specified. Please see the list below:\n\n")
		PrintAllCommands(wr.Logger())
		return fmt.Errorf("no command was specified")
	}

	action := args[0]
	actionLowerCase := strings.ToLower(action)
	for _, group := range commands {
		for _, cmd := range group.commands {
			if strings.ToLower(cmd.name) == actionLowerCase {
				subFlags := flag.NewFlagSet(action, flag.ContinueOnError)
				subFlags.SetOutput(logutil.NewLoggerWriter(wr.Logger()))
				subFlags.Usage = func() {
					wr.Logger().Printf("Usage: %s %s\n\n", action, cmd.params)
					wr.Logger().Printf("%s\n\n", cmd.help)
					subFlags.PrintDefaults()
				}
				return cmd.method(ctx, wr, subFlags, args[1:])
			}
		}
	}

	wr.Logger().Printf("Unknown command: %v\n", action)
	return ErrUnknownCommand
}

// PrintAllCommands will print the list of commands to the logger
func PrintAllCommands(logger logutil.Logger) {
	for _, group := range commands {
		logger.Printf("%s:\n", group.name)
		for _, cmd := range group.commands {
			if strings.HasPrefix(cmd.help, "HIDDEN") {
				continue
			}
			logger.Printf("  %s %s\n", cmd.name, cmd.params)
		}
		logger.Printf("\n")
	}
}<|MERGE_RESOLUTION|>--- conflicted
+++ resolved
@@ -2376,17 +2376,10 @@
 }
 
 func commandVDiff(ctx context.Context, wr *wrangler.Wrangler, subFlags *flag.FlagSet, args []string) error {
-<<<<<<< HEAD
 	sourceCell := subFlags.String("source_cell", "", "The source cell to compare from; default is any available cell")
 	targetCell := subFlags.String("target_cell", "", "The target cell to compare with; default is any available cell")
-	tabletTypes := subFlags.String("tablet_types", "master,replica,rdonly", "Tablet types for source and target")
-	filteredReplicationWaitTime := subFlags.Duration("filtered_replication_wait_time", 30*time.Second, "Specifies the maximum time to wait, in seconds, for filtered replication to catch up on master migrations. The migration will be cancelled on a timeout.")
-=======
-	sourceCell := subFlags.String("source_cell", "", "The source cell to compare from")
-	targetCell := subFlags.String("target_cell", "", "The target cell to compare with")
 	tabletTypes := subFlags.String("tablet_types", "primary,replica,rdonly", "Tablet types for source and target")
 	filteredReplicationWaitTime := subFlags.Duration("filtered_replication_wait_time", 30*time.Second, "Specifies the maximum time to wait, in seconds, for filtered replication to catch up on primary migrations. The migration will be cancelled on a timeout.")
->>>>>>> 6e7d7d2e
 	maxRows := subFlags.Int64("limit", math.MaxInt64, "Max rows to stop comparing after")
 	debugQuery := subFlags.Bool("debug_query", false, "Adds a mysql query to the report that can be used for further debugging")
 	onlyPks := subFlags.Bool("only_pks", false, "When reporting missing rows, only show primary keys in the report.")
