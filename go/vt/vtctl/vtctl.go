/*
Copyright 2019 The Vitess Authors.

Licensed under the Apache License, Version 2.0 (the "License");
you may not use this file except in compliance with the License.
You may obtain a copy of the License at

    http://www.apache.org/licenses/LICENSE-2.0

Unless required by applicable law or agreed to in writing, software
distributed under the License is distributed on an "AS IS" BASIS,
WITHOUT WARRANTIES OR CONDITIONS OF ANY KIND, either express or implied.
See the License for the specific language governing permissions and
limitations under the License.
*/

// Package vtctl contains the implementation of all the Vitess management
// commands.
package vtctl

// The following comment section contains definitions for command arguments.
/*
COMMAND ARGUMENT DEFINITIONS

- cell, cell name: A cell is a location for a service. Generally, a cell
        resides in only one cluster. In Vitess, the terms "cell" and
        "data center" are interchangeable. The argument value is a
        string that does not contain whitespace.

- tablet alias: A Tablet Alias uniquely identifies a vttablet. The argument
                value is in the format
                <code>&lt;cell name&gt;-&lt;uid&gt;</code>.

- keyspace, keyspace name: The name of a sharded database that contains one
            or more tables. Vitess distributes keyspace shards into multiple
            machines and provides an SQL interface to query the data. The
            argument value must be a string that does not contain whitespace.

- port name: A port number. The argument value should be an integer between
             <code>0</code> and <code>65535</code>, inclusive.

- shard, shard name: The name of a shard. The argument value is typically in
         the format <code>&lt;range start&gt;-&lt;range end&gt;</code>.

- keyspace/shard: The name of a sharded database that contains one or more
                  tables as well as the shard associated with the command.
                  The keyspace must be identified by a string that does not
                  contain whitepace, while the shard is typically identified
                  by a string in the format
                  <code>&lt;range start&gt;-&lt;range end&gt;</code>.

- duration: The amount of time that the action queue should be blocked.
            The value is a string that contains a possibly signed sequence
            of decimal numbers, each with optional fraction and a unit
            suffix, such as "300ms" or "1h45m". See the definition of the
            Go language's <a
            href="https://golang.org/pkg/time/#ParseDuration">ParseDuration</a>
            function for more details. Note that, in practice, the value
            should be a positively signed value.

- db type, tablet type: The vttablet's role. Valid values are:
  -- backup: A replica copy of data that is offline to queries other than
             for backup purposes
  -- batch: A replicated copy of data for OLAP load patterns (typically for
            MapReduce jobs)
  -- drained: A tablet that is reserved for a background process. For example,
              a tablet used by a vtworker process, where the tablet is likely
              lagging in replication.
  -- experimental: A replica copy of data that is ready but not serving query
                   traffic. The value indicates a special characteristic of
                   the tablet that indicates the tablet should not be
                   considered a potential primary. Vitess also does not
                   worry about lag for experimental tablets when reparenting.
  -- primary: A primary copy of data
  -- master: Deprecated, same as primary
  -- rdonly: A replica copy of data for OLAP load patterns
  -- replica: A replica copy of data ready to be promoted to primary
  -- restore: A tablet that is restoring from a snapshot. Typically, this
              happens at tablet startup, then it goes to its right state.
  -- spare: A replica copy of data that is ready but not serving query traffic.
            The data could be a potential primary tablet.
*/

import (
	"context"
	"encoding/json"
	"errors"
	"flag"
	"fmt"
	"math"
	"os"
	"sort"
	"strconv"
	"strings"
	"sync"
	"time"

	"google.golang.org/protobuf/encoding/protojson"
	"google.golang.org/protobuf/proto"

	"vitess.io/vitess/go/cmd/vtctldclient/cli"
	"vitess.io/vitess/go/flagutil"
	"vitess.io/vitess/go/json2"
	"vitess.io/vitess/go/protoutil"
	"vitess.io/vitess/go/sqltypes"
	hk "vitess.io/vitess/go/vt/hook"
	"vitess.io/vitess/go/vt/key"
	"vitess.io/vitess/go/vt/log"
	"vitess.io/vitess/go/vt/logutil"
	"vitess.io/vitess/go/vt/schema"
	"vitess.io/vitess/go/vt/sqlparser"
	"vitess.io/vitess/go/vt/topo"
	"vitess.io/vitess/go/vt/topo/topoproto"
	"vitess.io/vitess/go/vt/topotools"
	"vitess.io/vitess/go/vt/vtctl/workflow"
	"vitess.io/vitess/go/vt/vterrors"
	"vitess.io/vitess/go/vt/wrangler"

	tabletmanagerdatapb "vitess.io/vitess/go/vt/proto/tabletmanagerdata"
	topodatapb "vitess.io/vitess/go/vt/proto/topodata"
	vschemapb "vitess.io/vitess/go/vt/proto/vschema"
	vtctldatapb "vitess.io/vitess/go/vt/proto/vtctldata"
	vtrpcpb "vitess.io/vitess/go/vt/proto/vtrpc"
	"vitess.io/vitess/go/vt/proto/vttime"
)

var (
	// ErrUnknownCommand is returned for an unknown command
	ErrUnknownCommand = errors.New("unknown command")
)

// Flags are exported for use in go/vt/vtctld.
var (
	HealthCheckTopologyRefresh = flag.Duration("vtctl_healthcheck_topology_refresh", 30*time.Second, "refresh interval for re-reading the topology")
	HealthcheckRetryDelay      = flag.Duration("vtctl_healthcheck_retry_delay", 5*time.Second, "delay before retrying a failed healthcheck")
	HealthCheckTimeout         = flag.Duration("vtctl_healthcheck_timeout", time.Minute, "the health check timeout period")
)

type command struct {
	name   string
	method func(ctx context.Context, wr *wrangler.Wrangler, subFlags *flag.FlagSet, args []string) error
	params string
	help   string // if help is empty, won't list the command

	// if set, PrintAllCommands will not show this command
	hidden bool

	// deprecation support
	deprecated   bool
	deprecatedBy string
}

type commandGroup struct {
	name     string
	commands []command
}

// commandsMutex protects commands at init time. We use servenv, which calls
// all Run hooks in parallel.
var commandsMutex sync.Mutex

// TODO: Convert these commands to be automatically generated from flag parser.
var commands = []commandGroup{
	{
		"Tablets", []command{
			{
				name:       "InitTablet",
				method:     commandInitTablet,
				params:     "[-allow_update] [-allow_different_shard] [-allow_master_override] [-parent] [-db_name_override=<db name>] [-hostname=<hostname>] [-mysql_port=<port>] [-port=<port>] [-grpc_port=<port>] [-tags=tag1:value1,tag2:value2] -keyspace=<keyspace> -shard=<shard> <tablet alias> <tablet type>",
				help:       "Initializes a tablet in the topology.",
				deprecated: true,
			},
			{
				name:   "GetTablet",
				method: commandGetTablet,
				params: "<tablet alias>",
				help:   "Outputs a JSON structure that contains information about the Tablet.",
			},
			{
				name:       "UpdateTabletAddrs",
				method:     commandUpdateTabletAddrs,
				params:     "[-hostname <hostname>] [-ip-addr <ip addr>] [-mysql-port <mysql port>] [-vt-port <vt port>] [-grpc-port <grpc port>] <tablet alias> ",
				help:       "Updates the IP address and port numbers of a tablet.",
				deprecated: true,
			},
			{
				name:   "DeleteTablet",
				method: commandDeleteTablet,
				params: "[-allow_primary] <tablet alias> ...",
				help:   "Deletes tablet(s) from the topology.",
			},
			{
				name:   "SetReadOnly",
				method: commandSetReadOnly,
				params: "<tablet alias>",
				help:   "Sets the tablet as read-only.",
			},
			{
				name:   "SetReadWrite",
				method: commandSetReadWrite,
				params: "<tablet alias>",
				help:   "Sets the tablet as read-write.",
			},
			{
				name:   "StartReplication",
				method: commandStartReplication,
				params: "<table alias>",
				help:   "Starts replication on the specified tablet.",
			},
			{
				name:   "StopReplication",
				method: commandStopReplication,
				params: "<tablet alias>",
				help:   "Stops replication on the specified tablet.",
			},
			{
				name:   "ChangeTabletType",
				method: commandChangeTabletType,
				params: "[-dry-run] <tablet alias> <tablet type>",
				help: "Changes the db type for the specified tablet, if possible. This command is used primarily to arrange replicas, and it will not convert a primary.\n" +
					"NOTE: This command automatically updates the serving graph.\n",
			},
			{
				name:   "Ping",
				method: commandPing,
				params: "<tablet alias>",
				help:   "Checks that the specified tablet is awake and responding to RPCs. This command can be blocked by other in-flight operations.",
			},
			{
				name:   "RefreshState",
				method: commandRefreshState,
				params: "<tablet alias>",
				help:   "Reloads the tablet record on the specified tablet.",
			},
			{
				name:   "RefreshStateByShard",
				method: commandRefreshStateByShard,
				params: "[-cells=c1,c2,...] <keyspace/shard>",
				help:   "Runs 'RefreshState' on all tablets in the given shard.",
			},
			{
				name:   "RunHealthCheck",
				method: commandRunHealthCheck,
				params: "<tablet alias>",
				help:   "Runs a health check on a remote tablet.",
			},
			{
				name:   "IgnoreHealthError",
				method: commandIgnoreHealthError,
				params: "<tablet alias> <ignore regexp>",
				help:   "Sets the regexp for health check errors to ignore on the specified tablet. The pattern has implicit ^$ anchors. Set to empty string or restart vttablet to stop ignoring anything.",
			},
			{
				name:   "Sleep",
				method: commandSleep,
				params: "<tablet alias> <duration>",
				help:   "Blocks the action queue on the specified tablet for the specified amount of time. This is typically used for testing.",
			},
			{
				name:   "ExecuteHook",
				method: commandExecuteHook,
				params: "<tablet alias> <hook name> [<param1=value1> <param2=value2> ...]",
				help: "Runs the specified hook on the given tablet. A hook is a script that resides in the $VTROOT/vthook directory. You can put any script into that directory and use this command to run that script.\n" +
					"For this command, the param=value arguments are parameters that the command passes to the specified hook.",
			},
			{
				name:   "ExecuteFetchAsApp",
				method: commandExecuteFetchAsApp,
				params: "[-max_rows=10000] [-json] [-use_pool] <tablet alias> <sql command>",
				help:   "Runs the given SQL command as a App on the remote tablet.",
			},
			{
				name:   "ExecuteFetchAsDba",
				method: commandExecuteFetchAsDba,
				params: "[-max_rows=10000] [-disable_binlogs] [-json] <tablet alias> <sql command>",
				help:   "Runs the given SQL command as a DBA on the remote tablet.",
			},
			{
				name:   "VReplicationExec",
				method: commandVReplicationExec,
				params: "[-json] <tablet alias> <sql command>",
				help:   "Runs the given VReplication command on the remote tablet.",
			},
		},
	},
	{
		"Shards", []command{
			{
				name:   "CreateShard",
				method: commandCreateShard,
				params: "[-force] [-parent] <keyspace/shard>",
				help:   "Creates the specified shard.",
			},
			{
				name:   "GetShard",
				method: commandGetShard,
				params: "<keyspace/shard>",
				help:   "Outputs a JSON structure that contains information about the Shard.",
			},
			{
				name:   "ValidateShard",
				method: commandValidateShard,
				params: "[-ping-tablets] <keyspace/shard>",
				help:   "Validates that all nodes that are reachable from this shard are consistent.",
			},
			{
				name:   "ShardReplicationPositions",
				method: commandShardReplicationPositions,
				params: "<keyspace/shard>",
				help:   "Shows the replication status of each replica in the shard graph. In this case, the status refers to the replication lag between the primary vttablet and the replica vttablet. In Vitess, data is always written to the primary vttablet first and then replicated to all replica vttablets. Output is sorted by tablet type, then replication position. Use ctrl-C to interrupt command and see partial result if needed.",
			},
			{
				name:   "ListShardTablets",
				method: commandListShardTablets,
				params: "<keyspace/shard>",
				help:   "Lists all tablets in the specified shard.",
			},
			{
				name:   "SetShardIsPrimaryServing",
				method: commandSetShardIsPrimaryServing,
				params: "<keyspace/shard> <is_serving>",
				help:   "Add or remove a shard from serving. This is meant as an emergency function. It does not rebuild any serving graph i.e. does not run 'RebuildKeyspaceGraph'.",
			},
			{
				name:   "SetShardTabletControl",
				method: commandSetShardTabletControl,
				params: "[--cells=c1,c2,...] [--denied_tables=t1,t2,...] [--remove] [--disable_query_service] <keyspace/shard> <tablet type>",
				help: "Sets the TabletControl record for a shard and type. Only use this for an emergency fix or after a finished vertical split. The *MigrateServedFrom* and *MigrateServedType* commands set this field appropriately already. Always specify the denied_tables flag for vertical splits, but never for horizontal splits.\n" +
					"To set the DisableQueryServiceFlag, keep 'denied_tables' empty, and set 'disable_query_service' to true or false. Useful to fix horizontal splits gone wrong.\n" +
					"To change the list of denied tables, specify the 'denied_tables' parameter with the new list. Useful to fix tables that are being blocked after a vertical split.\n" +
					"To just remove the ShardTabletControl entirely, use the 'remove' flag, useful after a vertical split is finished to remove serving restrictions.",
			},
			{
				name:   "UpdateSrvKeyspacePartition",
				method: commandUpdateSrvKeyspacePartition,
				params: "[--cells=c1,c2,...] [--remove] <keyspace/shard> <tablet type>",
				help:   "Updates KeyspaceGraph partition for a shard and type. Only use this for an emergency fix during an horizontal shard split. The *MigrateServedType* commands set this field appropriately already. Specify the remove flag, if you want the shard to be removed from the desired partition.",
			},
			{
				name:   "SourceShardDelete",
				method: commandSourceShardDelete,
				params: "<keyspace/shard> <uid>",
				help:   "Deletes the SourceShard record with the provided index. This is meant as an emergency cleanup function. It does not call RefreshState for the shard primary.",
			},
			{
				name:   "SourceShardAdd",
				method: commandSourceShardAdd,
				params: "[--key_range=<keyrange>] [--tables=<table1,table2,...>] <keyspace/shard> <uid> <source keyspace/shard>",
				help:   "Adds the SourceShard record with the provided index. This is meant as an emergency function. It does not call RefreshState for the shard primary.",
			},
			{
				name:   "ShardReplicationAdd",
				method: commandShardReplicationAdd,
				params: "<keyspace/shard> <tablet alias> <parent tablet alias>",
				help:   "Adds an entry to the replication graph in the given cell.",
				hidden: true,
			},
			{
				name:   "ShardReplicationRemove",
				method: commandShardReplicationRemove,
				params: "<keyspace/shard> <tablet alias>",
				help:   "Removes an entry from the replication graph in the given cell.",
				hidden: true,
			},
			{
				name:   "ShardReplicationFix",
				method: commandShardReplicationFix,
				params: "<cell> <keyspace/shard>",
				help:   "Walks through a ShardReplication object and fixes the first error that it encounters.",
			},
			{
				name:   "WaitForFilteredReplication",
				method: commandWaitForFilteredReplication,
				params: "[-max_delay <max_delay, default 30s>] <keyspace/shard>",
				help:   "Blocks until the specified shard has caught up with the filtered replication of its source shard.",
			},
			{
				name:   "RemoveShardCell",
				method: commandRemoveShardCell,
				params: "[-force] [-recursive] <keyspace/shard> <cell>",
				help:   "Removes the cell from the shard's Cells list.",
			},
			{
				name:   "DeleteShard",
				method: commandDeleteShard,
				params: "[-recursive] [-even_if_serving] <keyspace/shard> ...",
				help:   "Deletes the specified shard(s). In recursive mode, it also deletes all tablets belonging to the shard. Otherwise, there must be no tablets left in the shard.",
			},
		},
	},
	{
		"Keyspaces", []command{
			{
				name:   "CreateKeyspace",
				method: commandCreateKeyspace,
				params: "[-sharding_column_name=name] [-sharding_column_type=type] [-served_from=tablettype1:ks1,tablettype2:ks2,...] [-force] [-keyspace_type=type] [-base_keyspace=base_keyspace] [-snapshot_time=time] <keyspace name>",
				help:   "Creates the specified keyspace. keyspace_type can be NORMAL or SNAPSHOT. For a SNAPSHOT keyspace you must specify the name of a base_keyspace, and a snapshot_time in UTC, in RFC3339 time format, e.g. 2006-01-02T15:04:05+00:00",
			},
			{
				name:   "DeleteKeyspace",
				method: commandDeleteKeyspace,
				params: "[-recursive] <keyspace>",
				help:   "Deletes the specified keyspace. In recursive mode, it also recursively deletes all shards in the keyspace. Otherwise, there must be no shards left in the keyspace.",
			},
			{
				name:   "RemoveKeyspaceCell",
				method: commandRemoveKeyspaceCell,
				params: "[-force] [-recursive] <keyspace> <cell>",
				help:   "Removes the cell from the Cells list for all shards in the keyspace, and the SrvKeyspace for that keyspace in that cell.",
			},
			{
				name:   "GetKeyspace",
				method: commandGetKeyspace,
				params: "<keyspace>",
				help:   "Outputs a JSON structure that contains information about the Keyspace.",
			},
			{
				name:   "GetKeyspaces",
				method: commandGetKeyspaces,
				params: "",
				help:   "Outputs a sorted list of all keyspaces.",
			},
			{
				name:   "SetKeyspaceShardingInfo",
				method: commandSetKeyspaceShardingInfo,
				params: "[-force] <keyspace name> [<column name>] [<column type>]",
				help:   "Updates the sharding information for a keyspace.",
			},
			{
				name:   "SetKeyspaceServedFrom",
				method: commandSetKeyspaceServedFrom,
				params: "[-source=<source keyspace name>] [-remove] [-cells=c1,c2,...] <keyspace name> <tablet type>",
				help:   "Changes the ServedFromMap manually. This command is intended for emergency fixes. This field is automatically set when you call the *MigrateServedFrom* command. This command does not rebuild the serving graph.",
			},
			{
				name:   "RebuildKeyspaceGraph",
				method: commandRebuildKeyspaceGraph,
				params: "[-cells=c1,c2,...] [-allow_partial] <keyspace> ...",
				help:   "Rebuilds the serving data for the keyspace. This command may trigger an update to all connected clients.",
			},
			{
				name:   "ValidateKeyspace",
				method: commandValidateKeyspace,
				params: "[-ping-tablets] <keyspace name>",
				help:   "Validates that all nodes reachable from the specified keyspace are consistent.",
			},
			{
				name:   "Reshard",
				method: commandReshard,
				params: "[-source_shards=<source_shards>] [-target_shards=<target_shards>] [-cells=<cells>] [-tablet_types=<source_tablet_types>]  [-skip_schema_copy] <action> 'action must be one of the following: Create, Complete, Cancel, SwitchTraffic, ReverseTrafffic, Show, or Progress' <keyspace.workflow>",
				help:   "Start a Resharding process. Example: Reshard -cells='zone1,alias1' -tablet_types='primary,replica,rdonly'  ks.workflow001 '0' '-80,80-'",
			},
			{
				name:   "MoveTables",
				method: commandMoveTables,
				params: "[-source=<sourceKs>] [-tables=<tableSpecs>] [-cells=<cells>] [-tablet_types=<source_tablet_types>] [-all] [-exclude=<tables>] [-auto_start] [-stop_after_copy] <action> 'action must be one of the following: Create, Complete, Cancel, SwitchTraffic, ReverseTrafffic, Show, or Progress' <targetKs.workflow>",
				help:   `Move table(s) to another keyspace, table_specs is a list of tables or the tables section of the vschema for the target keyspace. Example: '{"t1":{"column_vindexes": [{"column": "id1", "name": "hash"}]}, "t2":{"column_vindexes": [{"column": "id2", "name": "hash"}]}}'.  In the case of an unsharded target keyspace the vschema for each table may be empty. Example: '{"t1":{}, "t2":{}}'.`,
			},
			{
				name:   "Migrate",
				method: commandMigrate,
				params: "[-cells=<cells>] [-tablet_types=<source_tablet_types>] -workflow=<workflow> <source_keyspace> <target_keyspace> <table_specs>",
				help:   `Move table(s) to another keyspace, table_specs is a list of tables or the tables section of the vschema for the target keyspace. Example: '{"t1":{"column_vindexes": [{"column": "id1", "name": "hash"}]}, "t2":{"column_vindexes": [{"column": "id2", "name": "hash"}]}}'.  In the case of an unsharded target keyspace the vschema for each table may be empty. Example: '{"t1":{}, "t2":{}}'.`,
			},
			{
				name:   "DropSources",
				method: commandDropSources,
				params: "[-dry_run] [-rename_tables] <keyspace.workflow>",
				help:   "After a MoveTables or Resharding workflow cleanup unused artifacts like source tables, source shards and denylists",
			},
			{
				name:   "CreateLookupVindex",
				method: commandCreateLookupVindex,
				params: "[-cell=<source_cells> DEPRECATED] [-cells=<source_cells>] [-tablet_types=<source_tablet_types>] <keyspace> <json_spec>",
				help:   `Create and backfill a lookup vindex. the json_spec must contain the vindex and colvindex specs for the new lookup.`,
			},
			{
				name:   "ExternalizeVindex",
				method: commandExternalizeVindex,
				params: "<keyspace>.<vindex>",
				help:   `Externalize a backfilled vindex.`,
			},
			{
				name:   "Materialize",
				method: commandMaterialize,
				params: `[-cells=<cells>] [-tablet_types=<source_tablet_types>] <json_spec>, example : '{"workflow": "aaa", "source_keyspace": "source", "target_keyspace": "target", "table_settings": [{"target_table": "customer", "source_expression": "select * from customer", "create_ddl": "copy"}]}'`,
				help:   "Performs materialization based on the json spec. Is used directly to form VReplication rules, with an optional step to copy table structure/DDL.",
			},
			{
				name:       "SplitClone",
				method:     commandSplitClone,
				params:     "<keyspace> <from_shards> <to_shards>",
				help:       "Start the SplitClone process to perform horizontal resharding. Example: SplitClone ks '0' '-80,80-'",
				deprecated: true,
			},
			{
				name:       "VerticalSplitClone",
				method:     commandVerticalSplitClone,
				params:     "<from_keyspace> <to_keyspace> <tables>",
				help:       "Start the VerticalSplitClone process to perform vertical resharding. Example: SplitClone from_ks to_ks 'a,/b.*/'",
				deprecated: true,
			},
			{
				name:   "VDiff",
				method: commandVDiff,
				params: "[-source_cell=<cell>] [-target_cell=<cell>] [-tablet_types=primary,replica,rdonly] [-filtered_replication_wait_time=30s] <keyspace.workflow>",
				help:   "Perform a diff of all tables in the workflow",
			},
			{
				name:   "MigrateServedTypes",
				method: commandMigrateServedTypes,
				params: "[-cells=c1,c2,...] [-reverse] [-skip-refresh-state] [-filtered_replication_wait_time=30s] [-reverse_replication=false] <keyspace/shard> <served tablet type>",
				help:   "Migrates a serving type from the source shard to the shards that it replicates to. This command also rebuilds the serving graph. The <keyspace/shard> argument can specify any of the shards involved in the migration.",
			},
			{
				name:   "MigrateServedFrom",
				method: commandMigrateServedFrom,
				params: "[-cells=c1,c2,...] [-reverse] [-filtered_replication_wait_time=30s] <destination keyspace/shard> <served tablet type>",
				help:   "Makes the <destination keyspace/shard> serve the given type. This command also rebuilds the serving graph.",
			},
			{
				name:   "SwitchReads",
				method: commandSwitchReads,
				params: "[-cells=c1,c2,...] [-reverse] -tablet_type={replica|rdonly} [-dry_run] <keyspace.workflow>",
				help:   "Switch read traffic for the specified workflow.",
			},
			{
				name:   "SwitchWrites",
				method: commandSwitchWrites,
				params: "[-timeout=30s] [-reverse] [-reverse_replication=true] [-dry_run] <keyspace.workflow>",
				help:   "Switch write traffic for the specified workflow.",
			},
			{
				name:   "CancelResharding",
				method: commandCancelResharding,
				params: "<keyspace/shard>",
				help:   "Permanently cancels a resharding in progress. All resharding related metadata will be deleted.",
			},
			{
				name:   "ShowResharding",
				method: commandShowResharding,
				params: "<keyspace/shard>",
				help:   "Displays all metadata about a resharding in progress.",
			},
			{
				name:   "FindAllShardsInKeyspace",
				method: commandFindAllShardsInKeyspace,
				params: "<keyspace>",
				help:   "Displays all of the shards in the specified keyspace.",
			},
			{
				name:   "WaitForDrain",
				method: commandWaitForDrain,
				params: "[-timeout <duration>] [-retry_delay <duration>] [-initial_wait <duration>] <keyspace/shard> <served tablet type>",
				help: "Blocks until no new queries were observed on all tablets with the given tablet type in the specified keyspace. " +
					" This can be used as sanity check to ensure that the tablets were drained after running vtctl MigrateServedTypes " +
					" and vtgate is no longer using them. If -timeout is set, it fails when the timeout is reached.",
			},
			{
				name:   "Mount",
				method: commandMount,
				params: "[-topo_type=etcd2|consul|zookeeper] [-topo_server=topo_url] [-topo_root=root_topo_node> [-unmount] [-list] [-show]  [<cluster_name>]",
				help:   "Add/Remove/Display/List external cluster(s) to this vitess cluster",
			},
		},
	},
	{
		"Generic", []command{
			{
				name:   "Validate",
				method: commandValidate,
				params: "[-ping-tablets]",
				help:   "Validates that all nodes reachable from the global replication graph and that all tablets in all discoverable cells are consistent.",
			},
			{
				name:   "ListAllTablets",
				method: commandListAllTablets,
				params: "<cell name1>, <cell name2>, ...",
				help:   "Lists all tablets in an awk-friendly way.",
			},
			{
				name:   "ListTablets",
				method: commandListTablets,
				params: "<tablet alias> ...",
				help:   "Lists specified tablets in an awk-friendly way.",
			},
			{
				name:   "GenerateShardRanges",
				method: commandGenerateShardRanges,
				params: "[-num_shards 2]",
				help:   "Generates shard ranges assuming a keyspace with N shards.",
			},
			{
				name:   "Panic",
				method: commandPanic,
				params: "",
				help:   "Triggers a panic on the server side, to test the handling.",
				hidden: true,
			},
		},
	},
	{
		"Schema, Version, Permissions", []command{
			{
				name:   "GetSchema",
				method: commandGetSchema,
				params: "[-tables=<table1>,<table2>,...] [-exclude_tables=<table1>,<table2>,...] [-include-views] <tablet alias>",
				help:   "Displays the full schema for a tablet, or just the schema for the specified tables in that tablet.",
			},
			{
				name:   "ReloadSchema",
				method: commandReloadSchema,
				params: "<tablet alias>",
				help:   "Reloads the schema on a remote tablet.",
			},
			{
				name:   "ReloadSchemaShard",
				method: commandReloadSchemaShard,
				params: "[-concurrency=10] [-include_primary=false] <keyspace/shard>",
				help:   "Reloads the schema on all the tablets in a shard.",
			},
			{
				name:   "ReloadSchemaKeyspace",
				method: commandReloadSchemaKeyspace,
				params: "[-concurrency=10] [-include_primary=false] <keyspace>",
				help:   "Reloads the schema on all the tablets in a keyspace.",
			},
			{
				name:   "ValidateSchemaShard",
				method: commandValidateSchemaShard,
				params: "[-exclude_tables=''] [-include-views] [-include-vschema] <keyspace/shard>",
				help:   "Validates that the schema on primary tablet matches all of the replica tablets.",
			},
			{
				name:   "ValidateSchemaKeyspace",
				method: commandValidateSchemaKeyspace,
				params: "[-exclude_tables=''] [-include-views] [-skip-no-primary] [-include-vschema] <keyspace name>",
				help:   "Validates that the schema on the primary tablet for shard 0 matches the schema on all of the other tablets in the keyspace.",
			},
			{
				name:   "ApplySchema",
				method: commandApplySchema,
				params: "[-allow_long_unavailability] [-wait_replicas_timeout=10s] [-ddl_strategy=<ddl_strategy>] [-uuid_list=<comma_separated_uuids>] [-migration_context=<unique-request-context>] [-skip_preflight] {-sql=<sql> || -sql-file=<filename>} <keyspace>",
				help:   "Applies the schema change to the specified keyspace on every primary, running in parallel on all shards. The changes are then propagated to replicas via replication. If -allow_long_unavailability is set, schema changes affecting a large number of rows (and possibly incurring a longer period of unavailability) will not be rejected. -ddl_strategy is used to instruct migrations via vreplication, gh-ost or pt-osc with optional parameters. -migration_context allows the user to specify a custom request context for online DDL migrations. If -skip_preflight, SQL goes directly to shards without going through sanity checks.",
			},
			{
				name:   "CopySchemaShard",
				method: commandCopySchemaShard,
				params: "[-tables=<table1>,<table2>,...] [-exclude_tables=<table1>,<table2>,...] [-include-views] [-skip-verify] [-wait_replicas_timeout=10s] {<source keyspace/shard> || <source tablet alias>} <destination keyspace/shard>",
				help:   "Copies the schema from a source shard's primary (or a specific tablet) to a destination shard. The schema is applied directly on the primary of the destination shard, and it is propagated to the replicas through binlogs.",
			},
			{
				name:   "OnlineDDL",
				method: commandOnlineDDL,
				params: "[-json] <keyspace> <command> [<migration_uuid>]",
				help: "Operates on online DDL (migrations). Examples:" +
					" \nvtctl OnlineDDL test_keyspace show 82fa54ac_e83e_11ea_96b7_f875a4d24e90" +
					" \nvtctl OnlineDDL test_keyspace show all" +
					" \nvtctl OnlineDDL test_keyspace show running" +
					" \nvtctl OnlineDDL test_keyspace show complete" +
					" \nvtctl OnlineDDL test_keyspace show failed" +
					" \nvtctl OnlineDDL test_keyspace retry 82fa54ac_e83e_11ea_96b7_f875a4d24e90" +
					" \nvtctl OnlineDDL test_keyspace cancel 82fa54ac_e83e_11ea_96b7_f875a4d24e90",
			},
			{
				name:   "ValidateVersionShard",
				method: commandValidateVersionShard,
				params: "<keyspace/shard>",
				help:   "Validates that the version on primary matches all of the replicas.",
			},
			{
				name:   "ValidateVersionKeyspace",
				method: commandValidateVersionKeyspace,
				params: "<keyspace name>",
				help:   "Validates that the version on primary of shard 0 matches all of the other tablets in the keyspace.",
			},
			{
				name:   "GetPermissions",
				method: commandGetPermissions,
				params: "<tablet alias>",
				help:   "Displays the permissions for a tablet.",
			},
			{
				name:   "ValidatePermissionsShard",
				method: commandValidatePermissionsShard,
				params: "<keyspace/shard>",
				help:   "Validates that the permissions on primary match all the replicas.",
			},
			{
				name:   "ValidatePermissionsKeyspace",
				method: commandValidatePermissionsKeyspace,
				params: "<keyspace name>",
				help:   "Validates that the permissions on primary of shard 0 match those of all of the other tablets in the keyspace.",
			},
			{
				name:   "GetVSchema",
				method: commandGetVSchema,
				params: "<keyspace>",
				help:   "Displays the VTGate routing schema.",
			},
			{
				name:   "ApplyVSchema",
				method: commandApplyVSchema,
				params: "{-vschema=<vschema> || -vschema_file=<vschema file> || -sql=<sql> || -sql_file=<sql file>} [-cells=c1,c2,...] [-skip_rebuild] [-dry-run] <keyspace>",
				help:   "Applies the VTGate routing schema to the provided keyspace. Shows the result after application.",
			},
			{
				name:   "GetRoutingRules",
				method: commandGetRoutingRules,
				params: "",
				help:   "Displays the VSchema routing rules.",
			},
			{
				name:   "ApplyRoutingRules",
				method: commandApplyRoutingRules,
				params: "{-rules=<rules> || -rules_file=<rules_file>} [-cells=c1,c2,...] [-skip_rebuild] [-dry-run]",
				help:   "Applies the VSchema routing rules.",
			},
			{
				name:   "RebuildVSchemaGraph",
				method: commandRebuildVSchemaGraph,
				params: "[-cells=c1,c2,...]",
				help:   "Rebuilds the cell-specific SrvVSchema from the global VSchema objects in the provided cells (or all cells if none provided).",
			},
		},
	},
	{
		"Serving Graph", []command{
			{
				name:   "GetSrvKeyspaceNames",
				method: commandGetSrvKeyspaceNames,
				params: "<cell>",
				help:   "Outputs a list of keyspace names.",
			},
			{
				name:   "GetSrvKeyspace",
				method: commandGetSrvKeyspace,
				params: "<cell> <keyspace>",
				help:   "Outputs a JSON structure that contains information about the SrvKeyspace.",
			},
			{
				name:   "GetSrvVSchema",
				method: commandGetSrvVSchema,
				params: "<cell>",
				help:   "Outputs a JSON structure that contains information about the SrvVSchema.",
			},
			{
				name:   "DeleteSrvVSchema",
				method: commandDeleteSrvVSchema,
				params: "<cell>",
				help:   "Deletes the SrvVSchema object in the given cell.",
			},
		},
	},
	{
		"Replication Graph", []command{
			{
				name:   "GetShardReplication",
				method: commandGetShardReplication,
				params: "<cell> <keyspace/shard>",
				help:   "Outputs a JSON structure that contains information about the ShardReplication.",
			},
		},
	},
	{
		"Workflow", []command{
			{
				name:   "VExec",
				method: commandVExec,
				params: "<ks.workflow> <query> --dry-run",
				help:   "Runs query on all tablets in workflow. Example: VExec merchant.morders \"update _vt.vreplication set Status='Running'\"",
			},
		},
	},
	{
		"Workflow", []command{
			{
				name:   "Workflow",
				method: commandWorkflow,
				params: "<ks.workflow> <action> --dry-run",
				help:   "Start/Stop/Delete/Show/ListAll/Tags Workflow on all target tablets in workflow. Example: Workflow merchant.morders Start",
			},
		},
	},
}

func init() {
	// This cannot be in the static `commands` slice, as it causes an init cycle.
	// Specifically, we would see:
	// `commands` => refers to `commandHelp` => refers to `PrintAllCommands` => refers to `commands`
	addCommand("Generic", command{
		name:   "Help",
		method: commandHelp,
		params: "[command name]",
		help:   "Prints the list of available commands, or help on a specific command.",
	})
}

func addCommand(groupName string, c command) {
	commandsMutex.Lock()
	defer commandsMutex.Unlock()
	for i, group := range commands {
		if group.name == groupName {
			commands[i].commands = append(commands[i].commands, c)
			return
		}
	}
	panic(fmt.Errorf("trying to add to missing group %v", groupName))
}

func addCommandGroup(groupName string) {
	commandsMutex.Lock()
	defer commandsMutex.Unlock()
	commands = append(commands, commandGroup{
		name: groupName,
	})
}

func fmtMapAwkable(m map[string]string) string {
	pairs := make([]string, len(m))
	i := 0
	for k, v := range m {
		pairs[i] = fmt.Sprintf("%v: %q", k, v)
		i++
	}
	sort.Strings(pairs)
	return "[" + strings.Join(pairs, " ") + "]"
}

func fmtTabletAwkable(ti *topo.TabletInfo) string {
	keyspace := ti.Keyspace
	shard := ti.Shard
	if keyspace == "" {
		keyspace = "<null>"
	}
	if shard == "" {
		shard = "<null>"
	}
	mtst := "<null>"
	// special case for old primary that hasn't updated topo yet
	if ti.PrimaryTermStartTime != nil && ti.PrimaryTermStartTime.Seconds > 0 {
		mtst = logutil.ProtoToTime(ti.PrimaryTermStartTime).Format(time.RFC3339)
	}
	return fmt.Sprintf("%v %v %v %v %v %v %v %v", topoproto.TabletAliasString(ti.Alias), keyspace, shard, topoproto.TabletTypeLString(ti.Type), ti.Addr(), ti.MysqlAddr(), fmtMapAwkable(ti.Tags), mtst)
}

// getFileParam returns a string containing either flag is not "",
// or the content of the file named flagFile
func getFileParam(flag, flagFile, name string) (string, error) {
	if flag != "" {
		if flagFile != "" {
			return "", fmt.Errorf("action requires only one of %v or %v-file", name, name)
		}
		return flag, nil
	}

	if flagFile == "" {
		return "", fmt.Errorf("action requires one of %v or %v-file", name, name)
	}
	data, err := os.ReadFile(flagFile)
	if err != nil {
		return "", fmt.Errorf("cannot read file %v: %v", flagFile, err)
	}
	return string(data), nil
}

// keyspaceParamsToKeyspaces builds a list of keyspaces.
// It supports topology-based wildcards, and plain wildcards.
// For instance:
// us*                             // using plain matching
// *                               // using plain matching
func keyspaceParamsToKeyspaces(ctx context.Context, wr *wrangler.Wrangler, params []string) ([]string, error) {
	result := make([]string, 0, len(params))
	for _, param := range params {
		if len(param) == 0 {
			return nil, fmt.Errorf("empty keyspace param in list")
		}
		if param[0] == '/' {
			// this is a topology-specific path
			result = append(result, params...)
		} else {
			// this is not a path, so assume a keyspace name,
			// possibly with wildcards
			keyspaces, err := wr.TopoServer().ResolveKeyspaceWildcard(ctx, param)
			if err != nil {
				return nil, fmt.Errorf("failed to resolve keyspace wildcard %v: %v", param, err)
			}
			result = append(result, keyspaces...)
		}
	}
	return result, nil
}

// shardParamsToKeyspaceShards builds a list of keyspace/shard pairs.
// It supports topology-based wildcards, and plain wildcards.
// For instance:
// user/*                             // using plain matching
// */0                                // using plain matching
func shardParamsToKeyspaceShards(ctx context.Context, wr *wrangler.Wrangler, params []string) ([]topo.KeyspaceShard, error) {
	result := make([]topo.KeyspaceShard, 0, len(params))
	for _, param := range params {
		if param[0] == '/' {
			// this is a topology-specific path
			for _, path := range params {
				keyspace, shard, err := topoproto.ParseKeyspaceShard(path)
				if err != nil {
					return nil, err
				}
				result = append(result, topo.KeyspaceShard{Keyspace: keyspace, Shard: shard})
			}
		} else {
			// this is not a path, so assume a keyspace
			// name / shard name, each possibly with wildcards
			keyspaceShards, err := wr.TopoServer().ResolveShardWildcard(ctx, param)
			if err != nil {
				return nil, fmt.Errorf("failed to resolve keyspace/shard wildcard %v: %v", param, err)
			}
			result = append(result, keyspaceShards...)
		}
	}
	return result, nil
}

// tabletParamsToTabletAliases takes multiple params and converts them
// to tablet aliases.
func tabletParamsToTabletAliases(params []string) ([]*topodatapb.TabletAlias, error) {
	result := make([]*topodatapb.TabletAlias, len(params))
	var err error
	for i, param := range params {
		result[i], err = topoproto.ParseTabletAlias(param)
		if err != nil {
			return nil, err
		}
	}
	return result, nil
}

// parseTabletType parses the string tablet type and verifies
// it is an accepted one
func parseTabletType(param string, types []topodatapb.TabletType) (topodatapb.TabletType, error) {
	tabletType, err := topoproto.ParseTabletType(param)
	if err != nil {
		return topodatapb.TabletType_UNKNOWN, fmt.Errorf("invalid tablet type %v: %v", param, err)
	}
	if !topoproto.IsTypeInList(topodatapb.TabletType(tabletType), types) {
		return topodatapb.TabletType_UNKNOWN, fmt.Errorf("type %v is not one of: %v", tabletType, strings.Join(topoproto.MakeStringTypeList(types), " "))
	}
	return tabletType, nil
}

func commandInitTablet(ctx context.Context, wr *wrangler.Wrangler, subFlags *flag.FlagSet, args []string) error {
	dbNameOverride := subFlags.String("db_name_override", "", "Overrides the name of the database that the vttablet uses")
	allowUpdate := subFlags.Bool("allow_update", false, "Use this flag to force initialization if a tablet with the same name already exists. Use with caution.")
	allowPrimaryOverride := subFlags.Bool("allow_master_override", false, "Use this flag to force initialization if a tablet is created as primary, and a primary for the keyspace/shard already exists. Use with caution.")
	createShardAndKeyspace := subFlags.Bool("parent", false, "Creates the parent shard and keyspace if they don't yet exist")
	hostname := subFlags.String("hostname", "", "The server on which the tablet is running")
	mysqlHost := subFlags.String("mysql_host", "", "The mysql host for the mysql server")
	mysqlPort := subFlags.Int("mysql_port", 0, "The mysql port for the mysql server")
	port := subFlags.Int("port", 0, "The main port for the vttablet process")
	grpcPort := subFlags.Int("grpc_port", 0, "The gRPC port for the vttablet process")
	keyspace := subFlags.String("keyspace", "", "The keyspace to which this tablet belongs")
	shard := subFlags.String("shard", "", "The shard to which this tablet belongs")

	var tags flagutil.StringMapValue
	subFlags.Var(&tags, "tags", "A comma-separated list of key:value pairs that are used to tag the tablet")
	if err := subFlags.Parse(args); err != nil {
		return err
	}

	if subFlags.NArg() != 2 {
		return fmt.Errorf("the <tablet alias> and <tablet type> arguments are both required for the InitTablet command")
	}
	tabletAlias, err := topoproto.ParseTabletAlias(subFlags.Arg(0))
	if err != nil {
		return err
	}
	tabletType, err := parseTabletType(subFlags.Arg(1), topoproto.AllTabletTypes)
	if err != nil {
		return err
	}

	// create tablet record
	tablet := &topodatapb.Tablet{
		Alias:          tabletAlias,
		Hostname:       *hostname,
		MysqlHostname:  *mysqlHost,
		PortMap:        make(map[string]int32),
		Keyspace:       *keyspace,
		Shard:          *shard,
		Type:           tabletType,
		DbNameOverride: *dbNameOverride,
		Tags:           tags,
	}
	if *port != 0 {
		tablet.PortMap["vt"] = int32(*port)
	}
	if *mysqlPort != 0 {
		tablet.MysqlPort = int32(*mysqlPort)
	}
	if *grpcPort != 0 {
		tablet.PortMap["grpc"] = int32(*grpcPort)
	}

	return wr.InitTablet(ctx, tablet, *allowPrimaryOverride, *createShardAndKeyspace, *allowUpdate)
}

func commandGetTablet(ctx context.Context, wr *wrangler.Wrangler, subFlags *flag.FlagSet, args []string) error {
	if err := subFlags.Parse(args); err != nil {
		return err
	}
	if subFlags.NArg() != 1 {
		return fmt.Errorf("the <tablet alias> argument is required for the GetTablet command")
	}

	tabletAlias, err := topoproto.ParseTabletAlias(subFlags.Arg(0))
	if err != nil {
		return err
	}
	tabletInfo, err := wr.TopoServer().GetTablet(ctx, tabletAlias)
	if err != nil {
		return err
	}
	// Pass the embedded proto directly or jsonpb will panic.
	return printJSON(wr.Logger(), tabletInfo.Tablet)
}

func commandUpdateTabletAddrs(ctx context.Context, wr *wrangler.Wrangler, subFlags *flag.FlagSet, args []string) error {
	hostname := subFlags.String("hostname", "", "The fully qualified host name of the server on which the tablet is running.")
	mysqlHost := subFlags.String("mysql_host", "", "The mysql host for the mysql server")
	mysqlPort := subFlags.Int("mysql-port", 0, "The mysql port for the mysql daemon")
	vtPort := subFlags.Int("vt-port", 0, "The main port for the vttablet process")
	grpcPort := subFlags.Int("grpc-port", 0, "The gRPC port for the vttablet process")
	if err := subFlags.Parse(args); err != nil {
		return err
	}

	if subFlags.NArg() != 1 {
		return fmt.Errorf("the <tablet alias> argument is required for the UpdateTabletAddrs command")
	}

	tabletAlias, err := topoproto.ParseTabletAlias(subFlags.Arg(0))
	if err != nil {
		return err
	}

	_, err = wr.TopoServer().UpdateTabletFields(ctx, tabletAlias, func(tablet *topodatapb.Tablet) error {
		if *hostname != "" {
			tablet.Hostname = *hostname
		}
		if *mysqlHost != "" {
			tablet.MysqlHostname = *mysqlHost
		}
		if *vtPort != 0 || *grpcPort != 0 || *mysqlPort != 0 {
			if tablet.PortMap == nil {
				tablet.PortMap = make(map[string]int32)
			}
			if *vtPort != 0 {
				tablet.PortMap["vt"] = int32(*vtPort)
			}
			if *grpcPort != 0 {
				tablet.PortMap["grpc"] = int32(*grpcPort)
			}
			if *mysqlPort != 0 {
				tablet.MysqlPort = int32(*mysqlPort)
			}
		}
		return nil
	})
	return err
}

func commandDeleteTablet(ctx context.Context, wr *wrangler.Wrangler, subFlags *flag.FlagSet, args []string) error {
	allowPrimary := subFlags.Bool("allow_primary", false, "Allows for the primary tablet of a shard to be deleted. Use with caution.")

	if err := subFlags.Parse(args); err != nil {
		return err
	}
	if subFlags.NArg() == 0 {
		return fmt.Errorf("the <tablet alias> argument must be used to specify at least one tablet when calling the DeleteTablet command")
	}

	tabletAliases, err := tabletParamsToTabletAliases(subFlags.Args())
	if err != nil {
		return err
	}
	for _, tabletAlias := range tabletAliases {
		if err := wr.DeleteTablet(ctx, tabletAlias, *allowPrimary); err != nil {
			return err
		}
	}
	return nil
}

func commandSetReadOnly(ctx context.Context, wr *wrangler.Wrangler, subFlags *flag.FlagSet, args []string) error {
	if err := subFlags.Parse(args); err != nil {
		return err
	}
	if subFlags.NArg() != 1 {
		return fmt.Errorf("the <tablet alias> argument is required for the SetReadOnly command")
	}

	tabletAlias, err := topoproto.ParseTabletAlias(subFlags.Arg(0))
	if err != nil {
		return err
	}
	_, err = wr.VtctldServer().SetWritable(ctx, &vtctldatapb.SetWritableRequest{
		TabletAlias: tabletAlias,
		Writable:    false,
	})
	return err
}

func commandSetReadWrite(ctx context.Context, wr *wrangler.Wrangler, subFlags *flag.FlagSet, args []string) error {
	if err := subFlags.Parse(args); err != nil {
		return err
	}
	if subFlags.NArg() != 1 {
		return fmt.Errorf("the <tablet alias> argument is required for the SetReadWrite command")
	}

	tabletAlias, err := topoproto.ParseTabletAlias(subFlags.Arg(0))
	if err != nil {
		return err
	}
	_, err = wr.VtctldServer().SetWritable(ctx, &vtctldatapb.SetWritableRequest{
		TabletAlias: tabletAlias,
		Writable:    true,
	})
	return err
}

func commandStartReplication(ctx context.Context, wr *wrangler.Wrangler, subFlags *flag.FlagSet, args []string) error {
	if err := subFlags.Parse(args); err != nil {
		return err
	}
	if subFlags.NArg() != 1 {
		return fmt.Errorf("action StartReplication requires <tablet alias>")
	}

	tabletAlias, err := topoproto.ParseTabletAlias(subFlags.Arg(0))
	if err != nil {
		return err
	}

	_, err = wr.VtctldServer().StartReplication(ctx, &vtctldatapb.StartReplicationRequest{
		TabletAlias: tabletAlias,
	})
	return err
}

func commandStopReplication(ctx context.Context, wr *wrangler.Wrangler, subFlags *flag.FlagSet, args []string) error {
	if err := subFlags.Parse(args); err != nil {
		return err
	}
	if subFlags.NArg() != 1 {
		return fmt.Errorf("action StopReplication requires <tablet alias>")
	}

	tabletAlias, err := topoproto.ParseTabletAlias(subFlags.Arg(0))
	if err != nil {
		return err
	}

	_, err = wr.VtctldServer().StopReplication(ctx, &vtctldatapb.StopReplicationRequest{
		TabletAlias: tabletAlias,
	})
	return err
}

func commandChangeTabletType(ctx context.Context, wr *wrangler.Wrangler, subFlags *flag.FlagSet, args []string) error {
	dryRun := subFlags.Bool("dry-run", false, "Lists the proposed change without actually executing it")

	if err := subFlags.Parse(args); err != nil {
		return err
	}
	if subFlags.NArg() != 2 {
		return fmt.Errorf("the <tablet alias> and <db type> arguments are required for the ChangeTabletType command")
	}

	tabletAlias, err := topoproto.ParseTabletAlias(subFlags.Arg(0))
	if err != nil {
		return err
	}
	newType, err := parseTabletType(subFlags.Arg(1), topoproto.AllTabletTypes)
	if err != nil {
		return err
	}

	ctx, cancel := context.WithTimeout(ctx, *topo.RemoteOperationTimeout)
	defer cancel()

	if *dryRun {
		ti, err := wr.TopoServer().GetTablet(ctx, tabletAlias)
		if err != nil {
			return fmt.Errorf("failed reading tablet %v: %v", tabletAlias, err)
		}
		if !topo.IsTrivialTypeChange(ti.Type, newType) {
			return fmt.Errorf("invalid type transition %v: %v -> %v", tabletAlias, ti.Type, newType)
		}
		wr.Logger().Printf("- %v\n", fmtTabletAwkable(ti))
		ti.Type = newType
		wr.Logger().Printf("+ %v\n", fmtTabletAwkable(ti))
		return nil
	}
	return wr.ChangeTabletType(ctx, tabletAlias, newType)
}

func commandPing(ctx context.Context, wr *wrangler.Wrangler, subFlags *flag.FlagSet, args []string) error {
	if err := subFlags.Parse(args); err != nil {
		return err
	}
	if subFlags.NArg() != 1 {
		return fmt.Errorf("the <tablet alias> argument is required for the Ping command")
	}
	tabletAlias, err := topoproto.ParseTabletAlias(subFlags.Arg(0))
	if err != nil {
		return err
	}
	_, err = wr.VtctldServer().PingTablet(ctx, &vtctldatapb.PingTabletRequest{
		TabletAlias: tabletAlias,
	})
	return err
}

func commandRefreshState(ctx context.Context, wr *wrangler.Wrangler, subFlags *flag.FlagSet, args []string) error {
	if err := subFlags.Parse(args); err != nil {
		return err
	}
	if subFlags.NArg() != 1 {
		return fmt.Errorf("the <tablet alias> argument is required for the RefreshState command")
	}
	tabletAlias, err := topoproto.ParseTabletAlias(subFlags.Arg(0))
	if err != nil {
		return err
	}

	_, err = wr.VtctldServer().RefreshState(ctx, &vtctldatapb.RefreshStateRequest{
		TabletAlias: tabletAlias,
	})
	return err
}

func commandRefreshStateByShard(ctx context.Context, wr *wrangler.Wrangler, subFlags *flag.FlagSet, args []string) error {
	cellsStr := subFlags.String("cells", "", "Specifies a comma-separated list of cells whose tablets are included. If empty, all cells are considered.")
	if err := subFlags.Parse(args); err != nil {
		return err
	}
	if subFlags.NArg() != 1 {
		return fmt.Errorf("the <keyspace/shard> argument is required for the RefreshStateByShard command")
	}

	keyspace, shard, err := topoproto.ParseKeyspaceShard(subFlags.Arg(0))
	if err != nil {
		return err
	}

	var cells []string
	if *cellsStr != "" {
		cells = strings.Split(*cellsStr, ",")
	}

	_, err = wr.VtctldServer().RefreshStateByShard(ctx, &vtctldatapb.RefreshStateByShardRequest{
		Keyspace: keyspace,
		Shard:    shard,
		Cells:    cells,
	})
	return err
}

func commandRunHealthCheck(ctx context.Context, wr *wrangler.Wrangler, subFlags *flag.FlagSet, args []string) error {
	if err := subFlags.Parse(args); err != nil {
		return err
	}
	if subFlags.NArg() != 1 {
		return fmt.Errorf("the <tablet alias> argument is required for the RunHealthCheck command")
	}
	tabletAlias, err := topoproto.ParseTabletAlias(subFlags.Arg(0))
	if err != nil {
		return err
	}

	_, err = wr.VtctldServer().RunHealthCheck(ctx, &vtctldatapb.RunHealthCheckRequest{
		TabletAlias: tabletAlias,
	})
	return err
}

func commandIgnoreHealthError(ctx context.Context, wr *wrangler.Wrangler, subFlags *flag.FlagSet, args []string) error {
	if err := subFlags.Parse(args); err != nil {
		return err
	}
	if subFlags.NArg() != 2 {
		return fmt.Errorf("the <tablet alias> and <ignore regexp> arguments are required for the IgnoreHealthError command")
	}
	tabletAlias, err := topoproto.ParseTabletAlias(subFlags.Arg(0))
	if err != nil {
		return err
	}
	pattern := subFlags.Arg(1)
	tabletInfo, err := wr.TopoServer().GetTablet(ctx, tabletAlias)
	if err != nil {
		return err
	}
	return wr.TabletManagerClient().IgnoreHealthError(ctx, tabletInfo.Tablet, pattern)
}

func commandWaitForDrain(ctx context.Context, wr *wrangler.Wrangler, subFlags *flag.FlagSet, args []string) error {
	var cells flagutil.StringListValue
	subFlags.Var(&cells, "cells", "Specifies a comma-separated list of cells to look for tablets")
	timeout := subFlags.Duration("timeout", 0*time.Second, "Timeout after which the command fails")
	retryDelay := subFlags.Duration("retry_delay", 1*time.Second, "Time to wait between two checks")
	initialWait := subFlags.Duration("initial_wait", 1*time.Minute, "Time to wait for all tablets to check in")

	if err := subFlags.Parse(args); err != nil {
		return err
	}
	if subFlags.NArg() != 2 {
		return fmt.Errorf("the <keyspace/shard> and <tablet type> arguments are both required for the WaitForDrain command")
	}
	if *timeout != 0 {
		var cancel context.CancelFunc
		ctx, cancel = context.WithTimeout(ctx, *timeout)
		defer cancel()
	}

	keyspace, shard, err := topoproto.ParseKeyspaceShard(subFlags.Arg(0))
	if err != nil {
		return err
	}
	servedType, err := topo.ParseServingTabletType(subFlags.Arg(1))
	if err != nil {
		return err
	}

	return wr.WaitForDrain(ctx, cells, keyspace, shard, servedType,
		*retryDelay, *HealthCheckTopologyRefresh, *HealthcheckRetryDelay, *HealthCheckTimeout, *initialWait)
}

func commandSleep(ctx context.Context, wr *wrangler.Wrangler, subFlags *flag.FlagSet, args []string) error {
	if err := subFlags.Parse(args); err != nil {
		return err
	}
	if subFlags.NArg() != 2 {
		return fmt.Errorf("the <tablet alias> and <duration> arguments are required for the Sleep command")
	}
	tabletAlias, err := topoproto.ParseTabletAlias(subFlags.Arg(0))
	if err != nil {
		return err
	}
	duration, err := time.ParseDuration(subFlags.Arg(1))
	if err != nil {
		return err
	}

	_, err = wr.VtctldServer().SleepTablet(ctx, &vtctldatapb.SleepTabletRequest{
		TabletAlias: tabletAlias,
		Duration:    protoutil.DurationToProto(duration),
	})
	return err
}

func commandExecuteFetchAsApp(ctx context.Context, wr *wrangler.Wrangler, subFlags *flag.FlagSet, args []string) error {
	maxRows := subFlags.Int("max_rows", 10000, "Specifies the maximum number of rows to allow in fetch")
	usePool := subFlags.Bool("use_pool", false, "Use connection from pool")
	json := subFlags.Bool("json", false, "Output JSON instead of human-readable table")

	if err := subFlags.Parse(args); err != nil {
		return err
	}
	if subFlags.NArg() != 2 {
		return fmt.Errorf("the <tablet alias> and <sql command> arguments are required for the ExecuteFetchAsApp command")
	}

	alias, err := topoproto.ParseTabletAlias(subFlags.Arg(0))
	if err != nil {
		return err
	}
	query := subFlags.Arg(1)
	qrproto, err := wr.ExecuteFetchAsApp(ctx, alias, *usePool, query, *maxRows)
	if err != nil {
		return err
	}
	qr := sqltypes.Proto3ToResult(qrproto)
	if *json {
		return printJSON(wr.Logger(), qr)
	}
	printQueryResult(loggerWriter{wr.Logger()}, qr)
	return nil
}

func commandExecuteFetchAsDba(ctx context.Context, wr *wrangler.Wrangler, subFlags *flag.FlagSet, args []string) error {
	maxRows := subFlags.Int("max_rows", 10000, "Specifies the maximum number of rows to allow in fetch")
	disableBinlogs := subFlags.Bool("disable_binlogs", false, "Disables writing to binlogs during the query")
	reloadSchema := subFlags.Bool("reload_schema", false, "Indicates whether the tablet schema will be reloaded after executing the SQL command. The default value is <code>false</code>, which indicates that the tablet schema will not be reloaded.")
	json := subFlags.Bool("json", false, "Output JSON instead of human-readable table")

	if err := subFlags.Parse(args); err != nil {
		return err
	}
	if subFlags.NArg() != 2 {
		return fmt.Errorf("the <tablet alias> and <sql command> arguments are required for the ExecuteFetchAsDba command")
	}

	alias, err := topoproto.ParseTabletAlias(subFlags.Arg(0))
	if err != nil {
		return err
	}
	query := subFlags.Arg(1)
	qrproto, err := wr.ExecuteFetchAsDba(ctx, alias, query, *maxRows, *disableBinlogs, *reloadSchema)
	if err != nil {
		return err
	}
	qr := sqltypes.Proto3ToResult(qrproto)
	if *json {
		return printJSON(wr.Logger(), qr)
	}
	printQueryResult(loggerWriter{wr.Logger()}, qr)
	return nil
}

func commandVReplicationExec(ctx context.Context, wr *wrangler.Wrangler, subFlags *flag.FlagSet, args []string) error {
	json := subFlags.Bool("json", false, "Output JSON instead of human-readable table")

	if err := subFlags.Parse(args); err != nil {
		return err
	}
	if subFlags.NArg() != 2 {
		return fmt.Errorf("the <tablet alias> and <sql command> arguments are required for the VReplicationExec command")
	}

	alias, err := topoproto.ParseTabletAlias(subFlags.Arg(0))
	if err != nil {
		return err
	}
	query := subFlags.Arg(1)
	qrproto, err := wr.VReplicationExec(ctx, alias, query)
	if err != nil {
		return err
	}
	qr := sqltypes.Proto3ToResult(qrproto)
	if *json {
		return printJSON(wr.Logger(), qr)
	}
	printQueryResult(loggerWriter{wr.Logger()}, qr)
	return nil
}

func commandExecuteHook(ctx context.Context, wr *wrangler.Wrangler, subFlags *flag.FlagSet, args []string) error {
	if err := subFlags.Parse(args); err != nil {
		return err
	}
	if subFlags.NArg() < 2 {
		return fmt.Errorf("the <tablet alias> and <hook name> arguments are required for the ExecuteHook command")
	}

	tabletAlias, err := topoproto.ParseTabletAlias(subFlags.Arg(0))
	if err != nil {
		return err
	}

	resp, err := wr.VtctldServer().ExecuteHook(ctx, &vtctldatapb.ExecuteHookRequest{
		TabletAlias: tabletAlias,
		TabletHookRequest: &tabletmanagerdatapb.ExecuteHookRequest{
			Name:       subFlags.Arg(1),
			Parameters: subFlags.Args()[2:],
		},
	})
	if err != nil {
		return err
	}

	hr := hk.HookResult{
		ExitStatus: int(resp.HookResult.ExitStatus),
		Stdout:     resp.HookResult.Stdout,
		Stderr:     resp.HookResult.Stderr,
	}
	return printJSON(wr.Logger(), hr)
}

func commandCreateShard(ctx context.Context, wr *wrangler.Wrangler, subFlags *flag.FlagSet, args []string) error {
	force := subFlags.Bool("force", false, "Proceeds with the command even if the shard already exists")
	parent := subFlags.Bool("parent", false, "Creates the parent keyspace if it doesn't already exist")
	if err := subFlags.Parse(args); err != nil {
		return err
	}
	if subFlags.NArg() != 1 {
		return fmt.Errorf("the <keyspace/shard> argument is required for the CreateShard command")
	}

	keyspace, shard, err := topoproto.ParseKeyspaceShard(subFlags.Arg(0))
	if err != nil {
		return err
	}
	if *parent {
		if err := wr.TopoServer().CreateKeyspace(ctx, keyspace, &topodatapb.Keyspace{}); err != nil && !topo.IsErrType(err, topo.NodeExists) {
			return err
		}
	}

	err = wr.TopoServer().CreateShard(ctx, keyspace, shard)
	if *force && topo.IsErrType(err, topo.NodeExists) {
		wr.Logger().Infof("shard %v/%v already exists (ignoring error with -force)", keyspace, shard)
		err = nil
	}
	return err
}

func commandGetShard(ctx context.Context, wr *wrangler.Wrangler, subFlags *flag.FlagSet, args []string) error {
	if err := subFlags.Parse(args); err != nil {
		return err
	}
	if subFlags.NArg() != 1 {
		return fmt.Errorf("the <keyspace/shard> argument is required for the GetShard command")
	}

	keyspace, shard, err := topoproto.ParseKeyspaceShard(subFlags.Arg(0))
	if err != nil {
		return err
	}
	shardInfo, err := wr.TopoServer().GetShard(ctx, keyspace, shard)
	if err != nil {
		return err
	}
	// Pass the embedded proto directly or jsonpb will panic.
	return printJSON(wr.Logger(), shardInfo.Shard)
}

func commandValidateShard(ctx context.Context, wr *wrangler.Wrangler, subFlags *flag.FlagSet, args []string) error {
	pingTablets := subFlags.Bool("ping-tablets", true, "Indicates whether all tablets should be pinged during the validation process")
	if err := subFlags.Parse(args); err != nil {
		return err
	}
	if subFlags.NArg() != 1 {
		return fmt.Errorf("the <keyspace/shard> argument is required for the ValidateShard command")
	}

	keyspace, shard, err := topoproto.ParseKeyspaceShard(subFlags.Arg(0))
	if err != nil {
		return err
	}
	return wr.ValidateShard(ctx, keyspace, shard, *pingTablets)
}

func commandShardReplicationPositions(ctx context.Context, wr *wrangler.Wrangler, subFlags *flag.FlagSet, args []string) error {
	if err := subFlags.Parse(args); err != nil {
		return err
	}
	if subFlags.NArg() != 1 {
		return fmt.Errorf("the <keyspace/shard> argument is required for the ShardReplicationPositions command")
	}
	keyspace, shard, err := topoproto.ParseKeyspaceShard(subFlags.Arg(0))
	if err != nil {
		return err
	}

	resp, err := wr.VtctldServer().ShardReplicationPositions(ctx, &vtctldatapb.ShardReplicationPositionsRequest{
		Keyspace: keyspace,
		Shard:    shard,
	})
	if err != nil {
		return err
	}

	lines := make([]string, 0, 24)
	for _, rt := range cli.SortedReplicatingTablets(resp.TabletMap, resp.ReplicationStatuses) {
		status := rt.Status
		tablet := rt.Tablet
		if status == nil {
			lines = append(lines, cli.MarshalTabletAWK(tablet)+" <err> <err> <err>")
		} else {
			lines = append(lines, cli.MarshalTabletAWK(tablet)+fmt.Sprintf(" %v %v", status.Position, status.ReplicationLagSeconds))
		}
	}
	for _, l := range lines {
		wr.Logger().Printf("%v\n", l)
	}
	return nil
}

func commandListShardTablets(ctx context.Context, wr *wrangler.Wrangler, subFlags *flag.FlagSet, args []string) error {
	if err := subFlags.Parse(args); err != nil {
		return err
	}
	if subFlags.NArg() != 1 {
		return fmt.Errorf("the <keyspace/shard> argument is required for the ListShardTablets command")
	}
	keyspace, shard, err := topoproto.ParseKeyspaceShard(subFlags.Arg(0))
	if err != nil {
		return err
	}

	resp, err := wr.VtctldServer().GetTablets(ctx, &vtctldatapb.GetTabletsRequest{
		Keyspace: keyspace,
		Shard:    shard,
		Strict:   false,
	})
	if err != nil {
		return err
	}

	for _, tablet := range resp.Tablets {
		wr.Logger().Printf("%v\n", cli.MarshalTabletAWK(tablet))
	}

	return nil
}

func commandSetShardIsPrimaryServing(ctx context.Context, wr *wrangler.Wrangler, subFlags *flag.FlagSet, args []string) error {
	if err := subFlags.Parse(args); err != nil {
		return err
	}
	if subFlags.NArg() != 2 {
		return fmt.Errorf("the <keyspace/shard> <is_serving> arguments are both required for the SetShardIsPrimaryServing command")
	}
	keyspace, shard, err := topoproto.ParseKeyspaceShard(subFlags.Arg(0))
	if err != nil {
		return err
	}

	isServing, err := strconv.ParseBool(subFlags.Arg(1))
	if err != nil {
		return err
	}

	_, err = wr.VtctldServer().SetShardIsPrimaryServing(ctx, &vtctldatapb.SetShardIsPrimaryServingRequest{
		Keyspace:  keyspace,
		Shard:     shard,
		IsServing: isServing,
	})
	return err
}

func commandUpdateSrvKeyspacePartition(ctx context.Context, wr *wrangler.Wrangler, subFlags *flag.FlagSet, args []string) error {
	cellsStr := subFlags.String("cells", "", "Specifies a comma-separated list of cells to update")
	remove := subFlags.Bool("remove", false, "Removes shard from serving keyspace partition")

	if err := subFlags.Parse(args); err != nil {
		return err
	}
	if subFlags.NArg() != 2 {
		return fmt.Errorf("the <keyspace/shard> and <tablet type> arguments are both required for the UpdateSrvKeyspacePartition command")
	}
	keyspace, shard, err := topoproto.ParseKeyspaceShard(subFlags.Arg(0))
	if err != nil {
		return err
	}
	tabletType, err := topo.ParseServingTabletType(subFlags.Arg(1))
	if err != nil {
		return err
	}

	var cells []string
	if *cellsStr != "" {
		cells = strings.Split(*cellsStr, ",")
	}

	err = wr.UpdateSrvKeyspacePartitions(ctx, keyspace, shard, tabletType, cells, *remove)
	if err != nil {
		return err
	}
	return nil
}

func commandSetShardTabletControl(ctx context.Context, wr *wrangler.Wrangler, subFlags *flag.FlagSet, args []string) error {
	cellsStr := subFlags.String("cells", "", "Specifies a comma-separated list of cells to update")
	deniedTablesStr := subFlags.String("denied_tables", "", "Specifies a comma-separated list of tables to add to the denylist (used for vertical split). Each is either an exact match, or a regular expression of the form '/regexp/'.")

	remove := subFlags.Bool("remove", false, "Removes cells for vertical splits.")
	disableQueryService := subFlags.Bool("disable_query_service", false, "Disables query service on the provided nodes. This flag requires 'denied_tables' and 'remove' to be unset, otherwise it's ignored.")
	if err := subFlags.Parse(args); err != nil {
		return err
	}
	if subFlags.NArg() != 2 {
		return fmt.Errorf("the <keyspace/shard> and <tablet type> arguments are both required for the SetShardTabletControl command")
	}
	keyspace, shard, err := topoproto.ParseKeyspaceShard(subFlags.Arg(0))
	if err != nil {
		return err
	}
	tabletType, err := topo.ParseServingTabletType(subFlags.Arg(1))
	if err != nil {
		return err
	}
	var deniedTables []string
	if *deniedTablesStr != "" {
		deniedTables = strings.Split(*deniedTablesStr, ",")
	}
	var cells []string
	if *cellsStr != "" {
		cells = strings.Split(*cellsStr, ",")
	}

	_, err = wr.VtctldServer().SetShardTabletControl(ctx, &vtctldatapb.SetShardTabletControlRequest{
		Keyspace:            keyspace,
		Shard:               shard,
		TabletType:          tabletType,
		Cells:               cells,
		Remove:              *remove,
		DeniedTables:        deniedTables,
		DisableQueryService: *disableQueryService,
	})
	return err
}

func commandSourceShardDelete(ctx context.Context, wr *wrangler.Wrangler, subFlags *flag.FlagSet, args []string) error {
	if err := subFlags.Parse(args); err != nil {
		return err
	}

	if subFlags.NArg() < 2 {
		return fmt.Errorf("the <keyspace/shard> and <uid> arguments are both required for the SourceShardDelete command")
	}
	keyspace, shard, err := topoproto.ParseKeyspaceShard(subFlags.Arg(0))
	if err != nil {
		return err
	}
	uid, err := strconv.Atoi(subFlags.Arg(1))
	if err != nil {
		return err
	}
	return wr.SourceShardDelete(ctx, keyspace, shard, uint32(uid))
}

func commandSourceShardAdd(ctx context.Context, wr *wrangler.Wrangler, subFlags *flag.FlagSet, args []string) error {
	keyRange := subFlags.String("key_range", "", "Identifies the key range to use for the SourceShard")
	tablesStr := subFlags.String("tables", "", "Specifies a comma-separated list of tables to replicate (used for vertical split). Each is either an exact match, or a regular expression of the form /regexp/")
	if err := subFlags.Parse(args); err != nil {
		return err
	}
	if subFlags.NArg() != 3 {
		return fmt.Errorf("the <keyspace/shard>, <uid>, and <source keyspace/shard> arguments are all required for the SourceShardAdd command")
	}
	keyspace, shard, err := topoproto.ParseKeyspaceShard(subFlags.Arg(0))
	if err != nil {
		return err
	}
	uid, err := strconv.Atoi(subFlags.Arg(1))
	if err != nil {
		return err
	}
	skeyspace, sshard, err := topoproto.ParseKeyspaceShard(subFlags.Arg(2))
	if err != nil {
		return err
	}
	var tables []string
	if *tablesStr != "" {
		tables = strings.Split(*tablesStr, ",")
	}
	var kr *topodatapb.KeyRange
	if *keyRange != "" {
		if _, kr, err = topo.ValidateShardName(*keyRange); err != nil {
			return err
		}
	}
	return wr.SourceShardAdd(ctx, keyspace, shard, uint32(uid), skeyspace, sshard, kr, tables)
}

func commandShardReplicationAdd(ctx context.Context, wr *wrangler.Wrangler, subFlags *flag.FlagSet, args []string) error {
	if err := subFlags.Parse(args); err != nil {
		return err
	}
	if subFlags.NArg() != 2 {
		return fmt.Errorf("the <keyspace/shard> and <tablet alias> arguments are required for the ShardReplicationAdd command")
	}

	keyspace, shard, err := topoproto.ParseKeyspaceShard(subFlags.Arg(0))
	if err != nil {
		return err
	}
	tabletAlias, err := topoproto.ParseTabletAlias(subFlags.Arg(1))
	if err != nil {
		return err
	}
	return topo.UpdateShardReplicationRecord(ctx, wr.TopoServer(), keyspace, shard, tabletAlias)
}

func commandShardReplicationRemove(ctx context.Context, wr *wrangler.Wrangler, subFlags *flag.FlagSet, args []string) error {
	if err := subFlags.Parse(args); err != nil {
		return err
	}
	if subFlags.NArg() != 2 {
		return fmt.Errorf("the <keyspace/shard> and <tablet alias> arguments are required for the ShardReplicationRemove command")
	}

	keyspace, shard, err := topoproto.ParseKeyspaceShard(subFlags.Arg(0))
	if err != nil {
		return err
	}
	tabletAlias, err := topoproto.ParseTabletAlias(subFlags.Arg(1))
	if err != nil {
		return err
	}
	return topo.RemoveShardReplicationRecord(ctx, wr.TopoServer(), tabletAlias.Cell, keyspace, shard, tabletAlias)
}

func commandShardReplicationFix(ctx context.Context, wr *wrangler.Wrangler, subFlags *flag.FlagSet, args []string) error {
	if err := subFlags.Parse(args); err != nil {
		return err
	}
	if subFlags.NArg() != 2 {
		return fmt.Errorf("the <cell> and <keyspace/shard> arguments are required for the ShardReplicationFix command")
	}

	cell := subFlags.Arg(0)
	keyspace, shard, err := topoproto.ParseKeyspaceShard(subFlags.Arg(1))
	if err != nil {
		return err
	}
	return topo.FixShardReplication(ctx, wr.TopoServer(), wr.Logger(), cell, keyspace, shard)
}

func commandWaitForFilteredReplication(ctx context.Context, wr *wrangler.Wrangler, subFlags *flag.FlagSet, args []string) error {
	maxDelay := subFlags.Duration("max_delay", wrangler.DefaultWaitForFilteredReplicationMaxDelay,
		"Specifies the maximum delay, in seconds, the filtered replication of the"+
			" given destination shard should lag behind the source shard. When"+
			" higher, the command will block and wait for the delay to decrease.")

	if err := subFlags.Parse(args); err != nil {
		return err
	}
	if subFlags.NArg() != 1 {
		return fmt.Errorf("the <keyspace/shard> argument is required for the WaitForFilteredReplication command")
	}
	keyspace, shard, err := topoproto.ParseKeyspaceShard(subFlags.Arg(0))
	if err != nil {
		return err
	}
	return wr.WaitForFilteredReplication(ctx, keyspace, shard, *maxDelay)
}

func commandRemoveShardCell(ctx context.Context, wr *wrangler.Wrangler, subFlags *flag.FlagSet, args []string) error {
	force := subFlags.Bool("force", false, "Proceeds even if the cell's topology server cannot be reached. The assumption is that you turned down the entire cell, and just need to update the global topo data.")
	recursive := subFlags.Bool("recursive", false, "Also delete all tablets in that cell belonging to the specified shard.")
	if err := subFlags.Parse(args); err != nil {
		return err
	}
	if subFlags.NArg() != 2 {
		return fmt.Errorf("the <keyspace/shard> and <cell> arguments are required for the RemoveShardCell command")
	}

	keyspace, shard, err := topoproto.ParseKeyspaceShard(subFlags.Arg(0))
	if err != nil {
		return err
	}

	cell := subFlags.Arg(1)

	_, err = wr.VtctldServer().RemoveShardCell(ctx, &vtctldatapb.RemoveShardCellRequest{
		Keyspace:  keyspace,
		ShardName: shard,
		Cell:      cell,
		Force:     *force,
		Recursive: *recursive,
	})
	return err
}

func commandDeleteShard(ctx context.Context, wr *wrangler.Wrangler, subFlags *flag.FlagSet, args []string) error {
	recursive := subFlags.Bool("recursive", false, "Also delete all tablets belonging to the shard.")
	evenIfServing := subFlags.Bool("even_if_serving", false, "Remove the shard even if it is serving. Use with caution.")
	if err := subFlags.Parse(args); err != nil {
		return err
	}
	if subFlags.NArg() == 0 {
		return fmt.Errorf("the <keyspace/shard> argument must be used to identify at least one keyspace and shard when calling the DeleteShard command")
	}

	keyspaceShards, err := shardParamsToKeyspaceShards(ctx, wr, subFlags.Args())
	if err != nil {
		return err
	}
	for _, ks := range keyspaceShards {
		err := wr.DeleteShard(ctx, ks.Keyspace, ks.Shard, *recursive, *evenIfServing)
		switch {
		case err == nil:
			// keep going
		case topo.IsErrType(err, topo.NoNode):
			wr.Logger().Infof("Shard %v/%v doesn't exist, skipping it", ks.Keyspace, ks.Shard)
		default:
			return err
		}
	}
	return nil
}

func commandCreateKeyspace(ctx context.Context, wr *wrangler.Wrangler, subFlags *flag.FlagSet, args []string) error {
	shardingColumnName := subFlags.String("sharding_column_name", "", "Specifies the column to use for sharding operations")
	shardingColumnType := subFlags.String("sharding_column_type", "", "Specifies the type of the column to use for sharding operations")
	force := subFlags.Bool("force", false, "Proceeds even if the keyspace already exists")
	allowEmptyVSchema := subFlags.Bool("allow_empty_vschema", false, "If set this will allow a new keyspace to have no vschema")

	var servedFrom flagutil.StringMapValue
	subFlags.Var(&servedFrom, "served_from", "Specifies a comma-separated list of tablet_type:keyspace pairs used to serve traffic")
	keyspaceType := subFlags.String("keyspace_type", "", "Specifies the type of the keyspace")
	baseKeyspace := subFlags.String("base_keyspace", "", "Specifies the base keyspace for a snapshot keyspace")
	timestampStr := subFlags.String("snapshot_time", "", "Specifies the snapshot time for this keyspace")
	if err := subFlags.Parse(args); err != nil {
		return err
	}
	if subFlags.NArg() != 1 {
		return fmt.Errorf("the <keyspace name> argument is required for the CreateKeyspace command")
	}

	keyspace := subFlags.Arg(0)
	kit, err := key.ParseKeyspaceIDType(*shardingColumnType)
	if err != nil {
		return err
	}
	ktype := topodatapb.KeyspaceType_NORMAL
	if *keyspaceType != "" {
		kt, err := topoproto.ParseKeyspaceType(*keyspaceType)
		if err != nil {
			wr.Logger().Infof("error parsing keyspace type %v, defaulting to NORMAL", *keyspaceType)
		} else {
			ktype = kt
		}
	}

	var snapshotTime *vttime.Time
	if ktype == topodatapb.KeyspaceType_SNAPSHOT {
		if *baseKeyspace == "" {
			return vterrors.New(vtrpcpb.Code_INVALID_ARGUMENT, "base_keyspace must be specified while creating a snapshot keyspace")
		}
		if _, err := wr.TopoServer().GetKeyspace(ctx, *baseKeyspace); err != nil {
			return vterrors.Wrapf(err, "Cannot find base_keyspace: %v", *baseKeyspace)
		}
		// process snapshot_time
		if *timestampStr == "" {
			return vterrors.New(vtrpcpb.Code_INVALID_ARGUMENT, "snapshot_time must be specified when creating a snapshot keyspace")
		}
		timeTime, err := time.Parse(time.RFC3339, *timestampStr)
		if err != nil {
			return err
		}
		if timeTime.After(time.Now()) {
			return vterrors.New(vtrpcpb.Code_INVALID_ARGUMENT, "snapshot_time can not be more than current time")
		}
		snapshotTime = logutil.TimeToProto(timeTime)
	}
	ki := &topodatapb.Keyspace{
		ShardingColumnName: *shardingColumnName,
		ShardingColumnType: kit,
		KeyspaceType:       ktype,
		BaseKeyspace:       *baseKeyspace,
		SnapshotTime:       snapshotTime,
	}
	if len(servedFrom) > 0 {
		for name, value := range servedFrom {
			tt, err := topo.ParseServingTabletType(name)
			if err != nil {
				return err
			}
			ki.ServedFroms = append(ki.ServedFroms, &topodatapb.Keyspace_ServedFrom{
				TabletType: tt,
				Keyspace:   value,
			})
		}
	}
	err = wr.TopoServer().CreateKeyspace(ctx, keyspace, ki)
	if *force && topo.IsErrType(err, topo.NodeExists) {
		wr.Logger().Infof("keyspace %v already exists (ignoring error with -force)", keyspace)
		err = nil
	}
	if err != nil {
		return err
	}

	if !*allowEmptyVSchema {
		if err := wr.TopoServer().EnsureVSchema(ctx, keyspace); err != nil {
			return err
		}
	}

	if ktype == topodatapb.KeyspaceType_SNAPSHOT {
		// copy vschema from base keyspace
		vs, err := wr.TopoServer().GetVSchema(ctx, *baseKeyspace)
		if err != nil {
			wr.Logger().Infof("error from GetVSchema for base_keyspace: %v, %v", *baseKeyspace, err)
			if topo.IsErrType(err, topo.NoNode) {
				vs = &vschemapb.Keyspace{
					Sharded:                false,
					Tables:                 make(map[string]*vschemapb.Table),
					Vindexes:               make(map[string]*vschemapb.Vindex),
					RequireExplicitRouting: true,
				}
			} else {
				return err
			}
		} else {
			// SNAPSHOT keyspaces are excluded from global routing.
			vs.RequireExplicitRouting = true
		}
		if err := wr.TopoServer().SaveVSchema(ctx, keyspace, vs); err != nil {
			wr.Logger().Infof("error from SaveVSchema %v:%v", vs, err)
			return err
		}
	}

	return wr.TopoServer().RebuildSrvVSchema(ctx, []string{} /* cells */)
}

func commandDeleteKeyspace(ctx context.Context, wr *wrangler.Wrangler, subFlags *flag.FlagSet, args []string) error {
	recursive := subFlags.Bool("recursive", false, "Also recursively delete all shards in the keyspace.")
	if err := subFlags.Parse(args); err != nil {
		return err
	}
	if subFlags.NArg() != 1 {
		return fmt.Errorf("must specify the <keyspace> argument for DeleteKeyspace")
	}

	_, err := wr.VtctldServer().DeleteKeyspace(ctx, &vtctldatapb.DeleteKeyspaceRequest{
		Keyspace:  subFlags.Arg(0),
		Recursive: *recursive,
	})
	return err
}

func commandRemoveKeyspaceCell(ctx context.Context, wr *wrangler.Wrangler, subFlags *flag.FlagSet, args []string) error {
	force := subFlags.Bool("force", false, "Proceeds even if the cell's topology server cannot be reached. The assumption is that you turned down the entire cell, and just need to update the global topo data.")
	recursive := subFlags.Bool("recursive", false, "Also delete all tablets in that cell belonging to the specified keyspace.")
	if err := subFlags.Parse(args); err != nil {
		return err
	}
	if subFlags.NArg() != 2 {
		return fmt.Errorf("the <keyspace> and <cell> arguments are required for the RemoveKeyspaceCell command")
	}

	keyspace := subFlags.Arg(0)
	cell := subFlags.Arg(1)

	_, err := wr.VtctldServer().RemoveKeyspaceCell(ctx, &vtctldatapb.RemoveKeyspaceCellRequest{
		Keyspace:  keyspace,
		Cell:      cell,
		Force:     *force,
		Recursive: *recursive,
	})
	return err
}

func commandGetKeyspace(ctx context.Context, wr *wrangler.Wrangler, subFlags *flag.FlagSet, args []string) error {
	if err := subFlags.Parse(args); err != nil {
		return err
	}
	if subFlags.NArg() != 1 {
		return fmt.Errorf("the <keyspace> argument is required for the GetKeyspace command")
	}

	keyspace := subFlags.Arg(0)

	keyspaceInfo, err := wr.VtctldServer().GetKeyspace(ctx, &vtctldatapb.GetKeyspaceRequest{
		Keyspace: keyspace,
	})
	if err != nil {
		return err
	}
	// Pass the embedded proto directly or jsonpb will panic.
	return printJSON(wr.Logger(), keyspaceInfo.Keyspace.Keyspace)
}

func commandGetKeyspaces(ctx context.Context, wr *wrangler.Wrangler, subFlags *flag.FlagSet, args []string) error {
	resp, err := wr.VtctldServer().GetKeyspaces(ctx, &vtctldatapb.GetKeyspacesRequest{})
	if err != nil {
		return err
	}

	names := make([]string, len(resp.Keyspaces))
	for i, ks := range resp.Keyspaces {
		names[i] = ks.Name
	}

	wr.Logger().Printf("%v\n", strings.Join(names, "\n"))
	return nil
}

func commandSetKeyspaceShardingInfo(ctx context.Context, wr *wrangler.Wrangler, subFlags *flag.FlagSet, args []string) error {
	force := subFlags.Bool("force", false, "Updates fields even if they are already set. Use caution before calling this command.")
	if err := subFlags.Parse(args); err != nil {
		return err
	}
	if subFlags.NArg() > 3 || subFlags.NArg() < 1 {
		return fmt.Errorf("the <keyspace name> argument is required for the SetKeyspaceShardingInfo command. The <column name> and <column type> arguments are both optional")
	}

	keyspace := subFlags.Arg(0)
	columnName := ""
	if subFlags.NArg() >= 2 {
		columnName = subFlags.Arg(1)
	}
	kit := topodatapb.KeyspaceIdType_UNSET
	if subFlags.NArg() >= 3 {
		var err error
		kit, err = key.ParseKeyspaceIDType(subFlags.Arg(2))
		if err != nil {
			return err
		}
	}

	keyspaceIDTypeSet := (kit != topodatapb.KeyspaceIdType_UNSET)
	columnNameSet := (columnName != "")
	if (keyspaceIDTypeSet && !columnNameSet) || (!keyspaceIDTypeSet && columnNameSet) {
		return fmt.Errorf("both <column name> and <column type> must be set, or both must be unset")
	}

	return wr.SetKeyspaceShardingInfo(ctx, keyspace, columnName, kit, *force)
}

func commandSetKeyspaceServedFrom(ctx context.Context, wr *wrangler.Wrangler, subFlags *flag.FlagSet, args []string) error {
	source := subFlags.String("source", "", "Specifies the source keyspace name")
	remove := subFlags.Bool("remove", false, "Indicates whether to add (default) or remove the served from record")
	cellsStr := subFlags.String("cells", "", "Specifies a comma-separated list of cells to affect")
	if err := subFlags.Parse(args); err != nil {
		return err
	}
	if subFlags.NArg() != 2 {
		return fmt.Errorf("the <keyspace name> and <tablet type> arguments are required for the SetKeyspaceServedFrom command")
	}
	keyspace := subFlags.Arg(0)
	servedType, err := parseTabletType(subFlags.Arg(1), []topodatapb.TabletType{topodatapb.TabletType_PRIMARY, topodatapb.TabletType_REPLICA, topodatapb.TabletType_RDONLY})
	if err != nil {
		return err
	}
	var cells []string
	if *cellsStr != "" {
		cells = strings.Split(*cellsStr, ",")
	}

	_, err = wr.VtctldServer().SetKeyspaceServedFrom(ctx, &vtctldatapb.SetKeyspaceServedFromRequest{
		Keyspace:       keyspace,
		TabletType:     servedType,
		Cells:          cells,
		Remove:         *remove,
		SourceKeyspace: *source,
	})
	return err
}

func commandRebuildKeyspaceGraph(ctx context.Context, wr *wrangler.Wrangler, subFlags *flag.FlagSet, args []string) error {
	cells := subFlags.String("cells", "", "Specifies a comma-separated list of cells to update")
	allowPartial := subFlags.Bool("allow_partial", false, "Specifies whether a SNAPSHOT keyspace is allowed to serve with an incomplete set of shards. Ignored for all other types of keyspaces")
	if err := subFlags.Parse(args); err != nil {
		return err
	}
	if subFlags.NArg() == 0 {
		return fmt.Errorf("the <keyspace> argument must be used to specify at least one keyspace when calling the RebuildKeyspaceGraph command")
	}

	var cellArray []string
	if *cells != "" {
		cellArray = strings.Split(*cells, ",")
	}

	keyspaces, err := keyspaceParamsToKeyspaces(ctx, wr, subFlags.Args())
	if err != nil {
		return err
	}
	for _, keyspace := range keyspaces {
		_, err := wr.VtctldServer().RebuildKeyspaceGraph(ctx, &vtctldatapb.RebuildKeyspaceGraphRequest{
			Keyspace:     keyspace,
			Cells:        cellArray,
			AllowPartial: *allowPartial,
		})
		if err != nil {
			return err
		}
	}
	return nil
}

func commandValidateKeyspace(ctx context.Context, wr *wrangler.Wrangler, subFlags *flag.FlagSet, args []string) error {
	pingTablets := subFlags.Bool("ping-tablets", false, "Specifies whether all tablets will be pinged during the validation process")
	if err := subFlags.Parse(args); err != nil {
		return err
	}
	if subFlags.NArg() != 1 {
		return fmt.Errorf("the <keyspace name> argument is required for the ValidateKeyspace command")
	}

	keyspace := subFlags.Arg(0)
	return wr.ValidateKeyspace(ctx, keyspace, *pingTablets)
}

func useV1(args []string) bool {
	for _, arg := range args {
		if arg == "-v1" {
			return true
		}
	}
	return false
}

func commandReshard(ctx context.Context, wr *wrangler.Wrangler, subFlags *flag.FlagSet, args []string) error {
	if !useV1(args) {
		log.Infof("*** Using Reshard v2 flow ***")
		return commandVRWorkflow(ctx, wr, subFlags, args, wrangler.ReshardWorkflow)
	}
	wr.Logger().Printf("*** The Reshard v1 flow is deprecated, consider using v2 commands instead, see https://vitess.io/docs/reference/vreplication/v2/ ***\n")

	cells := subFlags.String("cells", "", "Cell(s) or CellAlias(es) (comma-separated) to replicate from.")
	tabletTypes := subFlags.String("tablet_types", "", "Source tablet types to replicate from.")
	skipSchemaCopy := subFlags.Bool("skip_schema_copy", false, "Skip copying of schema to targets")

	autoStart := subFlags.Bool("auto_start", true, "If false, streams will start in the Stopped state and will need to be explicitly started")
	stopAfterCopy := subFlags.Bool("stop_after_copy", false, "Streams will be stopped once the copy phase is completed")
	_ = subFlags.Bool("v1", true, "")

	if err := subFlags.Parse(args); err != nil {
		return err
	}
	if subFlags.NArg() != 3 {
		return fmt.Errorf("three arguments are required: <keyspace.workflow>, source_shards, target_shards")
	}
	keyspace, workflow, err := splitKeyspaceWorkflow(subFlags.Arg(0))
	if err != nil {
		return err
	}
	source := strings.Split(subFlags.Arg(1), ",")
	target := strings.Split(subFlags.Arg(2), ",")
	return wr.Reshard(ctx, keyspace, workflow, source, target, *skipSchemaCopy, *cells,
		*tabletTypes, *autoStart, *stopAfterCopy)
}

func commandMoveTables(ctx context.Context, wr *wrangler.Wrangler, subFlags *flag.FlagSet, args []string) error {
	if !useV1(args) {
		log.Infof("*** Using MoveTables v2 flow ***")
		return commandVRWorkflow(ctx, wr, subFlags, args, wrangler.MoveTablesWorkflow)
	}
	wr.Logger().Printf("*** The MoveTables v1 flow is deprecated, consider using v2 commands instead, see https://vitess.io/docs/reference/vreplication/v2/ ***\n")

	workflow := subFlags.String("workflow", "", "Workflow name. Can be any descriptive string. Will be used to later migrate traffic via SwitchReads/SwitchWrites.")
	cells := subFlags.String("cells", "", "Cell(s) or CellAlias(es) (comma-separated) to replicate from.")
	tabletTypes := subFlags.String("tablet_types", "", "Source tablet types to replicate from (e.g. PRIMARY, REPLICA, RDONLY). Defaults to -vreplication_tablet_type parameter value for the tablet, which has the default value of PRIMARY,REPLICA.")
	allTables := subFlags.Bool("all", false, "Move all tables from the source keyspace")
	excludes := subFlags.String("exclude", "", "Tables to exclude (comma-separated) if -all is specified")

	autoStart := subFlags.Bool("auto_start", true, "If false, streams will start in the Stopped state and will need to be explicitly started")
	stopAfterCopy := subFlags.Bool("stop_after_copy", false, "Streams will be stopped once the copy phase is completed")
	_ = subFlags.Bool("v1", true, "")

	if err := subFlags.Parse(args); err != nil {
		return err
	}
	if *workflow == "" {
		return fmt.Errorf("a workflow name must be specified")
	}
	if !*allTables && len(*excludes) > 0 {
		return fmt.Errorf("you can only specify tables to exclude if all tables are to be moved (with -all)")
	}
	if *allTables {
		if subFlags.NArg() != 2 {
			return fmt.Errorf("two arguments are required: source_keyspace, target_keyspace")
		}
	} else {
		if subFlags.NArg() != 3 {
			return fmt.Errorf("three arguments are required: source_keyspace, target_keyspace, tableSpecs")
		}
	}

	source := subFlags.Arg(0)
	target := subFlags.Arg(1)
	tableSpecs := subFlags.Arg(2)
	return wr.MoveTables(ctx, *workflow, source, target, tableSpecs, *cells, *tabletTypes, *allTables,
		*excludes, *autoStart, *stopAfterCopy, "")
}

// VReplicationWorkflowAction defines subcommands passed to vtctl for movetables or reshard
type VReplicationWorkflowAction string

const (
	vReplicationWorkflowActionCreate         = "create"
	vReplicationWorkflowActionSwitchTraffic  = "switchtraffic"
	vReplicationWorkflowActionReverseTraffic = "reversetraffic"
	vReplicationWorkflowActionComplete       = "complete"
	vReplicationWorkflowActionCancel         = "cancel"
	vReplicationWorkflowActionShow           = "show"
	vReplicationWorkflowActionProgress       = "progress"
	vReplicationWorkflowActionGetState       = "getstate"
)

func commandMigrate(ctx context.Context, wr *wrangler.Wrangler, subFlags *flag.FlagSet, args []string) error {
	return commandVRWorkflow(ctx, wr, subFlags, args, wrangler.MigrateWorkflow)
}

// getSourceKeyspace expects a keyspace of the form "externalClusterName.keyspaceName" and returns the components
func getSourceKeyspace(clusterKeyspace string) (clusterName string, sourceKeyspace string, err error) {
	splits := strings.Split(clusterKeyspace, ".")
	if len(splits) != 2 {
		return "", "", fmt.Errorf("invalid format for external source cluster: %s", clusterKeyspace)
	}
	return splits[0], splits[1], nil
}

// commandVRWorkflow is the common entry point for MoveTables/Reshard/Migrate workflows
// FIXME: this function needs a refactor. Also validations for params should to be done per workflow type
func commandVRWorkflow(ctx context.Context, wr *wrangler.Wrangler, subFlags *flag.FlagSet, args []string,
	workflowType wrangler.VReplicationWorkflowType) error {

	cells := subFlags.String("cells", "", "Cell(s) or CellAlias(es) (comma-separated) to replicate from.")
	tabletTypes := subFlags.String("tablet_types", "primary,replica,rdonly", "Source tablet types to replicate from (e.g. primary, replica, rdonly). Defaults to -vreplication_tablet_type parameter value for the tablet, which has the default value of replica.")
	dryRun := subFlags.Bool("dry_run", false, "Does a dry run of SwitchReads and only reports the actions to be taken. -dry_run is only supported for SwitchTraffic, ReverseTraffic and Complete.")
	timeout := subFlags.Duration("timeout", 30*time.Second, "Specifies the maximum time to wait, in seconds, for vreplication to catch up on primary migrations. The migration will be cancelled on a timeout. -timeout is only supported for SwitchTraffic and ReverseTraffic.")
	reverseReplication := subFlags.Bool("reverse_replication", true, "Also reverse the replication (default true). -reverse_replication is only supported for SwitchTraffic.")
	keepData := subFlags.Bool("keep_data", false, "Do not drop tables or shards (if true, only vreplication artifacts are cleaned up).  -keep_data is only supported for Complete and Cancel.")
	keepRoutingRules := subFlags.Bool("keep_routing_rules", false, "Do not remove the routing rules for the source keyspace.  -keep_routing_rules is only supported for Complete and Cancel.")
	autoStart := subFlags.Bool("auto_start", true, "If false, streams will start in the Stopped state and will need to be explicitly started")
	stopAfterCopy := subFlags.Bool("stop_after_copy", false, "Streams will be stopped once the copy phase is completed")

	// MoveTables and Migrate params
	tables := subFlags.String("tables", "", "MoveTables only. A table spec or a list of tables. Either table_specs or -all needs to be specified.")
	allTables := subFlags.Bool("all", false, "MoveTables only. Move all tables from the source keyspace. Either table_specs or -all needs to be specified.")
	excludes := subFlags.String("exclude", "", "MoveTables only. Tables to exclude (comma-separated) if -all is specified")
	sourceKeyspace := subFlags.String("source", "", "MoveTables only. Source keyspace")

	// MoveTables-only params
	renameTables := subFlags.Bool("rename_tables", false, "MoveTables only. Rename tables instead of dropping them. -rename_tables is only supported for Complete.")

	// Reshard params
	sourceShards := subFlags.String("source_shards", "", "Reshard only. Source shards")
	targetShards := subFlags.String("target_shards", "", "Reshard only. Target shards")
	skipSchemaCopy := subFlags.Bool("skip_schema_copy", false, "Reshard only. Skip copying of schema to target shards")

	_ = subFlags.Bool("v1", false, "Enables usage of v1 command structure. (default false). Must be added to run the command with -workflow")
	_ = subFlags.Bool("v2", true, "")

	if err := subFlags.Parse(args); err != nil {
		return err
	}

	if subFlags.NArg() != 2 {
		return fmt.Errorf("two arguments are needed: action, keyspace.workflow")
	}
	action := subFlags.Arg(0)
	ksWorkflow := subFlags.Arg(1)
	target, workflowName, err := splitKeyspaceWorkflow(ksWorkflow)
	if err != nil {
		return err
	}
	_, err = wr.TopoServer().GetKeyspace(ctx, target)
	if err != nil {
		wr.Logger().Errorf("keyspace %s not found", target)
		return err
	}

	vrwp := &wrangler.VReplicationWorkflowParams{
		TargetKeyspace: target,
		Workflow:       workflowName,
		DryRun:         *dryRun,
		AutoStart:      *autoStart,
		StopAfterCopy:  *stopAfterCopy,
	}

	printDetails := func() error {
		s := ""
		res, err := wr.ShowWorkflow(ctx, workflowName, target)
		if err != nil {
			return err
		}
		s += fmt.Sprintf("Following vreplication streams are running for workflow %s.%s:\n\n", target, workflowName)
		for ksShard := range res.ShardStatuses {
			statuses := res.ShardStatuses[ksShard].PrimaryReplicationStatuses
			for _, st := range statuses {
				now := time.Now().Nanosecond()
				msg := ""
				updateLag := int64(now) - st.TimeUpdated
				if updateLag > 0*1e9 {
					msg += " Vstream may not be running."
				}
				txLag := int64(now) - st.TransactionTimestamp
				msg += fmt.Sprintf(" VStream Lag: %ds.", txLag/1e9)
				if st.TransactionTimestamp > 0 { // if no events occur after copy phase, TransactionTimeStamp can be 0
					msg += fmt.Sprintf(" Tx time: %s.", time.Unix(st.TransactionTimestamp, 0).Format(time.ANSIC))
				}
				s += fmt.Sprintf("id=%d on %s: Status: %s.%s\n", st.ID, ksShard, st.State, msg)
			}
		}
		wr.Logger().Printf("\n%s\n", s)
		return nil
	}

	wrapError := func(wf *wrangler.VReplicationWorkflow, err error) error {
		wr.Logger().Errorf("\n%s\n", err.Error())
		log.Infof("In wrapError wf is %+v", wf)
		wr.Logger().Infof("Workflow Status: %s\n", wf.CurrentState())
		if wf.Exists() {
			printDetails()
		}
		return err
	}

	//TODO: check if invalid parameters were passed in that do not apply to this action
	originalAction := action
	action = strings.ToLower(action) // allow users to input action in a case-insensitive manner
	if workflowType == wrangler.MigrateWorkflow {
		switch action {
		case vReplicationWorkflowActionCreate, vReplicationWorkflowActionCancel, vReplicationWorkflowActionComplete:
		default:
			return fmt.Errorf("invalid action for Migrate: %s", action)
		}
	}

	switch action {
	case vReplicationWorkflowActionCreate:
		switch workflowType {
		case wrangler.MoveTablesWorkflow, wrangler.MigrateWorkflow:
			var sourceTopo *topo.Server
			var externalClusterName string

			sourceTopo = wr.TopoServer()
			if *sourceKeyspace == "" {
				return fmt.Errorf("source keyspace is not specified")
			}
			if workflowType == wrangler.MigrateWorkflow {
				externalClusterName, *sourceKeyspace, err = getSourceKeyspace(*sourceKeyspace)
				if err != nil {
					return err
				}
				sourceTopo, err = sourceTopo.OpenExternalVitessClusterServer(ctx, externalClusterName)
				if err != nil {
					return err
				}
			}

			_, err := sourceTopo.GetKeyspace(ctx, *sourceKeyspace)
			if err != nil {
				wr.Logger().Errorf("keyspace %s not found", *sourceKeyspace)
				return err
			}
			if !*allTables && *tables == "" {
				return fmt.Errorf("no tables specified to move")
			}
			vrwp.SourceKeyspace = *sourceKeyspace
			vrwp.Tables = *tables
			vrwp.AllTables = *allTables
			vrwp.ExcludeTables = *excludes
			vrwp.Timeout = *timeout
			vrwp.ExternalCluster = externalClusterName
		case wrangler.ReshardWorkflow:
			if *sourceShards == "" || *targetShards == "" {
				return fmt.Errorf("source and target shards are not specified")
			}
			vrwp.SourceShards = strings.Split(*sourceShards, ",")
			vrwp.TargetShards = strings.Split(*targetShards, ",")
			vrwp.SkipSchemaCopy = *skipSchemaCopy
			vrwp.SourceKeyspace = target
		default:
			return fmt.Errorf("unknown workflow type passed: %v", workflowType)
		}
		vrwp.Cells = *cells
		vrwp.TabletTypes = *tabletTypes
	case vReplicationWorkflowActionSwitchTraffic, vReplicationWorkflowActionReverseTraffic:
		vrwp.Cells = *cells
		vrwp.TabletTypes = *tabletTypes
		if vrwp.TabletTypes == "" {
			vrwp.TabletTypes = "primary,replica,rdonly"
		}
		vrwp.Timeout = *timeout
		vrwp.EnableReverseReplication = *reverseReplication
	case vReplicationWorkflowActionCancel:
		vrwp.KeepData = *keepData
	case vReplicationWorkflowActionComplete:
		switch workflowType {
		case wrangler.MoveTablesWorkflow:
			vrwp.RenameTables = *renameTables
		case wrangler.ReshardWorkflow:
		case wrangler.MigrateWorkflow:
		default:
			return fmt.Errorf("unknown workflow type passed: %v", workflowType)
		}
		vrwp.KeepData = *keepData
		vrwp.KeepRoutingRules = *keepRoutingRules
	}
	vrwp.WorkflowType = workflowType
	wf, err := wr.NewVReplicationWorkflow(ctx, workflowType, vrwp)
	if err != nil {
		log.Warningf("NewVReplicationWorkflow returned error %+v", wf)
		return err
	}
	if !wf.Exists() && action != vReplicationWorkflowActionCreate {
		return fmt.Errorf("workflow %s does not exist", ksWorkflow)
	}

	printCopyProgress := func() error {
		copyProgress, err := wf.GetCopyProgress()
		if err != nil {
			return err
		}
		if copyProgress == nil {
			wr.Logger().Printf("\nCopy Completed.\n")
		} else {
			wr.Logger().Printf("\nCopy Progress (approx):\n")
			var tables []string
			for table := range *copyProgress {
				tables = append(tables, table)
			}
			sort.Strings(tables)
			s := ""
			var progress wrangler.TableCopyProgress
			for table := range *copyProgress {
				var rowCountPct, tableSizePct int64
				progress = *(*copyProgress)[table]
				if progress.SourceRowCount > 0 {
					rowCountPct = 100.0 * progress.TargetRowCount / progress.SourceRowCount
				}
				if progress.SourceTableSize > 0 {
					tableSizePct = 100.0 * progress.TargetTableSize / progress.SourceTableSize
				}
				s += fmt.Sprintf("%s: rows copied %d/%d (%d%%), size copied %d/%d (%d%%)\n",
					table, progress.TargetRowCount, progress.SourceRowCount, rowCountPct,
					progress.TargetTableSize, progress.SourceTableSize, tableSizePct)
			}
			wr.Logger().Printf("\n%s\n", s)
		}
		return printDetails()

	}

	if *dryRun {
		switch action {
		case vReplicationWorkflowActionSwitchTraffic, vReplicationWorkflowActionReverseTraffic, vReplicationWorkflowActionComplete:
		default:
			return fmt.Errorf("-dry_run is only supported for SwitchTraffic, ReverseTraffic and Complete, not for %s", originalAction)
		}
	}

	var dryRunResults *[]string
	startState := wf.CachedState()
	switch action {
	case vReplicationWorkflowActionShow:
		return printDetails()
	case vReplicationWorkflowActionProgress:
		return printCopyProgress()
	case vReplicationWorkflowActionCreate:
		err = wf.Create(ctx)
		if err != nil {
			return err
		}
		if !*autoStart {
			wr.Logger().Printf("Workflow has been created in Stopped state\n")
			break
		}
		wr.Logger().Printf("Waiting for workflow to start:\n")

		type streamCount struct {
			total, started int64
		}
		errCh := make(chan error)
		wfErrCh := make(chan []*wrangler.WorkflowError)
		progressCh := make(chan *streamCount)
		timedCtx, cancelTimedCtx := context.WithTimeout(ctx, *timeout)
		defer cancelTimedCtx()

		go func(ctx context.Context) {
			ticker := time.NewTicker(1 * time.Second)
			defer ticker.Stop()
			for {
				select {
				case <-ctx.Done():
					errCh <- fmt.Errorf("workflow did not start within %s", (*timeout).String())
					return
				case <-ticker.C:
					totalStreams, startedStreams, workflowErrors, err := wf.GetStreamCount()
					if err != nil {
						errCh <- err
						close(errCh)
						return
					}
					if len(workflowErrors) > 0 {
						wfErrCh <- workflowErrors
					}
					progressCh <- &streamCount{
						total:   totalStreams,
						started: startedStreams,
					}
				}
			}
		}(timedCtx)

		for {
			select {
			case progress := <-progressCh:
				if progress.started == progress.total {
					wr.Logger().Printf("\nWorkflow started successfully with %d stream(s)\n", progress.total)
					printDetails()
					return nil
				}
				wr.Logger().Printf("%d%% ... ", 100*progress.started/progress.total)
			case err := <-errCh:
				wr.Logger().Error(err)
				cancelTimedCtx()
				return err
			case wfErrs := <-wfErrCh:
				wr.Logger().Printf("Found problems with the streams created for this workflow:\n")
				for _, wfErr := range wfErrs {
					wr.Logger().Printf("\tTablet: %d, Id: %d :: %s\n", wfErr.Tablet, wfErr.ID, wfErr.Description)
				}
				return fmt.Errorf("errors starting workflow")
			}
		}
	case vReplicationWorkflowActionSwitchTraffic:
		dryRunResults, err = wf.SwitchTraffic(workflow.DirectionForward)
	case vReplicationWorkflowActionReverseTraffic:
		dryRunResults, err = wf.ReverseTraffic()
	case vReplicationWorkflowActionComplete:
		dryRunResults, err = wf.Complete()
	case vReplicationWorkflowActionCancel:
		err = wf.Cancel()
	case vReplicationWorkflowActionGetState:
		wr.Logger().Printf(wf.CachedState() + "\n")
		return nil
	default:
		return fmt.Errorf("found unsupported action %s", originalAction)
	}
	if err != nil {
		log.Warningf(" %s error: %v", originalAction, wf)
		return wrapError(wf, err)
	}
	if *dryRun {
		if len(*dryRunResults) > 0 {
			wr.Logger().Printf("Dry Run results for %s run at %s\nParameters: %s\n\n", originalAction, time.Now().Format(time.RFC822), strings.Join(args, " "))
			wr.Logger().Printf("%s\n", strings.Join(*dryRunResults, "\n"))
			return nil
		}
	}
	wr.Logger().Printf("%s was successful for workflow %s.%s\nStart State: %s\nCurrent State: %s\n\n",
		originalAction, vrwp.TargetKeyspace, vrwp.Workflow, startState, wf.CurrentState())
	return nil
}

func commandCreateLookupVindex(ctx context.Context, wr *wrangler.Wrangler, subFlags *flag.FlagSet, args []string) error {
	cells := subFlags.String("cells", "", "Source cells to replicate from.")
	//TODO: keep -cell around for backward compatibility and remove it in a future version
	cell := subFlags.String("cell", "", "Cell to replicate from.")
	tabletTypes := subFlags.String("tablet_types", "", "Source tablet types to replicate from.")
	continueAfterCopyWithOwner := subFlags.Bool("continue_after_copy_with_owner", false, "Vindex will continue materialization after copy when an owner is provided")
	if err := subFlags.Parse(args); err != nil {
		return err
	}
	if subFlags.NArg() != 2 {
		return fmt.Errorf("two arguments are required: keyspace and json_spec")
	}
	if *cells == "" && *cell != "" {
		*cells = *cell
	}
	keyspace := subFlags.Arg(0)
	specs := &vschemapb.Keyspace{}
	if err := json2.Unmarshal([]byte(subFlags.Arg(1)), specs); err != nil {
		return err
	}
	return wr.CreateLookupVindex(ctx, keyspace, specs, *cells, *tabletTypes, *continueAfterCopyWithOwner)
}

func commandExternalizeVindex(ctx context.Context, wr *wrangler.Wrangler, subFlags *flag.FlagSet, args []string) error {
	if err := subFlags.Parse(args); err != nil {
		return err
	}
	if subFlags.NArg() != 1 {
		return fmt.Errorf("one argument is required: keyspace.vindex")
	}
	return wr.ExternalizeVindex(ctx, subFlags.Arg(0))
}

func commandMaterialize(ctx context.Context, wr *wrangler.Wrangler, subFlags *flag.FlagSet, args []string) error {
	cells := subFlags.String("cells", "", "Source cells to replicate from.")
	tabletTypes := subFlags.String("tablet_types", "", "Source tablet types to replicate from.")
	if err := subFlags.Parse(args); err != nil {
		return err
	}
	if subFlags.NArg() != 1 {
		return fmt.Errorf("a single argument is required: <json_spec>")
	}
	ms := &vtctldatapb.MaterializeSettings{}
	if err := json2.Unmarshal([]byte(subFlags.Arg(0)), ms); err != nil {
		return err
	}
	ms.Cell = *cells
	ms.TabletTypes = *tabletTypes
	return wr.Materialize(ctx, ms)
}

func commandSplitClone(ctx context.Context, wr *wrangler.Wrangler, subFlags *flag.FlagSet, args []string) error {
	if err := subFlags.Parse(args); err != nil {
		return err
	}
	if subFlags.NArg() != 3 {
		return fmt.Errorf("three arguments are required: keyspace, from_shards, to_shards")
	}
	keyspace := subFlags.Arg(0)
	from := strings.Split(subFlags.Arg(1), ",")
	to := strings.Split(subFlags.Arg(2), ",")
	return wr.SplitClone(ctx, keyspace, from, to)
}

func commandVerticalSplitClone(ctx context.Context, wr *wrangler.Wrangler, subFlags *flag.FlagSet, args []string) error {
	if err := subFlags.Parse(args); err != nil {
		return err
	}
	if subFlags.NArg() != 3 {
		return fmt.Errorf("three arguments are required: from_keyspace, to_keyspace, tables")
	}
	fromKeyspace := subFlags.Arg(0)
	toKeyspace := subFlags.Arg(1)
	tables := strings.Split(subFlags.Arg(2), ",")
	return wr.VerticalSplitClone(ctx, fromKeyspace, toKeyspace, tables)
}

func commandVDiff(ctx context.Context, wr *wrangler.Wrangler, subFlags *flag.FlagSet, args []string) error {
	sourceCell := subFlags.String("source_cell", "", "The source cell to compare from; default is any available cell")
	targetCell := subFlags.String("target_cell", "", "The target cell to compare with; default is any available cell")
	tabletTypes := subFlags.String("tablet_types", "primary,replica,rdonly", "Tablet types for source and target")
	filteredReplicationWaitTime := subFlags.Duration("filtered_replication_wait_time", 30*time.Second, "Specifies the maximum time to wait, in seconds, for filtered replication to catch up on primary migrations. The migration will be cancelled on a timeout.")
	maxRows := subFlags.Int64("limit", math.MaxInt64, "Max rows to stop comparing after")
	debugQuery := subFlags.Bool("debug_query", false, "Adds a mysql query to the report that can be used for further debugging")
	onlyPks := subFlags.Bool("only_pks", false, "When reporting missing rows, only show primary keys in the report.")
	format := subFlags.String("format", "", "Format of report") //"json" or ""
	tables := subFlags.String("tables", "", "Only run vdiff for these tables in the workflow")
	if err := subFlags.Parse(args); err != nil {
		return err
	}

	if subFlags.NArg() != 1 {
		return fmt.Errorf("<keyspace.workflow> is required")
	}
	keyspace, workflow, err := splitKeyspaceWorkflow(subFlags.Arg(0))
	if err != nil {
		return err
	}
	if *maxRows <= 0 {
		return fmt.Errorf("maximum number of rows to compare needs to be greater than 0")
	}
	_, err = wr.
		VDiff(ctx, keyspace, workflow, *sourceCell, *targetCell, *tabletTypes, *filteredReplicationWaitTime, *format, *maxRows, *tables, *debugQuery, *onlyPks)
	if err != nil {
		log.Errorf("vdiff returning with error: %v", err)
		if strings.Contains(err.Error(), "context deadline exceeded") {
			return fmt.Errorf("vdiff timed out: you may want to increase it with the flag -filtered_replication_wait_time=<timeoutSeconds>")
		}
	}
	return err
}

func splitKeyspaceWorkflow(in string) (keyspace, workflow string, err error) {
	splits := strings.Split(in, ".")
	if len(splits) != 2 {
		return "", "", fmt.Errorf("invalid format for <keyspace.workflow>: %s", in)
	}
	return splits[0], splits[1], nil
}

func commandMigrateServedTypes(ctx context.Context, wr *wrangler.Wrangler, subFlags *flag.FlagSet, args []string) error {
	cellsStr := subFlags.String("cells", "", "Specifies a comma-separated list of cells to update")
	reverse := subFlags.Bool("reverse", false, "Moves the served tablet type backward instead of forward.")
	skipReFreshState := subFlags.Bool("skip-refresh-state", false, "Skips refreshing the state of the source tablets after the migration, meaning that the refresh will need to be done manually, replica and rdonly only)")
	filteredReplicationWaitTime := subFlags.Duration("filtered_replication_wait_time", 30*time.Second, "Specifies the maximum time to wait, in seconds, for filtered replication to catch up on primary migrations. The migration will be cancelled on a timeout.")
	reverseReplication := subFlags.Bool("reverse_replication", false, "For primary migration, enabling this flag reverses replication which allows you to rollback")
	if err := subFlags.Parse(args); err != nil {
		return err
	}
	if subFlags.NArg() != 2 {
		return fmt.Errorf("the <source keyspace/shard> and <served tablet type> arguments are both required for the MigrateServedTypes command")
	}

	keyspace, shard, err := topoproto.ParseKeyspaceShard(subFlags.Arg(0))
	if err != nil {
		return err
	}
	servedType, err := topo.ParseServingTabletType(subFlags.Arg(1))
	if err != nil {
		return err
	}
	if servedType == topodatapb.TabletType_PRIMARY && *skipReFreshState {
		return fmt.Errorf("the skip-refresh-state flag can only be specified for non-primary migrations")
	}
	var cells []string
	if *cellsStr != "" {
		cells = strings.Split(*cellsStr, ",")
	}
	return wr.MigrateServedTypes(ctx, keyspace, shard, cells, servedType, *reverse, *skipReFreshState, *filteredReplicationWaitTime, *reverseReplication)
}

func commandMigrateServedFrom(ctx context.Context, wr *wrangler.Wrangler, subFlags *flag.FlagSet, args []string) error {
	reverse := subFlags.Bool("reverse", false, "Moves the served tablet type backward instead of forward.")
	cellsStr := subFlags.String("cells", "", "Specifies a comma-separated list of cells to update")
	filteredReplicationWaitTime := subFlags.Duration("filtered_replication_wait_time", 30*time.Second, "Specifies the maximum time to wait, in seconds, for filtered replication to catch up on primary migrations. The migration will be cancelled on a timeout.")
	if err := subFlags.Parse(args); err != nil {
		return err
	}
	if subFlags.NArg() != 2 {
		return fmt.Errorf("the <destination keyspace/shard> and <served tablet type> arguments are both required for the MigrateServedFrom command")
	}

	keyspace, shard, err := topoproto.ParseKeyspaceShard(subFlags.Arg(0))
	if err != nil {
		return err
	}
	servedType, err := parseTabletType(subFlags.Arg(1), []topodatapb.TabletType{topodatapb.TabletType_PRIMARY, topodatapb.TabletType_REPLICA, topodatapb.TabletType_RDONLY})
	if err != nil {
		return err
	}
	var cells []string
	if *cellsStr != "" {
		cells = strings.Split(*cellsStr, ",")
	}
	return wr.MigrateServedFrom(ctx, keyspace, shard, servedType, cells, *reverse, *filteredReplicationWaitTime)
}

func commandDropSources(ctx context.Context, wr *wrangler.Wrangler, subFlags *flag.FlagSet, args []string) error {
	wr.Logger().Printf("*** DropSources is deprecated. Consider using v2 commands instead, see https://vitess.io/docs/reference/vreplication/v2/ ***\n")
	dryRun := subFlags.Bool("dry_run", false, "Does a dry run of commandDropSources and only reports the actions to be taken")
	renameTables := subFlags.Bool("rename_tables", false, "Rename tables instead of dropping them")
	keepData := subFlags.Bool("keep_data", false, "Do not drop tables or shards (if true, only vreplication artifacts are cleaned up)")
	if err := subFlags.Parse(args); err != nil {
		return err
	}
	if subFlags.NArg() != 1 {
		return fmt.Errorf("<keyspace.workflow> is required")
	}
	keyspace, workflowName, err := splitKeyspaceWorkflow(subFlags.Arg(0))
	if err != nil {
		return err
	}

	removalType := workflow.DropTable
	if *renameTables {
		removalType = workflow.RenameTable
	}

	_, _, _ = dryRun, keyspace, workflowName
	dryRunResults, err := wr.DropSources(ctx, keyspace, workflowName, removalType, *keepData, false, false, *dryRun)
	if err != nil {
		return err
	}
	if *dryRun {
		wr.Logger().Printf("Dry Run results for commandDropSources run at %s\nParameters: %s\n\n", time.Now().Format(time.RFC822), strings.Join(args, " "))
		wr.Logger().Printf("%s\n", strings.Join(*dryRunResults, "\n"))
	}
	return nil
}

func commandSwitchReads(ctx context.Context, wr *wrangler.Wrangler, subFlags *flag.FlagSet, args []string) error {
	wr.Logger().Printf("*** SwitchReads is deprecated. Consider using v2 commands instead, see https://vitess.io/docs/reference/vreplication/v2/ ***\n")

	reverse := subFlags.Bool("reverse", false, "Moves the served tablet type backward instead of forward.")
	cellsStr := subFlags.String("cells", "", "Specifies a comma-separated list of cells to update")
	tabletTypes := subFlags.String("tablet_types", "rdonly,replica", "Tablet types to switch one or both or rdonly/replica")
	deprecatedTabletType := subFlags.String("tablet_type", "", "(DEPRECATED) one of rdonly/replica")
	dryRun := subFlags.Bool("dry_run", false, "Does a dry run of SwitchReads and only reports the actions to be taken")
	if err := subFlags.Parse(args); err != nil {
		return err
	}

	if !(*deprecatedTabletType == "" || *deprecatedTabletType == "replica" || *deprecatedTabletType == "rdonly") {
		return fmt.Errorf("invalid value specified for -tablet_type: %s", *deprecatedTabletType)
	}

	if *deprecatedTabletType != "" {
		*tabletTypes = *deprecatedTabletType
	}

	tabletTypesArr := strings.Split(*tabletTypes, ",")
	var servedTypes []topodatapb.TabletType
	for _, tabletType := range tabletTypesArr {
		servedType, err := parseTabletType(tabletType, []topodatapb.TabletType{topodatapb.TabletType_REPLICA, topodatapb.TabletType_RDONLY})
		if err != nil {
			return err
		}
		servedTypes = append(servedTypes, servedType)
	}
	var cells []string
	if *cellsStr != "" {
		cells = strings.Split(*cellsStr, ",")
	}
	direction := workflow.DirectionForward
	if *reverse {
		direction = workflow.DirectionBackward
	}
	if subFlags.NArg() != 1 {
		return fmt.Errorf("<keyspace.workflow> is required")
	}
	keyspace, workflow, err := splitKeyspaceWorkflow(subFlags.Arg(0))
	if err != nil {
		return err
	}
	dryRunResults, err := wr.SwitchReads(ctx, keyspace, workflow, servedTypes, cells, direction, *dryRun)
	if err != nil {
		return err
	}
	if *dryRun {
		wr.Logger().Printf("Dry Run results for SwitchReads run at %s\nParameters: %s\n\n", time.Now().Format(time.RFC822), strings.Join(args, " "))
		wr.Logger().Printf("%s\n", strings.Join(*dryRunResults, "\n"))
	}
	return nil
}

func commandSwitchWrites(ctx context.Context, wr *wrangler.Wrangler, subFlags *flag.FlagSet, args []string) error {
	wr.Logger().Printf("*** SwitchWrites is deprecated. Consider using v2 commands instead, see https://vitess.io/docs/reference/vreplication/v2/ ***\n")

	timeout := subFlags.Duration("timeout", 30*time.Second, "Specifies the maximum time to wait, in seconds, for vreplication to catch up on primary migrations. The migration will be cancelled on a timeout.")
	filteredReplicationWaitTime := subFlags.Duration("filtered_replication_wait_time", 30*time.Second, "DEPRECATED Specifies the maximum time to wait, in seconds, for vreplication to catch up on primary migrations. The migration will be cancelled on a timeout.")
	reverseReplication := subFlags.Bool("reverse_replication", true, "Also reverse the replication")
	cancel := subFlags.Bool("cancel", false, "Cancel the failed migration and serve from source")
	reverse := subFlags.Bool("reverse", false, "Reverse a previous SwitchWrites serve from source")
	dryRun := subFlags.Bool("dry_run", false, "Does a dry run of SwitchWrites and only reports the actions to be taken")
	if err := subFlags.Parse(args); err != nil {
		return err
	}

	if subFlags.NArg() != 1 {
		return fmt.Errorf("<keyspace.workflow> is required")
	}
	keyspace, workflow, err := splitKeyspaceWorkflow(subFlags.Arg(0))
	if err != nil {
		return err
	}
	if filteredReplicationWaitTime != timeout {
		timeout = filteredReplicationWaitTime
	}

	journalID, dryRunResults, err := wr.SwitchWrites(ctx, keyspace, workflow, *timeout, *cancel, *reverse, *reverseReplication, *dryRun)
	if err != nil {
		return err
	}
	if *dryRun {
		wr.Logger().Printf("Dry Run results for SwitchWrites run at %s\nParameters: %s\n\n", time.Now().Format(time.RFC822), strings.Join(args, " "))
		wr.Logger().Printf("%s\n", strings.Join(*dryRunResults, "\n"))
	} else {
		wr.Logger().Infof("Migration Journal ID: %v", journalID)
	}

	return nil
}

func commandCancelResharding(ctx context.Context, wr *wrangler.Wrangler, subFlags *flag.FlagSet, args []string) error {
	if err := subFlags.Parse(args); err != nil {
		return err
	}
	if subFlags.NArg() != 1 {
		return fmt.Errorf("<keyspace/shard> required for CancelResharding command")
	}

	keyspace, shard, err := topoproto.ParseKeyspaceShard(subFlags.Arg(0))
	if err != nil {
		return err
	}
	return wr.CancelResharding(ctx, keyspace, shard)
}

func commandShowResharding(ctx context.Context, wr *wrangler.Wrangler, subFlags *flag.FlagSet, args []string) error {
	if err := subFlags.Parse(args); err != nil {
		return err
	}
	if subFlags.NArg() != 1 {
		return fmt.Errorf("<keyspace/shard> required for ShowResharding command")
	}

	keyspace, shard, err := topoproto.ParseKeyspaceShard(subFlags.Arg(0))
	if err != nil {
		return err
	}
	return wr.ShowResharding(ctx, keyspace, shard)
}

func commandFindAllShardsInKeyspace(ctx context.Context, wr *wrangler.Wrangler, subFlags *flag.FlagSet, args []string) error {
	if err := subFlags.Parse(args); err != nil {
		return err
	}
	if subFlags.NArg() != 1 {
		return fmt.Errorf("the <keyspace> argument is required for the FindAllShardsInKeyspace command")
	}

	keyspace := subFlags.Arg(0)
	result, err := wr.VtctldServer().FindAllShardsInKeyspace(ctx, &vtctldatapb.FindAllShardsInKeyspaceRequest{
		Keyspace: keyspace,
	})
	if err != nil {
		return err
	}

	// reformat data into structure of old interface
	legacyShardMap := make(map[string]*topodatapb.Shard, len(result.Shards))

	for _, shard := range result.Shards {
		legacyShardMap[shard.Name] = shard.Shard
	}

	return printJSON(wr.Logger(), legacyShardMap)
}

func commandValidate(ctx context.Context, wr *wrangler.Wrangler, subFlags *flag.FlagSet, args []string) error {
	pingTablets := subFlags.Bool("ping-tablets", false, "Indicates whether all tablets should be pinged during the validation process")
	if err := subFlags.Parse(args); err != nil {
		return err
	}

	if subFlags.NArg() != 0 {
		wr.Logger().Warningf("action Validate doesn't take any parameter any more")
	}
	return wr.Validate(ctx, *pingTablets)
}

func commandListAllTablets(ctx context.Context, wr *wrangler.Wrangler, subFlags *flag.FlagSet, args []string) error {
	if err := subFlags.Parse(args); err != nil {
		return err
	}

	var cells []string

	if subFlags.NArg() == 1 {
		cells = strings.Split(subFlags.Arg(0), ",")
	}

	resp, err := wr.VtctldServer().GetTablets(ctx, &vtctldatapb.GetTabletsRequest{
		Cells:  cells,
		Strict: false,
	})

	if err != nil {
		return err
	}

	for _, tablet := range resp.Tablets {
		wr.Logger().Printf("%v\n", cli.MarshalTabletAWK(tablet))
	}

	return nil
}

func commandListTablets(ctx context.Context, wr *wrangler.Wrangler, subFlags *flag.FlagSet, args []string) error {
	if err := subFlags.Parse(args); err != nil {
		return err
	}
	if subFlags.NArg() == 0 {
		return fmt.Errorf("the <tablet alias> argument is required for the ListTablets command")
	}

	paths := subFlags.Args()
	aliases := make([]*topodatapb.TabletAlias, len(paths))
	var err error
	for i, path := range paths {
		aliases[i], err = topoproto.ParseTabletAlias(path)
		if err != nil {
			return err
		}
	}

	resp, err := wr.VtctldServer().GetTablets(ctx, &vtctldatapb.GetTabletsRequest{
		TabletAliases: aliases,
		Strict:        false,
	})
	if err != nil {
		return err
	}

	for _, tablet := range resp.Tablets {
		wr.Logger().Printf("%v\n", cli.MarshalTabletAWK(tablet))
	}

	return nil
}

func commandGetSchema(ctx context.Context, wr *wrangler.Wrangler, subFlags *flag.FlagSet, args []string) error {
	tables := subFlags.String("tables", "", "Specifies a comma-separated list of tables for which we should gather information. Each is either an exact match, or a regular expression of the form /regexp/")
	excludeTables := subFlags.String("exclude_tables", "", "Specifies a comma-separated list of tables to exclude. Each is either an exact match, or a regular expression of the form /regexp/")
	includeViews := subFlags.Bool("include-views", false, "Includes views in the output")
	tableNamesOnly := subFlags.Bool("table_names_only", false, "Only displays table names that match")
	tableSizesOnly := subFlags.Bool("table_sizes_only", false, "Only displays size information for tables. Ignored if -table_names_only is passed.")

	if err := subFlags.Parse(args); err != nil {
		return err
	}
	if subFlags.NArg() != 1 {
		return fmt.Errorf("the <tablet alias> argument is required for the GetSchema command")
	}
	tabletAlias, err := topoproto.ParseTabletAlias(subFlags.Arg(0))
	if err != nil {
		return err
	}
	var tableArray []string
	if *tables != "" {
		tableArray = strings.Split(*tables, ",")
	}
	var excludeTableArray []string
	if *excludeTables != "" {
		excludeTableArray = strings.Split(*excludeTables, ",")
	}

	resp, err := wr.VtctldServer().GetSchema(ctx, &vtctldatapb.GetSchemaRequest{
		TabletAlias:    tabletAlias,
		Tables:         tableArray,
		ExcludeTables:  excludeTableArray,
		IncludeViews:   *includeViews,
		TableNamesOnly: *tableNamesOnly,
		TableSizesOnly: *tableSizesOnly,
	})
	if err != nil {
		return err
	}

	if *tableNamesOnly {
		for _, td := range resp.Schema.TableDefinitions {
			wr.Logger().Printf("%v\n", td.Name)
		}
		return nil
	}

	return printJSON(wr.Logger(), resp.Schema)
}

func commandReloadSchema(ctx context.Context, wr *wrangler.Wrangler, subFlags *flag.FlagSet, args []string) error {
	if err := subFlags.Parse(args); err != nil {
		return err
	}
	if subFlags.NArg() != 1 {
		return fmt.Errorf("the <tablet alias> argument is required for the ReloadSchema command")
	}
	tabletAlias, err := topoproto.ParseTabletAlias(subFlags.Arg(0))
	if err != nil {
		return err
	}
	_, err = wr.VtctldServer().ReloadSchema(ctx, &vtctldatapb.ReloadSchemaRequest{
		TabletAlias: tabletAlias,
	})
	return err
}

func commandReloadSchemaShard(ctx context.Context, wr *wrangler.Wrangler, subFlags *flag.FlagSet, args []string) error {
	concurrency := subFlags.Int("concurrency", 10, "How many tablets to reload in parallel")
	includePrimary := subFlags.Bool("include_primary", true, "Include the primary tablet")

	if err := subFlags.Parse(args); err != nil {
		return err
	}
	if subFlags.NArg() != 1 {
		return fmt.Errorf("the <keyspace/shard> argument is required for the ReloadSchemaShard command")
	}
	keyspace, shard, err := topoproto.ParseKeyspaceShard(subFlags.Arg(0))
	if err != nil {
		return err
	}
	resp, err := wr.VtctldServer().ReloadSchemaShard(ctx, &vtctldatapb.ReloadSchemaShardRequest{
		Keyspace:       keyspace,
		Shard:          shard,
		WaitPosition:   "",
		IncludePrimary: *includePrimary,
		Concurrency:    uint32(*concurrency),
	})
	if resp != nil {
		for _, e := range resp.Events {
			logutil.LogEvent(wr.Logger(), e)
		}
	}
	return err
}

func commandReloadSchemaKeyspace(ctx context.Context, wr *wrangler.Wrangler, subFlags *flag.FlagSet, args []string) error {
	concurrency := subFlags.Int("concurrency", 10, "How many tablets to reload in parallel")
	includePrimary := subFlags.Bool("include_primary", true, "Include the primary tablet(s)")

	if err := subFlags.Parse(args); err != nil {
		return err
	}
	if subFlags.NArg() != 1 {
		return fmt.Errorf("the <keyspace> argument is required for the ReloadSchemaKeyspace command")
	}
	resp, err := wr.VtctldServer().ReloadSchemaKeyspace(ctx, &vtctldatapb.ReloadSchemaKeyspaceRequest{
		Keyspace:       subFlags.Arg(0),
		WaitPosition:   "",
		IncludePrimary: *includePrimary,
		Concurrency:    uint32(*concurrency),
	})
	if resp != nil {
		for _, e := range resp.Events {
			logutil.LogEvent(wr.Logger(), e)
		}
	}
	return err
}

func commandValidateSchemaShard(ctx context.Context, wr *wrangler.Wrangler, subFlags *flag.FlagSet, args []string) error {
	excludeTables := subFlags.String("exclude_tables", "", "Specifies a comma-separated list of tables to exclude. Each is either an exact match, or a regular expression of the form /regexp/")
	includeViews := subFlags.Bool("include-views", false, "Includes views in the validation")
	includeVSchema := subFlags.Bool("include-vschema", false, "Validate schemas against the vschema")
	if err := subFlags.Parse(args); err != nil {
		return err
	}
	if subFlags.NArg() != 1 {
		return fmt.Errorf("the <keyspace/shard> argument is required for the ValidateSchemaShard command")
	}

	keyspace, shard, err := topoproto.ParseKeyspaceShard(subFlags.Arg(0))
	if err != nil {
		return err
	}
	var excludeTableArray []string
	if *excludeTables != "" {
		excludeTableArray = strings.Split(*excludeTables, ",")
	}
	return wr.ValidateSchemaShard(ctx, keyspace, shard, excludeTableArray, *includeViews, *includeVSchema)
}

func commandValidateSchemaKeyspace(ctx context.Context, wr *wrangler.Wrangler, subFlags *flag.FlagSet, args []string) error {
	excludeTables := subFlags.String("exclude_tables", "", "Specifies a comma-separated list of tables to exclude. Each is either an exact match, or a regular expression of the form /regexp/")
	includeViews := subFlags.Bool("include-views", false, "Includes views in the validation")
	skipNoPrimary := subFlags.Bool("skip-no-primary", true, "Skip shards that don't have primary when performing validation")
	includeVSchema := subFlags.Bool("include-vschema", false, "Validate schemas against the vschema")

	if err := subFlags.Parse(args); err != nil {
		return err
	}
	if subFlags.NArg() != 1 {
		return fmt.Errorf("the <keyspace name> argument is required for the ValidateSchemaKeyspace command")
	}

	keyspace := subFlags.Arg(0)
	var excludeTableArray []string
	if *excludeTables != "" {
		excludeTableArray = strings.Split(*excludeTables, ",")
	}
	return wr.ValidateSchemaKeyspace(ctx, keyspace, excludeTableArray, *includeViews, *skipNoPrimary, *includeVSchema)
}

func commandApplySchema(ctx context.Context, wr *wrangler.Wrangler, subFlags *flag.FlagSet, args []string) error {
	allowLongUnavailability := subFlags.Bool("allow_long_unavailability", false, "Allow large schema changes which incur a longer unavailability of the database.")
	sql := subFlags.String("sql", "", "A list of semicolon-delimited SQL commands")
	sqlFile := subFlags.String("sql-file", "", "Identifies the file that contains the SQL commands")
	ddlStrategy := subFlags.String("ddl_strategy", string(schema.DDLStrategyDirect), "Online DDL strategy, compatible with @@ddl_strategy session variable (examples: 'gh-ost', 'pt-osc', 'gh-ost --max-load=Threads_running=100'")
	uuidList := subFlags.String("uuid_list", "", "Optional: comma delimited explicit UUIDs for migration. If given, must match number of DDL changes")
	migrationContext := subFlags.String("migration_context", "", "For Only DDL, optionally supply a custom unique string used as context for the migration(s) in this command. By default a unique context is auto-generated by Vitess")
	requestContext := subFlags.String("request_context", "", "synonym for -migration_context")
	waitReplicasTimeout := subFlags.Duration("wait_replicas_timeout", wrangler.DefaultWaitReplicasTimeout, "The amount of time to wait for replicas to receive the schema change via replication.")
	skipPreflight := subFlags.Bool("skip_preflight", false, "Skip pre-apply schema checks, and directly forward schema change query to shards")

	callerID := subFlags.String("caller_id", "", "This is the effective caller ID used for the operation and should map to an ACL name which grants this identity the necessary permissions to perform the operation (this is only necessary when strict table ACLs are used)")
	if err := subFlags.Parse(args); err != nil {
		return err
	}
	if subFlags.NArg() != 1 {
		return fmt.Errorf("the <keyspace> argument is required for the commandApplySchema command")
	}

	keyspace := subFlags.Arg(0)
	change, err := getFileParam(*sql, *sqlFile, "sql")
	if err != nil {
		return err
	}
<<<<<<< HEAD

	var cID *vtrpcpb.CallerID

	if *callerID != "" {
		cID = &vtrpcpb.CallerID{Principal: *callerID}
=======
	executionUUID, err := schema.CreateUUID()
	if err != nil {
		return err
	}
	if *migrationContext == "" {
		// -request_context is a legacy flag name
		// we now prefer to use -migration_context, but we also keep backwards compatibility
		*migrationContext = *requestContext
	}
	if *migrationContext == "" {
		*migrationContext = fmt.Sprintf("vtctl:%s", executionUUID)
	}
	executor := schemamanager.NewTabletExecutor(*migrationContext, wr, *waitReplicasTimeout)
	if *allowLongUnavailability {
		executor.AllowBigSchemaChange()
	}
	if *skipPreflight {
		executor.SkipPreflight()
>>>>>>> 33a6a1c5
	}

	log.Info("Calling ApplySchema on VtctldServer")
	resp, err := wr.VtctldServer().ApplySchema(ctx, &vtctldatapb.ApplySchemaRequest{
		Keyspace:                keyspace,
		AllowLongUnavailability: *allowLongUnavailability,
		DdlStrategy:             *ddlStrategy,
		Sql:                     strings.Split(change, ","),
		SkipPreflight:           *skipPreflight,
		UuidList:                strings.Split(*uuidList, ","),
		RequestContext:          *requestContext,
		WaitReplicasTimeout:     protoutil.DurationToProto(*waitReplicasTimeout),
		CallerId:                cID,
	})

	if err != nil {
		return err
	}

	for _, uuid := range resp.UuidList {
		wr.Logger().Printf("%s\n", uuid)
	}

	return nil
}

func commandOnlineDDL(ctx context.Context, wr *wrangler.Wrangler, subFlags *flag.FlagSet, args []string) error {
	json := subFlags.Bool("json", false, "Output JSON instead of human-readable table")
	if err := subFlags.Parse(args); err != nil {
		return err
	}
	if subFlags.NArg() < 1 {
		return fmt.Errorf("the <keyspace> argument is required for the OnlineDDL command")
	}
	keyspace := subFlags.Args()[0]
	if subFlags.NArg() < 2 {
		return fmt.Errorf("the <command> argument is required for the OnlineDDL command")
	}
	command := subFlags.Args()[1]
	arg := ""
	if subFlags.NArg() >= 3 {
		arg = subFlags.Args()[2]
	}
	query := ""
	uuid := ""
	var bindErr error
	switch command {
	case "show":
		condition := ""
		switch arg {
		case "", "all":
			condition = "migration_uuid like '%'"
		case "recent":
			condition = "requested_timestamp > now() - interval 1 week"
		case
			string(schema.OnlineDDLStatusCancelled),
			string(schema.OnlineDDLStatusQueued),
			string(schema.OnlineDDLStatusReady),
			string(schema.OnlineDDLStatusRunning),
			string(schema.OnlineDDLStatusComplete),
			string(schema.OnlineDDLStatusFailed):
			condition, bindErr = sqlparser.ParseAndBind("migration_status=%a", sqltypes.StringBindVariable(arg))
		default:
			if schema.IsOnlineDDLUUID(arg) {
				uuid = arg
				condition, bindErr = sqlparser.ParseAndBind("migration_uuid=%a", sqltypes.StringBindVariable(arg))
			} else {
				condition, bindErr = sqlparser.ParseAndBind("migration_context=%a", sqltypes.StringBindVariable(arg))
			}
		}
		query = fmt.Sprintf(`select
				*
				from _vt.schema_migrations where %s`, condition)
	case "retry":
		if arg == "" {
			return fmt.Errorf("UUID required")
		}
		uuid = arg
		query, bindErr = sqlparser.ParseAndBind(`update _vt.schema_migrations set migration_status='retry' where migration_uuid=%a`, sqltypes.StringBindVariable(arg))
	case "complete":
		if arg == "" {
			return fmt.Errorf("UUID required")
		}
		uuid = arg
		query, bindErr = sqlparser.ParseAndBind(`update _vt.schema_migrations set migration_status='complete' where migration_uuid=%a`, sqltypes.StringBindVariable(arg))
	case "cancel":
		if arg == "" {
			return fmt.Errorf("UUID required")
		}
		uuid = arg
		query, bindErr = sqlparser.ParseAndBind(`update _vt.schema_migrations set migration_status='cancel' where migration_uuid=%a`, sqltypes.StringBindVariable(arg))
	case "cancel-all":
		if arg != "" {
			return fmt.Errorf("UUID not allowed in %s", command)
		}
		query = `update _vt.schema_migrations set migration_status='cancel-all'`
	default:
		return fmt.Errorf("Unknown OnlineDDL command: %s", command)
	}
	if bindErr != nil {
		return fmt.Errorf("Error generating OnlineDDL query: %+v", bindErr)
	}

	qr, err := wr.VExecResult(ctx, uuid, keyspace, query, false)
	if err != nil {
		return err
	}
	if *json {
		return printJSON(wr.Logger(), qr)
	}
	printQueryResult(loggerWriter{wr.Logger()}, qr)
	return nil
}

func commandCopySchemaShard(ctx context.Context, wr *wrangler.Wrangler, subFlags *flag.FlagSet, args []string) error {
	tables := subFlags.String("tables", "", "Specifies a comma-separated list of tables to copy. Each is either an exact match, or a regular expression of the form /regexp/")
	excludeTables := subFlags.String("exclude_tables", "", "Specifies a comma-separated list of tables to exclude. Each is either an exact match, or a regular expression of the form /regexp/")
	includeViews := subFlags.Bool("include-views", true, "Includes views in the output")
	skipVerify := subFlags.Bool("skip-verify", false, "Skip verification of source and target schema after copy")
	// for backwards compatibility
	waitReplicasTimeout := subFlags.Duration("wait_replicas_timeout", wrangler.DefaultWaitReplicasTimeout, "The amount of time to wait for replicas to receive the schema change via replication.")
	if err := subFlags.Parse(args); err != nil {
		return err
	}

	if subFlags.NArg() != 2 {
		return fmt.Errorf("the <source keyspace/shard> and <destination keyspace/shard> arguments are both required for the CopySchemaShard command. Instead of the <source keyspace/shard> argument, you can also specify <tablet alias> which refers to a specific tablet of the shard in the source keyspace")
	}
	var tableArray []string
	if *tables != "" {
		tableArray = strings.Split(*tables, ",")
	}
	var excludeTableArray []string
	if *excludeTables != "" {
		excludeTableArray = strings.Split(*excludeTables, ",")
	}
	destKeyspace, destShard, err := topoproto.ParseKeyspaceShard(subFlags.Arg(1))
	if err != nil {
		return err
	}

	sourceKeyspace, sourceShard, err := topoproto.ParseKeyspaceShard(subFlags.Arg(0))
	if err == nil {
		return wr.CopySchemaShardFromShard(ctx, tableArray, excludeTableArray, *includeViews, sourceKeyspace, sourceShard, destKeyspace, destShard, *waitReplicasTimeout, *skipVerify)
	}
	sourceTabletAlias, err := topoproto.ParseTabletAlias(subFlags.Arg(0))
	if err == nil {
		return wr.CopySchemaShard(ctx, sourceTabletAlias, tableArray, excludeTableArray, *includeViews, destKeyspace, destShard, *waitReplicasTimeout, *skipVerify)
	}
	return err
}

func commandValidateVersionShard(ctx context.Context, wr *wrangler.Wrangler, subFlags *flag.FlagSet, args []string) error {
	if err := subFlags.Parse(args); err != nil {
		return err
	}
	if subFlags.NArg() != 1 {
		return fmt.Errorf("the <keyspace/shard> argument is required for the ValidateVersionShard command")
	}

	keyspace, shard, err := topoproto.ParseKeyspaceShard(subFlags.Arg(0))
	if err != nil {
		return err
	}
	return wr.ValidateVersionShard(ctx, keyspace, shard)
}

func commandValidateVersionKeyspace(ctx context.Context, wr *wrangler.Wrangler, subFlags *flag.FlagSet, args []string) error {
	if err := subFlags.Parse(args); err != nil {
		return err
	}
	if subFlags.NArg() != 1 {
		return fmt.Errorf("the <keyspace name> argument is required for the ValidateVersionKeyspace command")
	}

	keyspace := subFlags.Arg(0)
	return wr.ValidateVersionKeyspace(ctx, keyspace)
}

func commandGetPermissions(ctx context.Context, wr *wrangler.Wrangler, subFlags *flag.FlagSet, args []string) error {
	if err := subFlags.Parse(args); err != nil {
		return err
	}
	if subFlags.NArg() != 1 {
		return fmt.Errorf("the <tablet alias> argument is required for the GetPermissions command")
	}
	tabletAlias, err := topoproto.ParseTabletAlias(subFlags.Arg(0))
	if err != nil {
		return err
	}
	p, err := wr.GetPermissions(ctx, tabletAlias)
	if err == nil {
		printJSON(wr.Logger(), p)
	}
	return err
}

func commandValidatePermissionsShard(ctx context.Context, wr *wrangler.Wrangler, subFlags *flag.FlagSet, args []string) error {
	if err := subFlags.Parse(args); err != nil {
		return err
	}
	if subFlags.NArg() != 1 {
		return fmt.Errorf("the <keyspace/shard> argument is required for the ValidatePermissionsShard command")
	}

	keyspace, shard, err := topoproto.ParseKeyspaceShard(subFlags.Arg(0))
	if err != nil {
		return err
	}
	return wr.ValidatePermissionsShard(ctx, keyspace, shard)
}

func commandValidatePermissionsKeyspace(ctx context.Context, wr *wrangler.Wrangler, subFlags *flag.FlagSet, args []string) error {
	if err := subFlags.Parse(args); err != nil {
		return err
	}
	if subFlags.NArg() != 1 {
		return fmt.Errorf("the <keyspace name> argument is required for the ValidatePermissionsKeyspace command")
	}

	keyspace := subFlags.Arg(0)
	return wr.ValidatePermissionsKeyspace(ctx, keyspace)
}

func commandGetVSchema(ctx context.Context, wr *wrangler.Wrangler, subFlags *flag.FlagSet, args []string) error {
	if err := subFlags.Parse(args); err != nil {
		return err
	}
	if subFlags.NArg() != 1 {
		return fmt.Errorf("the <keyspace> argument is required for the GetVSchema command")
	}
	keyspace := subFlags.Arg(0)
	schema, err := wr.TopoServer().GetVSchema(ctx, keyspace)
	if err != nil {
		return err
	}
	b, err := json2.MarshalIndentPB(schema, "  ")
	if err != nil {
		wr.Logger().Printf("%v\n", err)
		return err
	}
	wr.Logger().Printf("%s\n", b)
	return nil
}

func commandGetRoutingRules(ctx context.Context, wr *wrangler.Wrangler, subFlags *flag.FlagSet, args []string) error {
	if err := subFlags.Parse(args); err != nil {
		return err
	}

	resp, err := wr.VtctldServer().GetRoutingRules(ctx, &vtctldatapb.GetRoutingRulesRequest{})
	if err != nil {
		return err
	}

	b, err := json2.MarshalIndentPB(resp.RoutingRules, "  ")
	if err != nil {
		wr.Logger().Printf("%v\n", err)
		return err
	}
	wr.Logger().Printf("%s\n", b)
	return nil
}

func commandRebuildVSchemaGraph(ctx context.Context, wr *wrangler.Wrangler, subFlags *flag.FlagSet, args []string) error {
	var cells flagutil.StringListValue
	subFlags.Var(&cells, "cells", "Specifies a comma-separated list of cells to look for tablets")

	if err := subFlags.Parse(args); err != nil {
		return err
	}
	if subFlags.NArg() != 0 {
		return fmt.Errorf("RebuildVSchemaGraph doesn't take any arguments")
	}

	_, err := wr.VtctldServer().RebuildVSchemaGraph(ctx, &vtctldatapb.RebuildVSchemaGraphRequest{
		Cells: cells,
	})
	return err
}

func commandApplyVSchema(ctx context.Context, wr *wrangler.Wrangler, subFlags *flag.FlagSet, args []string) error {
	vschema := subFlags.String("vschema", "", "Identifies the VTGate routing schema")
	vschemaFile := subFlags.String("vschema_file", "", "Identifies the VTGate routing schema file")
	sql := subFlags.String("sql", "", "A vschema ddl SQL statement (e.g. `add vindex`, `alter table t add vindex hash(id)`, etc)")
	sqlFile := subFlags.String("sql_file", "", "A vschema ddl SQL statement (e.g. `add vindex`, `alter table t add vindex hash(id)`, etc)")
	dryRun := subFlags.Bool("dry-run", false, "If set, do not save the altered vschema, simply echo to console.")
	skipRebuild := subFlags.Bool("skip_rebuild", false, "If set, do not rebuild the SrvSchema objects.")
	var cells flagutil.StringListValue
	subFlags.Var(&cells, "cells", "If specified, limits the rebuild to the cells, after upload. Ignored if skip_rebuild is set.")

	if err := subFlags.Parse(args); err != nil {
		return err
	}
	if subFlags.NArg() != 1 {
		return fmt.Errorf("the <keyspace> argument is required for the ApplyVSchema command")
	}
	keyspace := subFlags.Arg(0)

	var vs *vschemapb.Keyspace
	var err error

	sqlMode := (*sql != "") != (*sqlFile != "")
	jsonMode := (*vschema != "") != (*vschemaFile != "")

	if sqlMode && jsonMode {
		return fmt.Errorf("only one of the sql, sql_file, vschema, or vschema_file flags may be specified when calling the ApplyVSchema command")
	}

	if !sqlMode && !jsonMode {
		return fmt.Errorf("one of the sql, sql_file, vschema, or vschema_file flags must be specified when calling the ApplyVSchema command")
	}

	if sqlMode {
		if *sqlFile != "" {
			sqlBytes, err := os.ReadFile(*sqlFile)
			if err != nil {
				return err
			}
			*sql = string(sqlBytes)
		}

		stmt, err := sqlparser.Parse(*sql)
		if err != nil {
			return fmt.Errorf("error parsing vschema statement `%s`: %v", *sql, err)
		}
		ddl, ok := stmt.(*sqlparser.AlterVschema)
		if !ok {
			return fmt.Errorf("error parsing vschema statement `%s`: not a ddl statement", *sql)
		}

		vs, err = wr.TopoServer().GetVSchema(ctx, keyspace)
		if err != nil {
			if topo.IsErrType(err, topo.NoNode) {
				vs = &vschemapb.Keyspace{}
			} else {
				return err
			}
		}

		vs, err = topotools.ApplyVSchemaDDL(keyspace, vs, ddl)
		if err != nil {
			return err
		}

	} else {
		// json mode
		var schema []byte
		if *vschemaFile != "" {
			var err error
			schema, err = os.ReadFile(*vschemaFile)
			if err != nil {
				return err
			}
		} else {
			schema = []byte(*vschema)
		}

		vs = &vschemapb.Keyspace{}
		err := json2.Unmarshal(schema, vs)
		if err != nil {
			return err
		}
	}

	b, err := json2.MarshalIndentPB(vs, "  ")
	if err != nil {
		wr.Logger().Errorf2(err, "Failed to marshal VSchema for display")
	} else {
		wr.Logger().Printf("New VSchema object:\n%s\nIf this is not what you expected, check the input data (as JSON parsing will skip unexpected fields).\n", b)
	}

	if *dryRun {
		wr.Logger().Printf("Dry run: Skipping update of VSchema\n")
		return nil
	}

	if _, err := wr.TopoServer().GetKeyspace(ctx, keyspace); err != nil {
		if strings.Contains(err.Error(), "node doesn't exist") {
			return fmt.Errorf("keyspace(%s) doesn't exist, check if the keyspace is initialized", keyspace)
		}
		return err
	}

	if err := wr.TopoServer().SaveVSchema(ctx, keyspace, vs); err != nil {
		return err
	}

	if *skipRebuild {
		wr.Logger().Warningf("Skipping rebuild of SrvVSchema, will need to run RebuildVSchemaGraph for changes to take effect")
		return nil
	}
	return wr.TopoServer().RebuildSrvVSchema(ctx, cells)
}

func commandApplyRoutingRules(ctx context.Context, wr *wrangler.Wrangler, subFlags *flag.FlagSet, args []string) error {
	routingRules := subFlags.String("rules", "", "Specify rules as a string")
	routingRulesFile := subFlags.String("rules_file", "", "Specify rules in a file")
	skipRebuild := subFlags.Bool("skip_rebuild", false, "If set, do no rebuild the SrvSchema objects.")
	dryRun := subFlags.Bool("dry-run", false, "Do not upload the routing rules, but print what actions would be taken")
	var cells flagutil.StringListValue
	subFlags.Var(&cells, "cells", "If specified, limits the rebuild to the cells, after upload. Ignored if skipRebuild is set.")

	if err := subFlags.Parse(args); err != nil {
		return err
	}
	if subFlags.NArg() != 0 {
		return fmt.Errorf("ApplyRoutingRules doesn't take any arguments")
	}

	var rulesBytes []byte
	if *routingRulesFile != "" {
		var err error
		rulesBytes, err = os.ReadFile(*routingRulesFile)
		if err != nil {
			return err
		}
	} else {
		rulesBytes = []byte(*routingRules)
	}

	rr := &vschemapb.RoutingRules{}
	if err := json2.Unmarshal(rulesBytes, rr); err != nil {
		return err
	}

	b, err := json2.MarshalIndentPB(rr, "  ")
	if err != nil {
		msg := &strings.Builder{}
		if *dryRun {
			msg.WriteString("DRY RUN: ")
		}
		msg.WriteString("Failed to marshal RoutingRules for display")

		wr.Logger().Errorf2(err, msg.String())
	} else {
		msg := &strings.Builder{}
		if *dryRun {
			msg.WriteString("=== DRY RUN ===\n")
		}
		msg.WriteString(fmt.Sprintf("New RoutingRules object:\n%s\nIf this is not what you expected, check the input data (as JSON parsing will skip unexpected fields).\n", b))
		if *dryRun {
			msg.WriteString("=== (END) DRY RUN ===\n")
		}

		wr.Logger().Printf(msg.String())
	}

	if !*dryRun {
		_, err = wr.VtctldServer().ApplyRoutingRules(ctx, &vtctldatapb.ApplyRoutingRulesRequest{
			RoutingRules: rr,
			SkipRebuild:  *skipRebuild,
			RebuildCells: cells,
		})
		if err != nil {
			return err
		}
	}

	if *skipRebuild {
		msg := &strings.Builder{}
		if *dryRun {
			msg.WriteString("DRY RUN: ")
		}
		msg.WriteString("Skipping rebuild of SrvVSchema, will need to run RebuildVSchemaGraph for changes to take effect")
		wr.Logger().Warningf(msg.String())
	}

	return nil
}

func commandGetSrvKeyspaceNames(ctx context.Context, wr *wrangler.Wrangler, subFlags *flag.FlagSet, args []string) error {
	if err := subFlags.Parse(args); err != nil {
		return err
	}
	if subFlags.NArg() != 1 {
		return fmt.Errorf("the <cell> argument is required for the GetSrvKeyspaceNames command")
	}

	cell := subFlags.Arg(0)
	resp, err := wr.VtctldServer().GetSrvKeyspaceNames(ctx, &vtctldatapb.GetSrvKeyspaceNamesRequest{
		Cells: []string{cell},
	})
	if err != nil {
		return err
	}

	names, ok := resp.Names[cell]
	if !ok {
		// Technically this should be impossible, but we handle it explicitly.
		return nil
	}

	for _, ks := range names.Names {
		wr.Logger().Printf("%v\n", ks)
	}

	return nil
}

func commandGetSrvKeyspace(ctx context.Context, wr *wrangler.Wrangler, subFlags *flag.FlagSet, args []string) error {
	if err := subFlags.Parse(args); err != nil {
		return err
	}
	if subFlags.NArg() != 2 {
		return fmt.Errorf("the <cell> and <keyspace> arguments are required for the GetSrvKeyspace command")
	}

	cell := subFlags.Arg(0)
	keyspace := subFlags.Arg(1)

	resp, err := wr.VtctldServer().GetSrvKeyspaces(ctx, &vtctldatapb.GetSrvKeyspacesRequest{
		Keyspace: keyspace,
		Cells:    []string{cell},
	})
	if err != nil {
		return err
	}

	cellKs := resp.SrvKeyspaces[cell]
	if cellKs == nil {
		return fmt.Errorf("missing keyspace %q in cell %q", keyspace, cell)
	}
	return printJSON(wr.Logger(), cellKs)
}

func commandGetSrvVSchema(ctx context.Context, wr *wrangler.Wrangler, subFlags *flag.FlagSet, args []string) error {
	if err := subFlags.Parse(args); err != nil {
		return err
	}
	if subFlags.NArg() != 1 {
		return fmt.Errorf("the <cell> argument is required for the GetSrvVSchema command")
	}

	srvVSchema, err := wr.TopoServer().GetSrvVSchema(ctx, subFlags.Arg(0))
	if err != nil {
		return err
	}
	return printJSON(wr.Logger(), srvVSchema)
}

func commandDeleteSrvVSchema(ctx context.Context, wr *wrangler.Wrangler, subFlags *flag.FlagSet, args []string) error {
	if err := subFlags.Parse(args); err != nil {
		return err
	}
	if subFlags.NArg() != 1 {
		return fmt.Errorf("the <cell> argument is required for the DeleteSrvVSchema command")
	}

	_, err := wr.VtctldServer().DeleteSrvVSchema(ctx, &vtctldatapb.DeleteSrvVSchemaRequest{
		Cell: subFlags.Arg(0),
	})
	return err
}

func commandGetShardReplication(ctx context.Context, wr *wrangler.Wrangler, subFlags *flag.FlagSet, args []string) error {
	if err := subFlags.Parse(args); err != nil {
		return err
	}
	if subFlags.NArg() != 2 {
		return fmt.Errorf("the <cell> and <keyspace/shard> arguments are required for the GetShardReplication command")
	}

	keyspace, shard, err := topoproto.ParseKeyspaceShard(subFlags.Arg(1))
	if err != nil {
		return err
	}
	shardReplication, err := wr.TopoServer().GetShardReplication(ctx, subFlags.Arg(0), keyspace, shard)
	if err != nil {
		return err
	}
	// Pass the embedded proto directly or jsonpb will panic.
	return printJSON(wr.Logger(), shardReplication.ShardReplication)
}

func commandHelp(ctx context.Context, wr *wrangler.Wrangler, subFlags *flag.FlagSet, args []string) error {
	if err := subFlags.Parse(args); err != nil {
		return err
	}
	switch subFlags.NArg() {
	case 0:
		wr.Logger().Printf("Available commands:\n\n")
		PrintAllCommands(wr.Logger())
	case 1:
		RunCommand(ctx, wr, []string{subFlags.Arg(0), "--help"})
	default:
		return fmt.Errorf("when calling the Help command, either specify a single argument that identifies the name of the command to get help with or do not specify any additional arguments")
	}

	return nil
}

func commandVExec(ctx context.Context, wr *wrangler.Wrangler, subFlags *flag.FlagSet, args []string) error {
	deprecationMessage := `VExec command will be deprecated in version v12. For Online DDL control, use "vtctl OnlineDDL" commands or SQL syntax`
	log.Warningf(deprecationMessage)

	json := subFlags.Bool("json", false, "Output JSON instead of human-readable table")
	dryRun := subFlags.Bool("dry_run", false, "Does a dry run of VExec and only reports the final query and list of tablets on which it will be applied")
	if err := subFlags.Parse(args); err != nil {
		return err
	}
	if subFlags.NArg() != 2 {
		return fmt.Errorf("usage: VExec --dry-run keyspace.workflow \"<query>\"")
	}
	keyspace, workflow, err := splitKeyspaceWorkflow(subFlags.Arg(0))
	if err != nil {
		return err
	}
	_, err = wr.TopoServer().GetKeyspace(ctx, keyspace)
	if err != nil {
		wr.Logger().Errorf("keyspace %s not found", keyspace)
	}
	query := subFlags.Arg(1)

	qr, err := wr.VExecResult(ctx, workflow, keyspace, query, *dryRun)
	if err != nil {
		return err
	}
	if *dryRun {
		return nil
	}
	if qr == nil {
		wr.Logger().Printf("no result returned\n")
	}
	if *json {
		return printJSON(wr.Logger(), qr)
	}
	printQueryResult(loggerWriter{wr.Logger()}, qr)
	return nil
}

func commandWorkflow(ctx context.Context, wr *wrangler.Wrangler, subFlags *flag.FlagSet, args []string) error {
	dryRun := subFlags.Bool("dry_run", false, "Does a dry run of Workflow and only reports the final query and list of tablets on which the operation will be applied")
	if err := subFlags.Parse(args); err != nil {
		return err
	}
	if subFlags.NArg() < 2 {
		return fmt.Errorf("usage: Workflow --dry-run keyspace[.workflow] start/stop/delete/list/listall/tags [<tags>]")
	}
	keyspace := subFlags.Arg(0)
	action := strings.ToLower(subFlags.Arg(1))
	// Note: List is deprecated and replaced by show.
	if action == "list" {
		action = "show"
	}
	var workflow string
	var err error
	if action != "listall" {
		keyspace, workflow, err = splitKeyspaceWorkflow(subFlags.Arg(0))
		if err != nil {
			return err
		}
		if workflow == "" {
			return fmt.Errorf("workflow has to be defined for action %s", action)
		}
	}
	_, err = wr.TopoServer().GetKeyspace(ctx, keyspace)
	if err != nil {
		wr.Logger().Errorf("Keyspace %s not found", keyspace)
	}
	var results map[*topo.TabletInfo]*sqltypes.Result
	if action == "tags" {
		tags := ""
		if subFlags.NArg() != 3 {
			return fmt.Errorf("tags incorrectly specified, usage: Workflow keyspace.workflow tags <tags>")
		}
		tags = strings.ToLower(subFlags.Arg(2))
		results, err = wr.WorkflowTagAction(ctx, keyspace, workflow, tags)
		if err != nil {
			return err
		}
	} else {
		if subFlags.NArg() != 2 {
			return fmt.Errorf("usage: Workflow --dry-run keyspace[.workflow] start/stop/delete/list/listall")
		}
		results, err = wr.WorkflowAction(ctx, workflow, keyspace, action, *dryRun)
		if err != nil {
			return err
		}
		if action == "show" || action == "listall" {
			return nil
		}
	}

	if len(results) == 0 {
		wr.Logger().Printf("no result returned\n")
		return nil
	}
	qr := wr.QueryResultForRowsAffected(results)

	printQueryResult(loggerWriter{wr.Logger()}, qr)
	return nil
}

func commandMount(ctx context.Context, wr *wrangler.Wrangler, subFlags *flag.FlagSet, args []string) error {
	clusterType := subFlags.String("type", "vitess", "Specify cluster type: mysql or vitess, only vitess clustered right now")
	unmount := subFlags.Bool("unmount", false, "Unmount cluster")
	show := subFlags.Bool("show", false, "Display contents of cluster")
	list := subFlags.Bool("list", false, "List all clusters")

	// vitess cluster params
	topoType := subFlags.String("topo_type", "", "Type of cluster's topology server")
	topoServer := subFlags.String("topo_server", "", "Server url of cluster's topology server")
	topoRoot := subFlags.String("topo_root", "", "Root node of cluster's topology")

	if err := subFlags.Parse(args); err != nil {
		return err
	}
	if *list {
		clusters, err := wr.TopoServer().GetExternalVitessClusters(ctx)
		if err != nil {
			return err
		}
		wr.Logger().Printf("%s\n", strings.Join(clusters, ","))
		return nil
	}
	if subFlags.NArg() != 1 {
		return fmt.Errorf("cluster name needs to be provided")
	}

	clusterName := subFlags.Arg(0)
	switch *clusterType {
	case "vitess":
		switch {
		case *unmount:
			return wr.UnmountExternalVitessCluster(ctx, clusterName)
		case *show:
			vci, err := wr.TopoServer().GetExternalVitessCluster(ctx, clusterName)
			if err != nil {
				return err
			}
			if vci == nil {
				return fmt.Errorf("there is no vitess cluster named %s", clusterName)
			}
			data, err := json.Marshal(vci)
			if err != nil {
				return err
			}
			wr.Logger().Printf("%s\n", string(data))
			return nil
		default:
			return wr.MountExternalVitessCluster(ctx, clusterName, *topoType, *topoServer, *topoRoot)
		}
	case "mysql":
		return fmt.Errorf("mysql cluster type not yet supported")
	default:
		return fmt.Errorf("cluster type can be only one of vitess or mysql")
	}
}

func commandGenerateShardRanges(ctx context.Context, wr *wrangler.Wrangler, subFlags *flag.FlagSet, args []string) error {
	numShards := subFlags.Int("num_shards", 2, "Number of shards to generate shard ranges for.")

	if err := subFlags.Parse(args); err != nil {
		return err
	}

	shardRanges, err := key.GenerateShardRanges(*numShards)
	if err != nil {
		return err
	}

	return printJSON(wr.Logger(), shardRanges)
}

func commandPanic(ctx context.Context, wr *wrangler.Wrangler, subFlags *flag.FlagSet, args []string) error {
	panic(fmt.Errorf("this command panics on purpose"))
}

// printJSON will print the JSON version of the structure to the logger.
func printJSON(logger logutil.Logger, val interface{}) error {
	data, err := MarshalJSON(val)
	if err != nil {
		return fmt.Errorf("cannot marshal data: %v", err)
	}
	logger.Printf("%s\n", data)
	return nil
}

// MarshalJSON marshals "obj" to a JSON string. It uses the "jsonpb" marshaler
// or Go's standard one.
//
// We use jsonpb for protobuf messages because it is the only supported
// way to marshal protobuf messages to JSON.
// In addition to that, it's the only way to emit zero values in the JSON
// output.
// Unfortunately, jsonpb works only for protobuf messages. Therefore, we use
// the default marshaler for the remaining structs (which are possibly
// mixed protobuf and non-protobuf).
//
// TODO(mberlin): Switch "EnumAsInts" to "false" once the frontend is
//                updated and mixed types will use jsonpb as well.
func MarshalJSON(obj interface{}) (data []byte, err error) {
	switch obj := obj.(type) {
	case proto.Message:
		// Note: We also end up in this case if "obj" is NOT a proto.Message but
		// has an anonymous (embedded) field of the type "proto.Message".
		// In that case jsonpb may panic if the "obj" has non-exported fields.

		// Marshal the protobuf message.
		data, err = protojson.MarshalOptions{
			Multiline:       true,
			Indent:          "  ",
			UseProtoNames:   true,
			UseEnumNumbers:  true,
			EmitUnpopulated: true,
		}.Marshal(obj)
		if err != nil {
			return nil, fmt.Errorf("protojson error: %v", err)
		}
	case []string:
		if len(obj) == 0 {
			return []byte{'[', ']'}, nil
		}
		data, err = json.MarshalIndent(obj, "", "  ")
		if err != nil {
			return nil, fmt.Errorf("json error: %v", err)
		}
	default:
		data, err = json.MarshalIndent(obj, "", "  ")
		if err != nil {
			return nil, fmt.Errorf("json error: %v", err)
		}
	}

	return data, nil
}

// RunCommand will execute the command using the provided wrangler.
// It will return the actionPath to wait on for long remote actions if
// applicable.
func RunCommand(ctx context.Context, wr *wrangler.Wrangler, args []string) error {
	if len(args) == 0 {
		wr.Logger().Printf("No command specified. Please see the list below:\n\n")
		PrintAllCommands(wr.Logger())
		return fmt.Errorf("no command was specified")
	}

	action := args[0]
	actionLowerCase := strings.ToLower(action)
	for _, group := range commands {
		for _, cmd := range group.commands {
			if strings.ToLower(cmd.name) == actionLowerCase {
				subFlags := flag.NewFlagSet(action, flag.ContinueOnError)
				subFlags.SetOutput(logutil.NewLoggerWriter(wr.Logger()))
				subFlags.Usage = func() {
					if cmd.deprecated {
						msg := &strings.Builder{}
						msg.WriteString("WARNING: ")
						msg.WriteString(action)
						msg.WriteString(" is deprecated and will be removed in a future release.")
						if cmd.deprecatedBy != "" {
							msg.WriteString(" Use ")
							msg.WriteString(cmd.deprecatedBy)
							msg.WriteString(" instead.")
						}

						wr.Logger().Printf("%s\n", msg.String())
					}

					wr.Logger().Printf("Usage: %s %s\n\n", action, cmd.params)
					wr.Logger().Printf("%s\n\n", cmd.help)
					subFlags.PrintDefaults()
				}
				return cmd.method(ctx, wr, subFlags, args[1:])
			}
		}
	}

	wr.Logger().Printf("Unknown command: %v\n", action)
	return ErrUnknownCommand
}

// PrintAllCommands will print the list of commands to the logger
func PrintAllCommands(logger logutil.Logger) {
	msg := &strings.Builder{}

	for _, group := range commands {
		logger.Printf("%s:\n", group.name)
		for _, cmd := range group.commands {
			if cmd.hidden {
				continue
			}

			msg.WriteString("  ")

			if cmd.deprecated {
				msg.WriteString("(DEPRECATED) ")
			}

			msg.WriteString(cmd.name)
			msg.WriteString(" ")
			msg.WriteString(cmd.params)
			logger.Printf("%s\n", msg.String())

			msg.Reset()
		}
		logger.Printf("\n")
	}
}<|MERGE_RESOLUTION|>--- conflicted
+++ resolved
@@ -87,6 +87,8 @@
 	"errors"
 	"flag"
 	"fmt"
+	"google.golang.org/protobuf/encoding/protojson"
+	"google.golang.org/protobuf/proto"
 	"math"
 	"os"
 	"sort"
@@ -94,9 +96,6 @@
 	"strings"
 	"sync"
 	"time"
-
-	"google.golang.org/protobuf/encoding/protojson"
-	"google.golang.org/protobuf/proto"
 
 	"vitess.io/vitess/go/cmd/vtctldclient/cli"
 	"vitess.io/vitess/go/flagutil"
@@ -3241,32 +3240,21 @@
 	if err != nil {
 		return err
 	}
-<<<<<<< HEAD
 
 	var cID *vtrpcpb.CallerID
 
 	if *callerID != "" {
 		cID = &vtrpcpb.CallerID{Principal: *callerID}
-=======
-	executionUUID, err := schema.CreateUUID()
-	if err != nil {
-		return err
-	}
+	}
+
 	if *migrationContext == "" {
 		// -request_context is a legacy flag name
 		// we now prefer to use -migration_context, but we also keep backwards compatibility
 		*migrationContext = *requestContext
 	}
+
 	if *migrationContext == "" {
 		*migrationContext = fmt.Sprintf("vtctl:%s", executionUUID)
-	}
-	executor := schemamanager.NewTabletExecutor(*migrationContext, wr, *waitReplicasTimeout)
-	if *allowLongUnavailability {
-		executor.AllowBigSchemaChange()
-	}
-	if *skipPreflight {
-		executor.SkipPreflight()
->>>>>>> 33a6a1c5
 	}
 
 	log.Info("Calling ApplySchema on VtctldServer")
@@ -3277,7 +3265,7 @@
 		Sql:                     strings.Split(change, ","),
 		SkipPreflight:           *skipPreflight,
 		UuidList:                strings.Split(*uuidList, ","),
-		RequestContext:          *requestContext,
+		RequestContext:          *migrationContext,
 		WaitReplicasTimeout:     protoutil.DurationToProto(*waitReplicasTimeout),
 		CallerId:                cID,
 	})
