--- conflicted
+++ resolved
@@ -40,89 +40,9 @@
 }
 
 // verifyIntValue returns an error if values[tag] != want.
-<<<<<<< HEAD
-func verifyIntValue(values map[string]interface{}, tag string, want int) error {
-	got := framework.FetchInt(values, tag)
-	if got != want {
-		return fmt.Errorf("%s: %d, want %d", tag, got, want)
-	}
-	return nil
-}
-
-func TestConfigVars(t *testing.T) {
-	currentConfig := tabletenv.NewCurrentConfig()
-	vars := framework.DebugVars()
-	cases := []struct {
-		tag string
-		val int
-	}{{
-		tag: "ConnPoolAvailable",
-		val: currentConfig.OltpReadPool.Size,
-	}, {
-		tag: "ConnPoolCapacity",
-		val: currentConfig.OltpReadPool.Size,
-	}, {
-		tag: "ConnPoolIdleTimeout",
-		val: int(currentConfig.OltpReadPool.IdleTimeoutSeconds * 1e9),
-	}, {
-		tag: "ConnPoolMaxCap",
-		val: currentConfig.OltpReadPool.Size,
-	}, {
-		tag: "MaxResultSize",
-		val: currentConfig.Oltp.MaxRows,
-	}, {
-		tag: "WarnResultSize",
-		val: currentConfig.Oltp.WarnRows,
-	}, {
-		tag: "QueryCacheCapacity",
-		val: currentConfig.QueryCacheSize,
-	}, {
-		tag: "QueryTimeout",
-		val: int(currentConfig.Oltp.QueryTimeoutSeconds * 1e9),
-	}, {
-		tag: "SchemaReloadTime",
-		val: int(currentConfig.SchemaReloadIntervalSeconds * 1e9),
-	}, {
-		tag: "StreamBufferSize",
-		val: currentConfig.StreamBufferSize,
-	}, {
-		tag: "StreamConnPoolAvailable",
-		val: currentConfig.OlapReadPool.Size,
-	}, {
-		tag: "StreamConnPoolCapacity",
-		val: currentConfig.OlapReadPool.Size,
-	}, {
-		tag: "StreamConnPoolIdleTimeout",
-		val: int(currentConfig.OlapReadPool.IdleTimeoutSeconds * 1e9),
-	}, {
-		tag: "StreamConnPoolMaxCap",
-		val: currentConfig.OlapReadPool.Size,
-	}, {
-		tag: "TransactionPoolAvailable",
-		val: currentConfig.TxPool.Size,
-	}, {
-		tag: "TransactionPoolCapacity",
-		val: currentConfig.TxPool.Size,
-	}, {
-		tag: "TransactionPoolIdleTimeout",
-		val: int(currentConfig.TxPool.IdleTimeoutSeconds * 1e9),
-	}, {
-		tag: "TransactionPoolMaxCap",
-		val: currentConfig.TxPool.Size,
-	}, {
-		tag: "TransactionTimeout",
-		val: int(currentConfig.Oltp.TxTimeoutSeconds * 1e9),
-	}}
-	for _, tcase := range cases {
-		if err := verifyIntValue(vars, tcase.tag, int(tcase.val)); err != nil {
-			t.Error(err)
-		}
-	}
-=======
 func verifyIntValue(t *testing.T, values map[string]interface{}, tag string, want int) {
 	t.Helper()
 	require.Equal(t, want, framework.FetchInt(values, tag), tag)
->>>>>>> a3a52322
 }
 
 func TestPoolSize(t *testing.T) {
