--- conflicted
+++ resolved
@@ -26,16 +26,10 @@
 	"testing"
 	"time"
 
-<<<<<<< HEAD
+	"github.com/stretchr/testify/require"
+
 	"github.com/stretchr/testify/assert"
-	"github.com/stretchr/testify/require"
-
-=======
-	"github.com/stretchr/testify/require"
-
-	"github.com/stretchr/testify/assert"
-
->>>>>>> cb142eea
+
 	"vitess.io/vitess/go/sqltypes"
 	vtrpcpb "vitess.io/vitess/go/vt/proto/vtrpc"
 	"vitess.io/vitess/go/vt/vterrors"
@@ -51,32 +45,56 @@
 	assert.Equal(t, 1, len(qr.Rows))
 }
 
-<<<<<<< HEAD
+func populateStressQuery(client *framework.QueryClient, rowCount int, rowContent string) error {
+	err := client.Begin(false)
+	if err != nil {
+		return err
+	}
+	defer client.Rollback()
+
+	for i := 0; i < rowCount; i++ {
+		query := fmt.Sprintf("insert into vitess_stress values (%d, '%s')", i, strings.Repeat(rowContent, 2048/len(rowContent)))
+		_, err := client.Execute(query, nil)
+		if err != nil {
+			return err
+		}
+	}
+	return client.Commit()
+}
+
+func BenchmarkStreamQuery(b *testing.B) {
+	const RowCount = 1100
+	const RowContent = "abcdefghijklmnopqrstuvwxyz"
+
+	client := framework.NewClient()
+	err := populateStressQuery(client, RowCount, RowContent)
+	if err != nil {
+		b.Fatal(err)
+	}
+	defer client.Execute("delete from vitess_stress", nil)
+
+	b.ResetTimer()
+
+	for i := 0; i < b.N; i++ {
+		err := client.Stream("select * from vitess_stress", nil, func(result *sqltypes.Result) error {
+			return nil
+		})
+		if err != nil {
+			b.Fatal(err)
+		}
+	}
+}
+
 func TestStreamConsolidation(t *testing.T) {
 	const Workers = 50
 	const RowCount = 1100
 	const RowContent = "abcdefghijklmnopqrstuvwxyz"
 
-	populate := func(client *framework.QueryClient) error {
-		err := client.Begin(false)
-		if err != nil {
-			return err
-		}
-		defer client.Rollback()
-
-		for i := 0; i < RowCount; i++ {
-			query := fmt.Sprintf("insert into vitess_stress values (%d, '%s')", i, strings.Repeat(RowContent, 2048/len(RowContent)))
-			_, err := client.Execute(query, nil)
-			if err != nil {
-				return err
-			}
-		}
-		return client.Commit()
-	}
-
-	client := framework.NewClient()
-	err := populate(client)
-	require.NoError(t, err)
+	client := framework.NewClient()
+	err := populateStressQuery(client, RowCount, RowContent)
+	if err != nil {
+		t.Fatal(err)
+	}
 	defer client.Execute("delete from vitess_stress", nil)
 
 	defaultPoolSize := framework.Server.StreamPoolSize()
@@ -112,93 +130,6 @@
 			require.Equal(t, 2200, rowCount)
 		}()
 	}
-=======
-func populateStressQuery(client *framework.QueryClient, rowCount int, rowContent string) error {
-	err := client.Begin(false)
-	if err != nil {
-		return err
-	}
-	defer client.Rollback()
-
-	for i := 0; i < rowCount; i++ {
-		query := fmt.Sprintf("insert into vitess_stress values (%d, '%s')", i, strings.Repeat(rowContent, 2048/len(rowContent)))
-		_, err := client.Execute(query, nil)
-		if err != nil {
-			return err
-		}
-	}
-	return client.Commit()
-}
-
-func BenchmarkStreamQuery(b *testing.B) {
-	const RowCount = 1100
-	const RowContent = "abcdefghijklmnopqrstuvwxyz"
-
-	client := framework.NewClient()
-	err := populateStressQuery(client, RowCount, RowContent)
-	if err != nil {
-		b.Fatal(err)
-	}
-	defer client.Execute("delete from vitess_stress", nil)
-
-	b.ResetTimer()
-
-	for i := 0; i < b.N; i++ {
-		err := client.Stream("select * from vitess_stress", nil, func(result *sqltypes.Result) error {
-			return nil
-		})
-		if err != nil {
-			b.Fatal(err)
-		}
-	}
-}
-
-func TestStreamConsolidation(t *testing.T) {
-	const Workers = 50
-	const RowCount = 1100
-	const RowContent = "abcdefghijklmnopqrstuvwxyz"
-
-	client := framework.NewClient()
-	err := populateStressQuery(client, RowCount, RowContent)
-	if err != nil {
-		t.Fatal(err)
-	}
-	defer client.Execute("delete from vitess_stress", nil)
-
-	defaultPoolSize := framework.Server.StreamPoolSize()
-
-	framework.Server.SetStreamPoolSize(4)
-	framework.Server.SetStreamConsolidationBlocking(true)
-
-	defer func() {
-		framework.Server.SetStreamPoolSize(defaultPoolSize)
-		framework.Server.SetStreamConsolidationBlocking(false)
-	}()
-
-	var start = make(chan struct{})
-	var finish sync.WaitGroup
-
-	// Spawn N workers at the same time to stress test the stream consolidator
-	for i := 0; i < Workers; i++ {
-		finish.Add(1)
-		go func() {
-			defer finish.Done()
-
-			// block all the workers so they all perform their queries at the same time
-			<-start
-
-			var rowCount int
-			err := client.Stream("select * from vitess_stress", nil, func(result *sqltypes.Result) error {
-				for _, r := range result.Rows {
-					rowCount += len(r)
-				}
-				return nil
-			})
-			require.NoError(t, err)
-			require.Equal(t, 2200, rowCount)
-		}()
-	}
->>>>>>> cb142eea
 
 	// wait until all the goroutines have spawned and are blocked before we unblock them at once
 	time.Sleep(500 * time.Millisecond)
