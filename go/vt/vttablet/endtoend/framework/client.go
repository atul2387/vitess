/*
Copyright 2019 The Vitess Authors.

Licensed under the Apache License, Version 2.0 (the "License");
you may not use this file except in compliance with the License.
You may obtain a copy of the License at

    http://www.apache.org/licenses/LICENSE-2.0

Unless required by applicable law or agreed to in writing, software
distributed under the License is distributed on an "AS IS" BASIS,
WITHOUT WARRANTIES OR CONDITIONS OF ANY KIND, either express or implied.
See the License for the specific language governing permissions and
limitations under the License.
*/

package framework

import (
	"context"
	"errors"
	"time"

	"google.golang.org/protobuf/proto"

	"vitess.io/vitess/go/sqltypes"
	"vitess.io/vitess/go/vt/callerid"
	"vitess.io/vitess/go/vt/vttablet/tabletserver"

	querypb "vitess.io/vitess/go/vt/proto/query"
	topodatapb "vitess.io/vitess/go/vt/proto/topodata"
	vtrpcpb "vitess.io/vitess/go/vt/proto/vtrpc"
)

// QueryClient provides a convenient wrapper for TabletServer's query service.
// It's not thread safe, but you can create multiple clients that point to the
// same server.
type QueryClient struct {
	ctx           context.Context
	target        *querypb.Target
	server        *tabletserver.TabletServer
	transactionID int64
	reservedID    int64
}

// NewClient creates a new client for Server.
func NewClient() *QueryClient {
	return &QueryClient{
		ctx: callerid.NewContext(
			context.Background(),
			&vtrpcpb.CallerID{},
			&querypb.VTGateCallerID{Username: "dev"},
		),
		target: Target,
		server: Server,
	}
}

// NewClientWithTabletType creates a new client for Server with the provided tablet type.
func NewClientWithTabletType(tabletType topodatapb.TabletType) *QueryClient {
	targetCopy := proto.Clone(Target).(*querypb.Target)
	targetCopy.TabletType = tabletType
	return &QueryClient{
		ctx: callerid.NewContext(
			context.Background(),
			&vtrpcpb.CallerID{},
			&querypb.VTGateCallerID{Username: "dev"},
		),
		target: targetCopy,
		server: Server,
	}
}

// NewClientWithContext creates a new client for Server with the provided context.
func NewClientWithContext(ctx context.Context) *QueryClient {
	return &QueryClient{
		ctx:    ctx,
		target: Target,
		server: Server,
	}
}

// Begin begins a transaction.
func (client *QueryClient) Begin(clientFoundRows bool) error {
	if client.transactionID != 0 {
		return errors.New("already in transaction")
	}
	var options *querypb.ExecuteOptions
	if clientFoundRows {
		options = &querypb.ExecuteOptions{ClientFoundRows: clientFoundRows}
	}
	transactionID, _, err := client.server.Begin(client.ctx, client.target, options)
	if err != nil {
		return err
	}
	client.transactionID = transactionID
	return nil
}

// Commit commits the current transaction.
func (client *QueryClient) Commit() error {
	defer func() { client.transactionID = 0 }()
	rID, err := client.server.Commit(client.ctx, client.target, client.transactionID)
	client.reservedID = rID
	if err != nil {
		return err
	}
	return nil
}

// Rollback rolls back the current transaction.
func (client *QueryClient) Rollback() error {
	defer func() { client.transactionID = 0 }()
	rID, err := client.server.Rollback(client.ctx, client.target, client.transactionID)
	client.reservedID = rID
	if err != nil {
		return err
	}
	return nil
}

// Prepare executes a prepare on the current transaction.
func (client *QueryClient) Prepare(dtid string) error {
	defer func() { client.transactionID = 0 }()
	return client.server.Prepare(client.ctx, client.target, client.transactionID, dtid)
}

// CommitPrepared commits a prepared transaction.
func (client *QueryClient) CommitPrepared(dtid string) error {
	return client.server.CommitPrepared(client.ctx, client.target, dtid)
}

// RollbackPrepared rollsback a prepared transaction.
func (client *QueryClient) RollbackPrepared(dtid string, originalID int64) error {
	return client.server.RollbackPrepared(client.ctx, client.target, dtid, originalID)
}

// CreateTransaction issues a CreateTransaction to TabletServer.
func (client *QueryClient) CreateTransaction(dtid string, participants []*querypb.Target) error {
	return client.server.CreateTransaction(client.ctx, client.target, dtid, participants)
}

// StartCommit issues a StartCommit to TabletServer for the current transaction.
func (client *QueryClient) StartCommit(dtid string) error {
	defer func() { client.transactionID = 0 }()
	return client.server.StartCommit(client.ctx, client.target, client.transactionID, dtid)
}

// SetRollback issues a SetRollback to TabletServer.
func (client *QueryClient) SetRollback(dtid string, transactionID int64) error {
	return client.server.SetRollback(client.ctx, client.target, dtid, client.transactionID)
}

// ConcludeTransaction issues a ConcludeTransaction to TabletServer.
func (client *QueryClient) ConcludeTransaction(dtid string) error {
	return client.server.ConcludeTransaction(client.ctx, client.target, dtid)
}

// ReadTransaction returns the transaction metadata.
func (client *QueryClient) ReadTransaction(dtid string) (*querypb.TransactionMetadata, error) {
	return client.server.ReadTransaction(client.ctx, client.target, dtid)
}

// SetServingType is for testing transitions.
// It currently supports only master->replica and back.
func (client *QueryClient) SetServingType(tabletType topodatapb.TabletType) error {
	err := client.server.SetServingType(tabletType, time.Time{}, true /* serving */, "" /* reason */)
	// Wait for TwoPC transition, if necessary
	client.server.TwoPCEngineWait()
	return err
}

// Execute executes a query.
func (client *QueryClient) Execute(query string, bindvars map[string]*querypb.BindVariable) (*sqltypes.Result, error) {
	return client.ExecuteWithOptions(query, bindvars, &querypb.ExecuteOptions{IncludedFields: querypb.ExecuteOptions_ALL})
}

// BeginExecute performs a BeginExecute.
func (client *QueryClient) BeginExecute(query string, bindvars map[string]*querypb.BindVariable, preQueries []string) (*sqltypes.Result, error) {
	if client.transactionID != 0 {
		return nil, errors.New("already in transaction")
	}
	qr, transactionID, _, err := client.server.BeginExecute(
		client.ctx,
		client.target,
		preQueries,
		query,
		bindvars,
		client.reservedID,
		&querypb.ExecuteOptions{IncludedFields: querypb.ExecuteOptions_ALL},
	)
	client.transactionID = transactionID
	if err != nil {
		return nil, err
	}
	return qr, nil
}

// BeginExecuteBatch performs a BeginExecuteBatch.
func (client *QueryClient) BeginExecuteBatch(queries []*querypb.BoundQuery, asTransaction bool) ([]sqltypes.Result, error) {
	if client.transactionID != 0 {
		return nil, errors.New("already in transaction")
	}
	qr, transactionID, _, err := client.server.BeginExecuteBatch(
		client.ctx,
		client.target,
		queries,
		asTransaction,
		&querypb.ExecuteOptions{IncludedFields: querypb.ExecuteOptions_ALL},
	)
	client.transactionID = transactionID
	if err != nil {
		return nil, err
	}
	return qr, nil
}

// ExecuteWithOptions executes a query using 'options'.
func (client *QueryClient) ExecuteWithOptions(query string, bindvars map[string]*querypb.BindVariable, options *querypb.ExecuteOptions) (*sqltypes.Result, error) {
	return client.server.Execute(
		client.ctx,
		client.target,
		query,
		bindvars,
		client.transactionID,
		client.reservedID,
		options,
	)
}

// StreamExecute executes a query & returns the results.
func (client *QueryClient) StreamExecute(query string, bindvars map[string]*querypb.BindVariable) (*sqltypes.Result, error) {
	return client.StreamExecuteWithOptions(query, bindvars, &querypb.ExecuteOptions{IncludedFields: querypb.ExecuteOptions_ALL})
}

// StreamExecuteWithOptions executes a query & returns the results using 'options'.
func (client *QueryClient) StreamExecuteWithOptions(query string, bindvars map[string]*querypb.BindVariable, options *querypb.ExecuteOptions) (*sqltypes.Result, error) {
	result := &sqltypes.Result{}
	err := client.server.StreamExecute(
		client.ctx,
		client.target,
		query,
		bindvars,
		0,
		options,
		func(res *sqltypes.Result) error {
			if result.Fields == nil {
				result.Fields = res.Fields
			}
			result.Rows = append(result.Rows, res.Rows...)
			return nil
		},
	)
	if err != nil {
		return nil, err
	}
	return result, nil
}

// Stream streams the results of a query.
func (client *QueryClient) Stream(query string, bindvars map[string]*querypb.BindVariable, sendFunc func(*sqltypes.Result) error) error {
	return client.server.StreamExecute(
		client.ctx,
		client.target,
		query,
		bindvars,
		0,
		&querypb.ExecuteOptions{IncludedFields: querypb.ExecuteOptions_ALL},
		sendFunc,
	)
}

// ExecuteBatch executes a batch of queries.
func (client *QueryClient) ExecuteBatch(queries []*querypb.BoundQuery, asTransaction bool) ([]sqltypes.Result, error) {
	return client.server.ExecuteBatch(
		client.ctx,
		client.target,
		queries,
		asTransaction,
		client.transactionID,
		&querypb.ExecuteOptions{IncludedFields: querypb.ExecuteOptions_ALL},
	)
}

// MessageStream streams messages from the message table.
func (client *QueryClient) MessageStream(name string, callback func(*sqltypes.Result) error) (err error) {
	return client.server.MessageStream(client.ctx, client.target, name, callback)
}

// MessageAck acks messages
func (client *QueryClient) MessageAck(name string, ids []string) (int64, error) {
	bids := make([]*querypb.Value, 0, len(ids))
	for _, id := range ids {
		bids = append(bids, &querypb.Value{
			Type:  sqltypes.VarChar,
			Value: []byte(id),
		})
	}
	return client.server.MessageAck(client.ctx, client.target, name, bids)
}

// ReserveExecute performs a ReserveExecute.
func (client *QueryClient) ReserveExecute(query string, preQueries []string, bindvars map[string]*querypb.BindVariable) (*sqltypes.Result, error) {
	if client.reservedID != 0 {
		return nil, errors.New("already reserved a connection")
	}
	qr, reservedID, _, err := client.server.ReserveExecute(client.ctx, client.target, preQueries, query, bindvars, client.transactionID, &querypb.ExecuteOptions{IncludedFields: querypb.ExecuteOptions_ALL})
	client.reservedID = reservedID
	if err != nil {
		return nil, err
	}
	return qr, nil
}

// ReserveBeginExecute performs a ReserveBeginExecute.
func (client *QueryClient) ReserveBeginExecute(query string, preQueries []string, bindvars map[string]*querypb.BindVariable) (*sqltypes.Result, error) {
	if client.reservedID != 0 {
		return nil, errors.New("already reserved a connection")
	}
	if client.transactionID != 0 {
		return nil, errors.New("already in transaction")
	}
	qr, transactionID, reservedID, _, err := client.server.ReserveBeginExecute(client.ctx, client.target, preQueries, query, bindvars, &querypb.ExecuteOptions{IncludedFields: querypb.ExecuteOptions_ALL})
	client.transactionID = transactionID
	client.reservedID = reservedID
	if err != nil {
		return nil, err
	}
	return qr, nil
}

// Release performs a Release.
func (client *QueryClient) Release() error {
<<<<<<< HEAD
	err := client.server.Release(client.ctx, &client.target, client.transactionID, client.reservedID)
=======
	err := client.server.Release(client.ctx, client.target, client.transactionID, client.reservedID)
>>>>>>> cb142eea
	client.reservedID = 0
	client.transactionID = 0
	if err != nil {
		return err
	}
	return nil
}

//TransactionID returns transactionID
func (client *QueryClient) TransactionID() int64 {
	return client.transactionID
}

//ReservedID returns reservedID
func (client *QueryClient) ReservedID() int64 {
	return client.reservedID
}

//SetTransactionID does what it says
func (client *QueryClient) SetTransactionID(id int64) {
	client.transactionID = id
}

//SetReservedID does what it says
func (client *QueryClient) SetReservedID(id int64) {
	client.reservedID = id
}

// StreamHealth receives the health response
func (client *QueryClient) StreamHealth(sendFunc func(*querypb.StreamHealthResponse) error) error {
	return client.server.StreamHealth(client.ctx, sendFunc)
}<|MERGE_RESOLUTION|>--- conflicted
+++ resolved
@@ -331,11 +331,7 @@
 
 // Release performs a Release.
 func (client *QueryClient) Release() error {
-<<<<<<< HEAD
-	err := client.server.Release(client.ctx, &client.target, client.transactionID, client.reservedID)
-=======
 	err := client.server.Release(client.ctx, client.target, client.transactionID, client.reservedID)
->>>>>>> cb142eea
 	client.reservedID = 0
 	client.transactionID = 0
 	if err != nil {
