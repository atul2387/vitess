--- conflicted
+++ resolved
@@ -27,19 +27,12 @@
 	"testing"
 	"time"
 
-<<<<<<< HEAD
-=======
 	"google.golang.org/protobuf/proto"
 
->>>>>>> cb142eea
 	"vitess.io/vitess/go/test/utils"
 
 	"context"
 
-<<<<<<< HEAD
-	"github.com/golang/protobuf/proto"
-=======
->>>>>>> cb142eea
 	"github.com/stretchr/testify/assert"
 	"github.com/stretchr/testify/require"
 
@@ -106,11 +99,7 @@
 		},
 		StatusFlags: sqltypes.ServerStatusAutocommit,
 	}
-<<<<<<< HEAD
-	mustMatch(t, want, *qr)
-=======
 	utils.MustMatch(t, want, *qr)
->>>>>>> cb142eea
 
 	// Test with bindvars.
 	_, err = client.Execute(
