--- conflicted
+++ resolved
@@ -214,25 +214,6 @@
 		sbc.sExecMu.Unlock()
 		return err
 	}
-<<<<<<< HEAD
-	if sbc.results == nil {
-		nextRs := sbc.getNextResult()
-		sbc.sExecMu.Unlock()
-		return callback(nextRs)
-	}
-
-	for len(sbc.results) > 0 {
-		nextRs := sbc.getNextResult()
-		sbc.sExecMu.Unlock()
-		err := callback(nextRs)
-		if err != nil {
-			return err
-		}
-		sbc.sExecMu.Lock()
-	}
-	sbc.sExecMu.Unlock()
-
-=======
 	parse, _ := sqlparser.Parse(query)
 
 	if sbc.results == nil {
@@ -252,7 +233,6 @@
 	}
 
 	sbc.sExecMu.Unlock()
->>>>>>> fc784709
 	return nil
 }
 
