/*
Copyright 2019 The Vitess Authors.

Licensed under the Apache License, Version 2.0 (the "License");
you may not use this file except in compliance with the License.
You may obtain a copy of the License at

    http://www.apache.org/licenses/LICENSE-2.0

Unless required by applicable law or agreed to in writing, software
distributed under the License is distributed on an "AS IS" BASIS,
WITHOUT WARRANTIES OR CONDITIONS OF ANY KIND, either express or implied.
See the License for the specific language governing permissions and
limitations under the License.
*/

package onlineddl

const (
	// SchemaMigrationsTableName is used by VExec interceptor to call the correct handler
	sqlCreateSidecarDB             = "create database if not exists _vt"
	sqlCreateSchemaMigrationsTable = `CREATE TABLE IF NOT EXISTS _vt.schema_migrations (
		id bigint(20) unsigned NOT NULL AUTO_INCREMENT,
		migration_uuid varchar(64) NOT NULL,
		keyspace varchar(256) NOT NULL,
		shard varchar(255) NOT NULL,
		mysql_schema varchar(128) NOT NULL,
		mysql_table varchar(128) NOT NULL,
		migration_statement text NOT NULL,
		strategy varchar(128) NOT NULL,
		options varchar(8192) NOT NULL,
		added_timestamp timestamp NOT NULL DEFAULT CURRENT_TIMESTAMP,
		requested_timestamp timestamp NOT NULL DEFAULT CURRENT_TIMESTAMP,
		ready_timestamp timestamp NULL DEFAULT NULL,
		started_timestamp timestamp NULL DEFAULT NULL,
		liveness_timestamp timestamp NULL DEFAULT NULL,
		completed_timestamp timestamp NULL DEFAULT NULL,
		cleanup_timestamp timestamp NULL DEFAULT NULL,
		migration_status varchar(128) NOT NULL,
		log_path varchar(1024) NOT NULL,
		artifacts varchar(1024) NOT NULL,
		PRIMARY KEY (id),
		UNIQUE KEY uuid_idx (migration_uuid),
		KEY keyspace_shard_idx (keyspace(64),shard(64)),
		KEY status_idx (migration_status, liveness_timestamp),
		KEY cleanup_status_idx (cleanup_timestamp, migration_status)
	) engine=InnoDB DEFAULT CHARSET=utf8mb4`
	alterSchemaMigrationsTableRetries            = "ALTER TABLE _vt.schema_migrations add column retries int unsigned NOT NULL DEFAULT 0"
	alterSchemaMigrationsTableTablet             = "ALTER TABLE _vt.schema_migrations add column tablet varchar(128) NOT NULL DEFAULT ''"
	alterSchemaMigrationsTableArtifacts          = "ALTER TABLE _vt.schema_migrations modify artifacts TEXT NOT NULL"
	alterSchemaMigrationsTableTabletFailure      = "ALTER TABLE _vt.schema_migrations add column tablet_failure tinyint unsigned NOT NULL DEFAULT 0"
	alterSchemaMigrationsTableTabletFailureIndex = "ALTER TABLE _vt.schema_migrations add KEY tablet_failure_idx (tablet_failure, migration_status, retries)"
	alterSchemaMigrationsTableProgress           = "ALTER TABLE _vt.schema_migrations add column progress float NOT NULL DEFAULT 0"
	alterSchemaMigrationsTableContext            = "ALTER TABLE _vt.schema_migrations add column migration_context varchar(1024) NOT NULL DEFAULT ''"
	alterSchemaMigrationsTableDDLAction          = "ALTER TABLE _vt.schema_migrations add column ddl_action varchar(16) NOT NULL DEFAULT ''"
	alterSchemaMigrationsTableMessage            = "ALTER TABLE _vt.schema_migrations add column message TEXT NOT NULL"
	alterSchemaMigrationsTableTableCompleteIndex = "ALTER TABLE _vt.schema_migrations add KEY table_complete_idx (migration_status, keyspace(64), mysql_table(64), completed_timestamp)"
	alterSchemaMigrationsTableETASeconds         = "ALTER TABLE _vt.schema_migrations add column eta_seconds bigint NOT NULL DEFAULT -1"
<<<<<<< HEAD
=======
	alterSchemaMigrationsTableRowsCopied         = "ALTER TABLE _vt.schema_migrations add column rows_copied bigint unsigned NOT NULL DEFAULT 0"
	alterSchemaMigrationsTableTableRows          = "ALTER TABLE _vt.schema_migrations add column table_rows bigint NOT NULL DEFAULT 0"
	alterSchemaMigrationsTableLogFile            = "ALTER TABLE _vt.schema_migrations add column log_file varchar(1024) NOT NULL DEFAULT ''"

	sqlInsertMigration = `INSERT IGNORE INTO _vt.schema_migrations (
		migration_uuid,
		keyspace,
		shard,
		mysql_schema,
		mysql_table,
		migration_statement,
		strategy,
		options,
		ddl_action,
		requested_timestamp,
		migration_context,
		migration_status,
		tablet
	) VALUES (
		%a, %a, %a, %a, %a, %a, %a, %a, %a, FROM_UNIXTIME(NOW()), %a, %a, %a
	)`
>>>>>>> cb142eea

	sqlScheduleSingleMigration = `UPDATE _vt.schema_migrations
		SET
			migration_status='ready',
			ready_timestamp=NOW()
		WHERE
			migration_status='queued'
		ORDER BY
			requested_timestamp ASC
		LIMIT 1
	`
	sqlUpdateMySQLTable = `UPDATE _vt.schema_migrations
			SET mysql_table=%a
		WHERE
			migration_uuid=%a
	`
	sqlUpdateMigrationStatus = `UPDATE _vt.schema_migrations
			SET migration_status=%a
		WHERE
			migration_uuid=%a
	`
	sqlUpdateMigrationProgress = `UPDATE _vt.schema_migrations
			SET progress=%a
		WHERE
			migration_uuid=%a
	`
	sqlUpdateMigrationETASeconds = `UPDATE _vt.schema_migrations
			SET eta_seconds=%a
		WHERE
			migration_uuid=%a
	`
<<<<<<< HEAD
	sqlUpdateMigrationStartedTimestamp = `UPDATE _vt.schema_migrations
			SET started_timestamp=IFNULL(started_timestamp, NOW())
		WHERE
			migration_uuid=%a
	`
=======
	sqlUpdateMigrationRowsCopied = `UPDATE _vt.schema_migrations
			SET rows_copied=%a
		WHERE
			migration_uuid=%a
	`
	sqlUpdateMigrationStartedTimestamp = `UPDATE _vt.schema_migrations SET
			started_timestamp =IFNULL(started_timestamp,  NOW()),
			liveness_timestamp=IFNULL(liveness_timestamp, NOW())
		WHERE
			migration_uuid=%a
	`
>>>>>>> cb142eea
	sqlUpdateMigrationTimestamp = `UPDATE _vt.schema_migrations
			SET %s=NOW()
		WHERE
			migration_uuid=%a
	`
	sqlUpdateMigrationLogPath = `UPDATE _vt.schema_migrations
<<<<<<< HEAD
			SET log_path=%a
		WHERE
			migration_uuid=%a
	`
	sqlUpdateArtifacts = `UPDATE _vt.schema_migrations
			SET artifacts=concat(%a, ',', artifacts)
		WHERE
			migration_uuid=%a
	`
	sqlClearArtifacts = `UPDATE _vt.schema_migrations
			SET artifacts=''
		WHERE
			migration_uuid=%a
	`
=======
			SET log_path=%a, log_file=%a
		WHERE
			migration_uuid=%a
	`
	sqlUpdateArtifacts = `UPDATE _vt.schema_migrations
			SET artifacts=concat(%a, ',', artifacts), cleanup_timestamp=NULL
		WHERE
			migration_uuid=%a
	`
	sqlClearArtifacts = `UPDATE _vt.schema_migrations
			SET artifacts=''
		WHERE
			migration_uuid=%a
	`
>>>>>>> cb142eea
	sqlUpdateTabletFailure = `UPDATE _vt.schema_migrations
			SET tablet_failure=1
		WHERE
			migration_uuid=%a
	`
	sqlUpdateDDLAction = `UPDATE _vt.schema_migrations
			SET ddl_action=%a
		WHERE
			migration_uuid=%a
	`
	sqlUpdateMessage = `UPDATE _vt.schema_migrations
			SET message=%a
		WHERE
			migration_uuid=%a
	`
<<<<<<< HEAD
=======
	sqlUpdateMigrationTableRows = `UPDATE _vt.schema_migrations
			SET table_rows=%a
		WHERE
			migration_uuid=%a
	`
	sqlUpdateMigrationProgressByRowsCopied = `UPDATE _vt.schema_migrations
			SET
				progress=CASE
					WHEN table_rows=0 THEN 100
					ELSE LEAST(100, 100*%a/table_rows)
				END
		WHERE
			migration_uuid=%a
	`
	sqlUpdateMigrationETASecondsByProgress = `UPDATE _vt.schema_migrations
			SET
				eta_seconds=CASE
					WHEN progress=0 THEN -1
					WHEN table_rows=0 THEN 0
					ELSE GREATEST(0,
						TIMESTAMPDIFF(SECOND, started_timestamp, NOW())*((100/progress)-1)
					)
				END
		WHERE
			migration_uuid=%a
	`
>>>>>>> cb142eea
	sqlRetryMigrationWhere = `UPDATE _vt.schema_migrations
		SET
			migration_status='queued',
			tablet=%a,
			retries=retries + 1,
			tablet_failure=0,
			ready_timestamp=NULL,
			started_timestamp=NULL,
			liveness_timestamp=NULL,
			completed_timestamp=NULL,
			cleanup_timestamp=NULL
		WHERE
			migration_status IN ('failed', 'cancelled')
			AND (%s)
			LIMIT 1
	`
	sqlRetryMigration = `UPDATE _vt.schema_migrations
		SET
			migration_status='queued',
			tablet=%a,
			retries=retries + 1,
			tablet_failure=0,
			ready_timestamp=NULL,
			started_timestamp=NULL,
			liveness_timestamp=NULL,
			completed_timestamp=NULL,
			cleanup_timestamp=NULL
		WHERE
			migration_status IN ('failed', 'cancelled')
			AND migration_uuid=%a
	`
	sqlWhereTabletFailure = `
		tablet_failure=1
		AND migration_status='failed'
		AND retries=0
	`
	sqlSelectRunningMigrations = `SELECT
			migration_uuid,
<<<<<<< HEAD
			strategy
=======
			strategy,
			options,
			timestampdiff(second, started_timestamp, now()) as elapsed_seconds
>>>>>>> cb142eea
		FROM _vt.schema_migrations
		WHERE
			migration_status='running'
	`
	sqlSelectCompleteMigrationsOnTable = `SELECT
			migration_uuid,
			strategy
		FROM _vt.schema_migrations
		WHERE
			migration_status='complete'
			AND keyspace=%a
			AND mysql_table=%a
		ORDER BY
			completed_timestamp DESC
		LIMIT 1
	`
	sqlSelectCountReadyMigrations = `SELECT
			count(*) as count_ready
		FROM _vt.schema_migrations
		WHERE
			migration_status='ready'
	`
	sqlSelectStaleMigrations = `SELECT
			migration_uuid
		FROM _vt.schema_migrations
		WHERE
			migration_status='running'
			AND liveness_timestamp < NOW() - INTERVAL %a MINUTE
	`
	sqlSelectPendingMigrations = `SELECT
			migration_uuid
		FROM _vt.schema_migrations
		WHERE
			migration_status IN ('queued', 'ready', 'running')
	`
	sqlSelectUncollectedArtifacts = `SELECT
			migration_uuid,
<<<<<<< HEAD
			artifacts
=======
			artifacts,
			log_path
>>>>>>> cb142eea
		FROM _vt.schema_migrations
		WHERE
			migration_status IN ('complete', 'failed')
			AND cleanup_timestamp IS NULL
			AND completed_timestamp <= NOW() - INTERVAL %a SECOND
<<<<<<< HEAD
=======
	`
	sqlFixCompletedTimestamp = `UPDATE _vt.schema_migrations
		SET
			completed_timestamp=NOW()
		WHERE
			migration_status='failed'
			AND cleanup_timestamp IS NULL
			AND completed_timestamp IS NULL
>>>>>>> cb142eea
	`
	sqlSelectMigration = `SELECT
			id,
			migration_uuid,
			keyspace,
			shard,
			mysql_schema,
			mysql_table,
			migration_statement,
			strategy,
			options,
			added_timestamp,
			ready_timestamp,
			started_timestamp,
			liveness_timestamp,
			completed_timestamp,
			migration_status,
			log_path,
			log_file,
			retries,
			ddl_action,
			artifacts,
<<<<<<< HEAD
			tablet
=======
			tablet,
			migration_context
>>>>>>> cb142eea
		FROM _vt.schema_migrations
		WHERE
			migration_uuid=%a
	`
	sqlSelectReadyMigration = `SELECT
			id,
			migration_uuid,
			keyspace,
			shard,
			mysql_schema,
			mysql_table,
			migration_statement,
			strategy,
			options,
			added_timestamp,
			ready_timestamp,
			started_timestamp,
			liveness_timestamp,
			completed_timestamp,
			migration_status,
			log_path,
			log_file,
			retries,
			ddl_action,
			artifacts,
<<<<<<< HEAD
			tablet
=======
			tablet,
			migration_context
>>>>>>> cb142eea
		FROM _vt.schema_migrations
		WHERE
			migration_status='ready'
		LIMIT 1
	`
	sqlSelectPTOSCMigrationTriggers = `SELECT
			TRIGGER_SCHEMA as trigger_schema,
			TRIGGER_NAME as trigger_name
		FROM INFORMATION_SCHEMA.TRIGGERS
		WHERE
			EVENT_OBJECT_SCHEMA=%a
			AND EVENT_OBJECT_TABLE=%a
			AND ACTION_TIMING='AFTER'
			AND LEFT(TRIGGER_NAME, 7)='pt_osc_'
		`
<<<<<<< HEAD
=======
	sqlSelectColumnTypes = `
		select
				*
			from
				information_schema.columns
			where
				table_schema=%a
				and table_name=%a
		`
	selSelectCountFKParentConstraints = `
		SELECT
			COUNT(*) as num_fk_constraints
		FROM INFORMATION_SCHEMA.KEY_COLUMN_USAGE
		WHERE
			REFERENCED_TABLE_SCHEMA=%a AND REFERENCED_TABLE_NAME=%a
			AND REFERENCED_TABLE_NAME IS NOT NULL
		`
	selSelectCountFKChildConstraints = `
		SELECT
			COUNT(*) as num_fk_constraints
		FROM INFORMATION_SCHEMA.KEY_COLUMN_USAGE
		WHERE
			TABLE_SCHEMA=%a AND TABLE_NAME=%a
			AND REFERENCED_TABLE_NAME IS NOT NULL
		`
>>>>>>> cb142eea
	sqlDropTrigger       = "DROP TRIGGER IF EXISTS `%a`.`%a`"
	sqlShowTablesLike    = "SHOW TABLES LIKE '%a'"
	sqlCreateTableLike   = "CREATE TABLE `%a` LIKE `%a`"
	sqlDropTable         = "DROP TABLE `%a`"
	sqlAlterTableOptions = "ALTER TABLE `%a` %s"
	sqlShowColumnsFrom   = "SHOW COLUMNS FROM `%a`"
<<<<<<< HEAD
	sqlStartVReplStream  = "UPDATE _vt.vreplication set state='Running' where db_name=%a and workflow=%a"
	sqlStopVReplStream   = "UPDATE _vt.vreplication set state='Stopped' where db_name=%a and workflow=%a"
	sqlDeleteVReplStream = "DELETE FROM _vt.vreplication where db_name=%a and workflow=%a"
	sqlReadVReplStream   = `SELECT
=======
	sqlShowTableStatus   = "SHOW TABLE STATUS LIKE '%a'"
	sqlGetAutoIncrement  = `
		SELECT
			AUTO_INCREMENT
		FROM INFORMATION_SCHEMA.TABLES
		WHERE
			TABLES.TABLE_SCHEMA=%a
			AND TABLES.TABLE_NAME=%a
			AND AUTO_INCREMENT IS NOT NULL
		`
	sqlAlterTableAutoIncrement = "ALTER TABLE `%s` AUTO_INCREMENT=%a"
	sqlStartVReplStream        = "UPDATE _vt.vreplication set state='Running' where db_name=%a and workflow=%a"
	sqlStopVReplStream         = "UPDATE _vt.vreplication set state='Stopped' where db_name=%a and workflow=%a"
	sqlDeleteVReplStream       = "DELETE FROM _vt.vreplication where db_name=%a and workflow=%a"
	sqlReadVReplStream         = `SELECT
>>>>>>> cb142eea
			id,
			workflow,
			source,
			pos,
			time_updated,
			transaction_timestamp,
			state,
<<<<<<< HEAD
			message
		FROM _vt.vreplication
		WHERE
			workflow=%a

=======
			message,
			rows_copied
		FROM _vt.vreplication
		WHERE
			workflow=%a
>>>>>>> cb142eea
		`
	sqlReadCountCopyState = `SELECT
			count(*) as cnt
		FROM
			_vt.copy_state
		WHERE vrepl_id=%a
		`
	sqlSwapTables  = "RENAME TABLE `%a` TO `%a`, `%a` TO `%a`, `%a` TO `%a`"
	sqlRenameTable = "RENAME TABLE `%a` TO `%a`"
)

const (
	retryMigrationHint     = "retry"
	cancelMigrationHint    = "cancel"
	cancelAllMigrationHint = "cancel-all"
)

var (
	sqlCreateOnlineDDLUser = []string{
		`CREATE USER IF NOT EXISTS %s IDENTIFIED BY '%s'`,
		`ALTER USER %s IDENTIFIED BY '%s'`,
	}
	sqlGrantOnlineDDLSuper = []string{
		`GRANT SUPER ON *.* TO %s`,
	}
	sqlGrantOnlineDDLUser = []string{
		`GRANT PROCESS, REPLICATION SLAVE, REPLICATION CLIENT ON *.* TO %s`,
		`GRANT ALTER, CREATE, DELETE, DROP, INDEX, INSERT, LOCK TABLES, SELECT, TRIGGER, UPDATE ON *.* TO %s`,
	}
	sqlDropOnlineDDLUser = `DROP USER IF EXISTS %s`
)

<<<<<<< HEAD
var applyDDL = []string{
=======
// ApplyDDL ddls to be applied at the start
var ApplyDDL = []string{
>>>>>>> cb142eea
	sqlCreateSidecarDB,
	sqlCreateSchemaMigrationsTable,
	alterSchemaMigrationsTableRetries,
	alterSchemaMigrationsTableTablet,
	alterSchemaMigrationsTableArtifacts,
	alterSchemaMigrationsTableTabletFailure,
	alterSchemaMigrationsTableTabletFailureIndex,
	alterSchemaMigrationsTableProgress,
	alterSchemaMigrationsTableContext,
	alterSchemaMigrationsTableDDLAction,
	alterSchemaMigrationsTableMessage,
	alterSchemaMigrationsTableTableCompleteIndex,
	alterSchemaMigrationsTableETASeconds,
<<<<<<< HEAD
=======
	alterSchemaMigrationsTableRowsCopied,
	alterSchemaMigrationsTableTableRows,
	alterSchemaMigrationsTableLogFile,
>>>>>>> cb142eea
}<|MERGE_RESOLUTION|>--- conflicted
+++ resolved
@@ -56,8 +56,6 @@
 	alterSchemaMigrationsTableMessage            = "ALTER TABLE _vt.schema_migrations add column message TEXT NOT NULL"
 	alterSchemaMigrationsTableTableCompleteIndex = "ALTER TABLE _vt.schema_migrations add KEY table_complete_idx (migration_status, keyspace(64), mysql_table(64), completed_timestamp)"
 	alterSchemaMigrationsTableETASeconds         = "ALTER TABLE _vt.schema_migrations add column eta_seconds bigint NOT NULL DEFAULT -1"
-<<<<<<< HEAD
-=======
 	alterSchemaMigrationsTableRowsCopied         = "ALTER TABLE _vt.schema_migrations add column rows_copied bigint unsigned NOT NULL DEFAULT 0"
 	alterSchemaMigrationsTableTableRows          = "ALTER TABLE _vt.schema_migrations add column table_rows bigint NOT NULL DEFAULT 0"
 	alterSchemaMigrationsTableLogFile            = "ALTER TABLE _vt.schema_migrations add column log_file varchar(1024) NOT NULL DEFAULT ''"
@@ -79,7 +77,6 @@
 	) VALUES (
 		%a, %a, %a, %a, %a, %a, %a, %a, %a, FROM_UNIXTIME(NOW()), %a, %a, %a
 	)`
->>>>>>> cb142eea
 
 	sqlScheduleSingleMigration = `UPDATE _vt.schema_migrations
 		SET
@@ -111,13 +108,6 @@
 		WHERE
 			migration_uuid=%a
 	`
-<<<<<<< HEAD
-	sqlUpdateMigrationStartedTimestamp = `UPDATE _vt.schema_migrations
-			SET started_timestamp=IFNULL(started_timestamp, NOW())
-		WHERE
-			migration_uuid=%a
-	`
-=======
 	sqlUpdateMigrationRowsCopied = `UPDATE _vt.schema_migrations
 			SET rows_copied=%a
 		WHERE
@@ -129,20 +119,18 @@
 		WHERE
 			migration_uuid=%a
 	`
->>>>>>> cb142eea
 	sqlUpdateMigrationTimestamp = `UPDATE _vt.schema_migrations
 			SET %s=NOW()
 		WHERE
 			migration_uuid=%a
 	`
 	sqlUpdateMigrationLogPath = `UPDATE _vt.schema_migrations
-<<<<<<< HEAD
-			SET log_path=%a
+			SET log_path=%a, log_file=%a
 		WHERE
 			migration_uuid=%a
 	`
 	sqlUpdateArtifacts = `UPDATE _vt.schema_migrations
-			SET artifacts=concat(%a, ',', artifacts)
+			SET artifacts=concat(%a, ',', artifacts), cleanup_timestamp=NULL
 		WHERE
 			migration_uuid=%a
 	`
@@ -151,22 +139,6 @@
 		WHERE
 			migration_uuid=%a
 	`
-=======
-			SET log_path=%a, log_file=%a
-		WHERE
-			migration_uuid=%a
-	`
-	sqlUpdateArtifacts = `UPDATE _vt.schema_migrations
-			SET artifacts=concat(%a, ',', artifacts), cleanup_timestamp=NULL
-		WHERE
-			migration_uuid=%a
-	`
-	sqlClearArtifacts = `UPDATE _vt.schema_migrations
-			SET artifacts=''
-		WHERE
-			migration_uuid=%a
-	`
->>>>>>> cb142eea
 	sqlUpdateTabletFailure = `UPDATE _vt.schema_migrations
 			SET tablet_failure=1
 		WHERE
@@ -182,8 +154,6 @@
 		WHERE
 			migration_uuid=%a
 	`
-<<<<<<< HEAD
-=======
 	sqlUpdateMigrationTableRows = `UPDATE _vt.schema_migrations
 			SET table_rows=%a
 		WHERE
@@ -210,7 +180,6 @@
 		WHERE
 			migration_uuid=%a
 	`
->>>>>>> cb142eea
 	sqlRetryMigrationWhere = `UPDATE _vt.schema_migrations
 		SET
 			migration_status='queued',
@@ -249,13 +218,9 @@
 	`
 	sqlSelectRunningMigrations = `SELECT
 			migration_uuid,
-<<<<<<< HEAD
-			strategy
-=======
 			strategy,
 			options,
 			timestampdiff(second, started_timestamp, now()) as elapsed_seconds
->>>>>>> cb142eea
 		FROM _vt.schema_migrations
 		WHERE
 			migration_status='running'
@@ -293,19 +258,13 @@
 	`
 	sqlSelectUncollectedArtifacts = `SELECT
 			migration_uuid,
-<<<<<<< HEAD
-			artifacts
-=======
 			artifacts,
 			log_path
->>>>>>> cb142eea
 		FROM _vt.schema_migrations
 		WHERE
 			migration_status IN ('complete', 'failed')
 			AND cleanup_timestamp IS NULL
 			AND completed_timestamp <= NOW() - INTERVAL %a SECOND
-<<<<<<< HEAD
-=======
 	`
 	sqlFixCompletedTimestamp = `UPDATE _vt.schema_migrations
 		SET
@@ -314,7 +273,6 @@
 			migration_status='failed'
 			AND cleanup_timestamp IS NULL
 			AND completed_timestamp IS NULL
->>>>>>> cb142eea
 	`
 	sqlSelectMigration = `SELECT
 			id,
@@ -337,12 +295,8 @@
 			retries,
 			ddl_action,
 			artifacts,
-<<<<<<< HEAD
-			tablet
-=======
 			tablet,
 			migration_context
->>>>>>> cb142eea
 		FROM _vt.schema_migrations
 		WHERE
 			migration_uuid=%a
@@ -368,12 +322,8 @@
 			retries,
 			ddl_action,
 			artifacts,
-<<<<<<< HEAD
-			tablet
-=======
 			tablet,
 			migration_context
->>>>>>> cb142eea
 		FROM _vt.schema_migrations
 		WHERE
 			migration_status='ready'
@@ -389,8 +339,6 @@
 			AND ACTION_TIMING='AFTER'
 			AND LEFT(TRIGGER_NAME, 7)='pt_osc_'
 		`
-<<<<<<< HEAD
-=======
 	sqlSelectColumnTypes = `
 		select
 				*
@@ -416,19 +364,12 @@
 			TABLE_SCHEMA=%a AND TABLE_NAME=%a
 			AND REFERENCED_TABLE_NAME IS NOT NULL
 		`
->>>>>>> cb142eea
 	sqlDropTrigger       = "DROP TRIGGER IF EXISTS `%a`.`%a`"
 	sqlShowTablesLike    = "SHOW TABLES LIKE '%a'"
 	sqlCreateTableLike   = "CREATE TABLE `%a` LIKE `%a`"
 	sqlDropTable         = "DROP TABLE `%a`"
 	sqlAlterTableOptions = "ALTER TABLE `%a` %s"
 	sqlShowColumnsFrom   = "SHOW COLUMNS FROM `%a`"
-<<<<<<< HEAD
-	sqlStartVReplStream  = "UPDATE _vt.vreplication set state='Running' where db_name=%a and workflow=%a"
-	sqlStopVReplStream   = "UPDATE _vt.vreplication set state='Stopped' where db_name=%a and workflow=%a"
-	sqlDeleteVReplStream = "DELETE FROM _vt.vreplication where db_name=%a and workflow=%a"
-	sqlReadVReplStream   = `SELECT
-=======
 	sqlShowTableStatus   = "SHOW TABLE STATUS LIKE '%a'"
 	sqlGetAutoIncrement  = `
 		SELECT
@@ -444,7 +385,6 @@
 	sqlStopVReplStream         = "UPDATE _vt.vreplication set state='Stopped' where db_name=%a and workflow=%a"
 	sqlDeleteVReplStream       = "DELETE FROM _vt.vreplication where db_name=%a and workflow=%a"
 	sqlReadVReplStream         = `SELECT
->>>>>>> cb142eea
 			id,
 			workflow,
 			source,
@@ -452,19 +392,11 @@
 			time_updated,
 			transaction_timestamp,
 			state,
-<<<<<<< HEAD
-			message
-		FROM _vt.vreplication
-		WHERE
-			workflow=%a
-
-=======
 			message,
 			rows_copied
 		FROM _vt.vreplication
 		WHERE
 			workflow=%a
->>>>>>> cb142eea
 		`
 	sqlReadCountCopyState = `SELECT
 			count(*) as cnt
@@ -497,12 +429,8 @@
 	sqlDropOnlineDDLUser = `DROP USER IF EXISTS %s`
 )
 
-<<<<<<< HEAD
-var applyDDL = []string{
-=======
 // ApplyDDL ddls to be applied at the start
 var ApplyDDL = []string{
->>>>>>> cb142eea
 	sqlCreateSidecarDB,
 	sqlCreateSchemaMigrationsTable,
 	alterSchemaMigrationsTableRetries,
@@ -516,10 +444,7 @@
 	alterSchemaMigrationsTableMessage,
 	alterSchemaMigrationsTableTableCompleteIndex,
 	alterSchemaMigrationsTableETASeconds,
-<<<<<<< HEAD
-=======
 	alterSchemaMigrationsTableRowsCopied,
 	alterSchemaMigrationsTableTableRows,
 	alterSchemaMigrationsTableLogFile,
->>>>>>> cb142eea
 }