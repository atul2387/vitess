/*
	Original copyright by GitHub as follows. Additions by the Vitess authors as follows.
*/
/*
   Copyright 2016 GitHub Inc.
	 See https://github.com/github/gh-ost/blob/master/LICENSE
*/
/*
Copyright 2021 The Vitess Authors.

Licensed under the Apache License, Version 2.0 (the "License");
you may not use this file except in compliance with the License.
You may obtain a copy of the License at

    http://www.apache.org/licenses/LICENSE-2.0

Unless required by applicable law or agreed to in writing, software
distributed under the License is distributed on an "AS IS" BASIS,
WITHOUT WARRANTIES OR CONDITIONS OF ANY KIND, either express or implied.
See the License for the specific language governing permissions and
limitations under the License.
*/

package onlineddl

import (
	"context"
	"fmt"
	"math"
	"strconv"
	"strings"

	"vitess.io/vitess/go/sqltypes"
	"vitess.io/vitess/go/vt/binlog/binlogplayer"
	"vitess.io/vitess/go/vt/dbconnpool"
	binlogdatapb "vitess.io/vitess/go/vt/proto/binlogdata"
	vtrpcpb "vitess.io/vitess/go/vt/proto/vtrpc"
	"vitess.io/vitess/go/vt/sqlparser"
	"vitess.io/vitess/go/vt/vterrors"
	"vitess.io/vitess/go/vt/vttablet/onlineddl/vrepl"
	"vitess.io/vitess/go/vt/vttablet/tabletmanager/vreplication"
)

// VReplStream represents a row in _vt.vreplication table
type VReplStream struct {
	id                   int64
	workflow             string
	source               string
	pos                  string
	timeUpdated          int64
	transactionTimestamp int64
	state                string
	message              string
	bls                  *binlogdatapb.BinlogSource
}

// VRepl is an online DDL helper for VReplication based migrations (ddl_strategy="online")
type VRepl struct {
	workflow     string
	keyspace     string
	shard        string
	dbName       string
	sourceTable  string
	targetTable  string
	pos          string
	alterOptions string

	sharedPKColumns *vrepl.ColumnList

	sourceSharedColumns *vrepl.ColumnList
	targetSharedColumns *vrepl.ColumnList
	sharedColumnsMap    map[string]string
	sourceAutoIncrement uint64

	filterQuery string
	bls         *binlogdatapb.BinlogSource

	parser *vrepl.AlterTableParser
}

// NewVRepl creates a VReplication handler for Online DDL
func NewVRepl(workflow, keyspace, shard, dbName, sourceTable, targetTable, alterOptions string) *VRepl {
	return &VRepl{
		workflow:     workflow,
		keyspace:     keyspace,
		shard:        shard,
		dbName:       dbName,
		sourceTable:  sourceTable,
		targetTable:  targetTable,
		alterOptions: alterOptions,
		parser:       vrepl.NewAlterTableParser(),
	}
}

// getCandidateUniqueKeys investigates a table and returns the list of unique keys
// candidate for chunking
func (v *VRepl) getCandidateUniqueKeys(ctx context.Context, conn *dbconnpool.DBConnection, tableName string) (uniqueKeys [](*vrepl.UniqueKey), err error) {

	query, err := sqlparser.ParseAndBind(sqlShowColumnsFrom,
		sqltypes.StringBindVariable(v.dbName),
		sqltypes.StringBindVariable(tableName),
		sqltypes.StringBindVariable(v.dbName),
		sqltypes.StringBindVariable(tableName),
	)
	if err != nil {
		return uniqueKeys, err
	}

	rs, err := conn.ExecuteFetch(query, math.MaxInt64, true)
	if err != nil {
		return nil, err
	}
	for _, row := range rs.Named().Rows {
		uniqueKey := &vrepl.UniqueKey{
			Name:            row.AsString("INDEX_NAME", ""),
			Columns:         *vrepl.ParseColumnList(row.AsString("COLUMN_NAMES", "")),
			HasNullable:     row.AsBool("has_nullable", false),
			IsAutoIncrement: row.AsBool("is_auto_increment", false),
		}
		uniqueKeys = append(uniqueKeys, uniqueKey)
	}
	return uniqueKeys, nil
}

// readAutoIncrement reads the AUTO_INCREMENT vlaue, if any, for a give ntable
func (v *VRepl) readAutoIncrement(ctx context.Context, conn *dbconnpool.DBConnection, tableName string) (autoIncrement uint64, err error) {
	query, err := sqlparser.ParseAndBind(sqlGetAutoIncrement,
		sqltypes.StringBindVariable(v.dbName),
		sqltypes.StringBindVariable(tableName),
	)
	if err != nil {
		return 0, err
	}

	rs, err := conn.ExecuteFetch(query, math.MaxInt64, true)
	if err != nil {
		return 0, err
	}
	for _, row := range rs.Named().Rows {
		autoIncrement = row.AsUint64("AUTO_INCREMENT", 0)
	}

	return autoIncrement, nil
}

// readTableColumns reads column list from given table
func (v *VRepl) readTableColumns(ctx context.Context, conn *dbconnpool.DBConnection, tableName string) (columns *vrepl.ColumnList, virtualColumns *vrepl.ColumnList, pkColumns *vrepl.ColumnList, err error) {
	parsed := sqlparser.BuildParsedQuery(sqlShowColumnsFrom, tableName)
	rs, err := conn.ExecuteFetch(parsed.Query, math.MaxInt64, true)
	if err != nil {
		return nil, nil, nil, err
	}
	columnNames := []string{}
	virtualColumnNames := []string{}
	pkColumnNames := []string{}
	for _, row := range rs.Named().Rows {
		columnName := row.AsString("Field", "")
		columnNames = append(columnNames, columnName)

		extra := row.AsString("Extra", "")
		if strings.Contains(extra, "VIRTUAL") {
			virtualColumnNames = append(virtualColumnNames, columnName)
		}

		key := row.AsString("Key", "")
		if key == "PRI" {
			pkColumnNames = append(pkColumnNames, columnName)
		}
	}
	if len(columnNames) == 0 {
		return nil, nil, nil, fmt.Errorf("Found 0 columns on `%s`", tableName)
	}
	return vrepl.NewColumnList(columnNames), vrepl.NewColumnList(virtualColumnNames), vrepl.NewColumnList(pkColumnNames), nil
}

// applyColumnTypes
func (v *VRepl) applyColumnTypes(ctx context.Context, conn *dbconnpool.DBConnection, tableName string, columnsLists ...*vrepl.ColumnList) error {
	query, err := sqlparser.ParseAndBind(sqlSelectColumnTypes,
		sqltypes.StringBindVariable(v.dbName),
		sqltypes.StringBindVariable(tableName),
	)
	if err != nil {
		return err
	}
	rs, err := conn.ExecuteFetch(query, math.MaxInt64, true)
	if err != nil {
		return err
	}
	for _, row := range rs.Named().Rows {
		columnName := row["COLUMN_NAME"].ToString()
		columnType := row["COLUMN_TYPE"].ToString()
		columnOctetLength := row.AsUint64("CHARACTER_OCTET_LENGTH", 0)

		for _, columnsList := range columnsLists {
			column := columnsList.GetColumn(columnName)
			if column == nil {
				continue
			}

			if strings.Contains(columnType, "unsigned") {
				column.IsUnsigned = true
			}
			if strings.Contains(columnType, "mediumint") {
				column.Type = vrepl.MediumIntColumnType
			}
			if strings.Contains(columnType, "timestamp") {
				column.Type = vrepl.TimestampColumnType
			}
			if strings.Contains(columnType, "datetime") {
				column.Type = vrepl.DateTimeColumnType
			}
			if strings.Contains(columnType, "json") {
				column.Type = vrepl.JSONColumnType
			}
			if strings.Contains(columnType, "float") {
				column.Type = vrepl.FloatColumnType
			}
			if strings.HasPrefix(columnType, "enum") {
				column.Type = vrepl.EnumColumnType
				column.EnumValues = vrepl.ParseEnumValues(columnType)
			}
			if strings.HasPrefix(columnType, "binary") {
				column.Type = vrepl.BinaryColumnType
				column.BinaryOctetLength = columnOctetLength
			}
			if charset := row.AsString("CHARACTER_SET_NAME", ""); charset != "" {
				column.Charset = charset
			}
		}
	}
	return nil
}

// getSharedColumns returns the intersection of two lists of columns in same order as the first list
func (v *VRepl) getSharedColumns(sourceColumns, targetColumns *vrepl.ColumnList, sourceVirtualColumns, targetVirtualColumns *vrepl.ColumnList, columnRenameMap map[string]string) (
	sourceSharedColumns *vrepl.ColumnList, targetSharedColumns *vrepl.ColumnList, sharedColumnsMap map[string]string,
) {
	sharedColumnNames := []string{}
	for _, sourceColumn := range sourceColumns.Names() {
		isSharedColumn := false
		for _, targetColumn := range targetColumns.Names() {
			if strings.EqualFold(sourceColumn, targetColumn) {
				// both tables have this column. Good start.
				isSharedColumn = true
				break
			}
			if strings.EqualFold(columnRenameMap[sourceColumn], targetColumn) {
				// column in source is renamed in target
				isSharedColumn = true
				break
			}
		}
		for _, virtualColumn := range sourceVirtualColumns.Names() {
			// virtual/generated columns on source are silently skipped
			if strings.EqualFold(sourceColumn, virtualColumn) {
				isSharedColumn = false
			}
		}
		for _, virtualColumn := range targetVirtualColumns.Names() {
			// virtual/generated columns on target are silently skipped
			if strings.EqualFold(sourceColumn, virtualColumn) {
				isSharedColumn = false
			}
		}
		if isSharedColumn {
			sharedColumnNames = append(sharedColumnNames, sourceColumn)
		}
	}
	sharedColumnsMap = map[string]string{}
	for _, columnName := range sharedColumnNames {
		if mapped, ok := columnRenameMap[columnName]; ok {
			sharedColumnsMap[columnName] = mapped
		} else {
			sharedColumnsMap[columnName] = columnName
		}
	}
	mappedSharedColumnNames := []string{}
	for _, columnName := range sharedColumnNames {
		mappedSharedColumnNames = append(mappedSharedColumnNames, sharedColumnsMap[columnName])
	}
	return vrepl.NewColumnList(sharedColumnNames), vrepl.NewColumnList(mappedSharedColumnNames), sharedColumnsMap
}

// getSharedPKColumns returns the intersection of PRIMARY KEY columns (taking renaming into consideration) between source and target tables
func (v *VRepl) getSharedPKColumns(sourcePKColumns, targetPKColumns *vrepl.ColumnList, columnRenameMap map[string]string) (
	sharedPKColumns *vrepl.ColumnList,
) {
	sharedColumnNames := []string{}
	for _, sourceColumn := range sourcePKColumns.Names() {
		isSharedColumn := false
		for _, targetColumn := range targetPKColumns.Names() {
			if strings.EqualFold(sourceColumn, targetColumn) {
				// both tables have this column. Good start.
				isSharedColumn = true
				break
			}
			if strings.EqualFold(columnRenameMap[sourceColumn], targetColumn) {
				// column in source is renamed in target
				isSharedColumn = true
				break
			}
		}
		if isSharedColumn {
			sharedColumnNames = append(sharedColumnNames, sourceColumn)
		}
	}
	return vrepl.NewColumnList(sharedColumnNames)
}

// getSharedUniqueKeys returns the intersection of two given unique keys,
// testing by list of columns
func (v *VRepl) getSharedUniqueKeys(sourceUniqueKeys, targetUniqueKeys [](*vrepl.UniqueKey)) (uniqueKeys [](*vrepl.UniqueKey), err error) {
	// We actually do NOT rely on key name, just on the set of columns. This is because maybe
	// the ALTER is on the name itself...
	for _, sourceUniqueKey := range sourceUniqueKeys {
		for _, targetUniqueKey := range targetUniqueKeys {
			if sourceUniqueKey.Columns.EqualsByNames(&targetUniqueKey.Columns) {
				uniqueKeys = append(uniqueKeys, sourceUniqueKey)
			}
		}
	}
	return uniqueKeys, nil
}

func (v *VRepl) analyzeAlter(ctx context.Context) error {
	if err := v.parser.ParseAlterStatement(v.alterOptions); err != nil {
		return err
	}
	if v.parser.IsRenameTable() {
		return fmt.Errorf("Renaming the table is not aupported in ALTER TABLE: %s", v.alterOptions)
	}
	return nil
}

func (v *VRepl) analyzeTables(ctx context.Context, conn *dbconnpool.DBConnection) error {
	// columns:
	sourceColumns, sourceVirtualColumns, sourcePKColumns, err := v.readTableColumns(ctx, conn, v.sourceTable)
	if err != nil {
		return err
	}
	targetColumns, targetVirtualColumns, targetPKColumns, err := v.readTableColumns(ctx, conn, v.targetTable)
	if err != nil {
		return err
	}
	v.sourceSharedColumns, v.targetSharedColumns, v.sharedColumnsMap = v.getSharedColumns(sourceColumns, targetColumns, sourceVirtualColumns, targetVirtualColumns, v.parser.ColumnRenameMap())

	v.sharedPKColumns = v.getSharedPKColumns(sourcePKColumns, targetPKColumns, v.parser.ColumnRenameMap())
	if v.sharedPKColumns.Len() == 0 {
		// TODO(shlomi): need to carefully examine what happens when we extend/reduce a PRIMARY KEY
		// is a column subset OK?
		return fmt.Errorf("Found no shared PRIMARY KEY columns between `%s` and `%s`", v.sourceTable, v.targetTable)
	}

<<<<<<< HEAD
	if err := v.applyColumnTypes(ctx, conn, v.sourceTable, sourceColumns, sourceVirtualColumns, sourcePKColumns, v.sourceSharedColumns, v.sharedPKColumns); err != nil {
		return err
	}
	if err := v.applyColumnTypes(ctx, conn, v.targetTable, targetColumns, targetVirtualColumns, targetPKColumns, v.targetSharedColumns); err != nil {
=======
	v.sourceAutoIncrement, err = v.readAutoIncrement(ctx, conn, v.sourceTable)
	if err != nil {
>>>>>>> f26d7000
		return err
	}

	return nil
}

// generateFilterQuery creates a SELECT query used by vreplication as a filter. It SELECTs all
// non-generated columns between source & target tables, and takes care of column renames.
func (v *VRepl) generateFilterQuery(ctx context.Context) error {
	if v.sourceSharedColumns.Len() == 0 {
		return fmt.Errorf("Empty column list")
	}
	var sb strings.Builder
	sb.WriteString("select ")
	for i, col := range v.sourceSharedColumns.Columns() {
		name := col.Name
		targetName := v.sharedColumnsMap[name]

		if i > 0 {
			sb.WriteString(", ")
		}
		switch col.Type {
		case vrepl.JSONColumnType:
			sb.WriteString("convert(")
			sb.WriteString(escapeName(name))
			sb.WriteString(" using utf8mb4)")
		default:
			sb.WriteString(escapeName(name))
		}
		sb.WriteString(" as ")
		sb.WriteString(escapeName(targetName))
	}
	sb.WriteString(" from ")
	sb.WriteString(escapeName(v.sourceTable))

	v.filterQuery = sb.String()
	return nil
}

func (v *VRepl) analyzeBinlogSource(ctx context.Context) {
	bls := &binlogdatapb.BinlogSource{
		Keyspace:      v.keyspace,
		Shard:         v.shard,
		Filter:        &binlogdatapb.Filter{},
		StopAfterCopy: false,
	}
	rule := &binlogdatapb.Rule{
		Match:  v.targetTable,
		Filter: v.filterQuery,
	}
	bls.Filter.Rules = append(bls.Filter.Rules, rule)
	v.bls = bls
}

func (v *VRepl) analyze(ctx context.Context, conn *dbconnpool.DBConnection) error {
	if err := v.analyzeAlter(ctx); err != nil {
		return err
	}
	if err := v.analyzeTables(ctx, conn); err != nil {
		return err
	}
	if err := v.generateFilterQuery(ctx); err != nil {
		return err
	}
	v.analyzeBinlogSource(ctx)
	return nil
}

// generateInsertStatement generates the INSERT INTO _vt.replication stataement that creates the vreplication workflow
func (v *VRepl) generateInsertStatement(ctx context.Context) (string, error) {
	ig := vreplication.NewInsertGenerator(binlogplayer.BlpStopped, v.dbName)
	ig.AddRow(v.workflow, v.bls, v.pos, "", "MASTER")

	return ig.String(), nil
}

// generateStartStatement Generates the statement to start VReplication running on the workflow
func (v *VRepl) generateStartStatement(ctx context.Context) (string, error) {
	return sqlparser.ParseAndBind(sqlStartVReplStream,
		sqltypes.StringBindVariable(v.dbName),
		sqltypes.StringBindVariable(v.workflow),
	)
}

func getVreplTable(ctx context.Context, s *VReplStream) (string, error) {
	// sanity checks:
	if s == nil {
		return "", vterrors.Errorf(vtrpcpb.Code_UNKNOWN, "No vreplication stream migration %s", s.workflow)
	}
	if s.bls.Filter == nil {
		return "", vterrors.Errorf(vtrpcpb.Code_UNKNOWN, "No binlog source filter for migration %s", s.workflow)
	}
	if len(s.bls.Filter.Rules) != 1 {
		return "", vterrors.Errorf(vtrpcpb.Code_UNKNOWN, "Cannot detect filter rules for migration/vreplication %+v", s.workflow)
	}
	vreplTable := s.bls.Filter.Rules[0].Match
	return vreplTable, nil
}

// escapeName will escape a db/table/column/... name by wrapping with backticks.
// It is not fool proof. I'm just trying to do the right thing here, not solving
// SQL injection issues, which should be irrelevant for this tool.
func escapeName(name string) string {
	if unquoted, err := strconv.Unquote(name); err == nil {
		name = unquoted
	}
	return fmt.Sprintf("`%s`", name)
}<|MERGE_RESOLUTION|>--- conflicted
+++ resolved
@@ -351,15 +351,15 @@
 		return fmt.Errorf("Found no shared PRIMARY KEY columns between `%s` and `%s`", v.sourceTable, v.targetTable)
 	}
 
-<<<<<<< HEAD
 	if err := v.applyColumnTypes(ctx, conn, v.sourceTable, sourceColumns, sourceVirtualColumns, sourcePKColumns, v.sourceSharedColumns, v.sharedPKColumns); err != nil {
 		return err
 	}
 	if err := v.applyColumnTypes(ctx, conn, v.targetTable, targetColumns, targetVirtualColumns, targetPKColumns, v.targetSharedColumns); err != nil {
-=======
+		return err
+	}
+
 	v.sourceAutoIncrement, err = v.readAutoIncrement(ctx, conn, v.sourceTable)
 	if err != nil {
->>>>>>> f26d7000
 		return err
 	}
 
