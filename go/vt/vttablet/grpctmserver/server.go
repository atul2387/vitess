/*
Copyright 2019 The Vitess Authors.

Licensed under the Apache License, Version 2.0 (the "License");
you may not use this file except in compliance with the License.
You may obtain a copy of the License at

    http://www.apache.org/licenses/LICENSE-2.0

Unless required by applicable law or agreed to in writing, software
distributed under the License is distributed on an "AS IS" BASIS,
WITHOUT WARRANTIES OR CONDITIONS OF ANY KIND, either express or implied.
See the License for the specific language governing permissions and
limitations under the License.
*/

package grpctmserver

import (
	"time"

	"context"

	"google.golang.org/grpc"

	"vitess.io/vitess/go/vt/callinfo"
	"vitess.io/vitess/go/vt/hook"
	"vitess.io/vitess/go/vt/logutil"
	"vitess.io/vitess/go/vt/mysqlctl/tmutils"
	"vitess.io/vitess/go/vt/servenv"
	"vitess.io/vitess/go/vt/vterrors"
	"vitess.io/vitess/go/vt/vttablet/tabletmanager"

	logutilpb "vitess.io/vitess/go/vt/proto/logutil"
	tabletmanagerdatapb "vitess.io/vitess/go/vt/proto/tabletmanagerdata"
	tabletmanagerservicepb "vitess.io/vitess/go/vt/proto/tabletmanagerservice"
)

// server is the gRPC implementation of the RPC server
type server struct {
	tabletmanagerservicepb.UnimplementedTabletManagerServer
	// implementation of the tm to call
	tm tabletmanager.RPCTM
}

func (s *server) Ping(ctx context.Context, request *tabletmanagerdatapb.PingRequest) (response *tabletmanagerdatapb.PingResponse, err error) {
	defer s.tm.HandleRPCPanic(ctx, "Ping", request, response, false /*verbose*/, &err)
	ctx = callinfo.GRPCCallInfo(ctx)
	response = &tabletmanagerdatapb.PingResponse{
		Payload: s.tm.Ping(ctx, request.Payload),
	}
	return response, nil
}

func (s *server) Sleep(ctx context.Context, request *tabletmanagerdatapb.SleepRequest) (response *tabletmanagerdatapb.SleepResponse, err error) {
	defer s.tm.HandleRPCPanic(ctx, "Sleep", request, response, true /*verbose*/, &err)
	ctx = callinfo.GRPCCallInfo(ctx)
	response = &tabletmanagerdatapb.SleepResponse{}
	s.tm.Sleep(ctx, time.Duration(request.Duration))
	return response, nil
}

func (s *server) ExecuteHook(ctx context.Context, request *tabletmanagerdatapb.ExecuteHookRequest) (response *tabletmanagerdatapb.ExecuteHookResponse, err error) {
	defer s.tm.HandleRPCPanic(ctx, "ExecuteHook", request, response, true /*verbose*/, &err)
	ctx = callinfo.GRPCCallInfo(ctx)
	response = &tabletmanagerdatapb.ExecuteHookResponse{}
	hr := s.tm.ExecuteHook(ctx, &hook.Hook{
		Name:       request.Name,
		Parameters: request.Parameters,
		ExtraEnv:   request.ExtraEnv,
	})
	response.ExitStatus = int64(hr.ExitStatus)
	response.Stdout = hr.Stdout
	response.Stderr = hr.Stderr
	return response, nil
}

func (s *server) GetSchema(ctx context.Context, request *tabletmanagerdatapb.GetSchemaRequest) (response *tabletmanagerdatapb.GetSchemaResponse, err error) {
	defer s.tm.HandleRPCPanic(ctx, "GetSchema", request, response, false /*verbose*/, &err)
	ctx = callinfo.GRPCCallInfo(ctx)
	response = &tabletmanagerdatapb.GetSchemaResponse{}
	sd, err := s.tm.GetSchema(ctx, request.Tables, request.ExcludeTables, request.IncludeViews)
	if err == nil {
		response.SchemaDefinition = sd
	}
	return response, err
}

func (s *server) GetPermissions(ctx context.Context, request *tabletmanagerdatapb.GetPermissionsRequest) (response *tabletmanagerdatapb.GetPermissionsResponse, err error) {
	defer s.tm.HandleRPCPanic(ctx, "GetPermissions", request, response, false /*verbose*/, &err)
	ctx = callinfo.GRPCCallInfo(ctx)
	response = &tabletmanagerdatapb.GetPermissionsResponse{}
	p, err := s.tm.GetPermissions(ctx)
	if err == nil {
		response.Permissions = p
	}
	return response, err
}

//
// Various read-write methods
//

func (s *server) SetReadOnly(ctx context.Context, request *tabletmanagerdatapb.SetReadOnlyRequest) (response *tabletmanagerdatapb.SetReadOnlyResponse, err error) {
	defer s.tm.HandleRPCPanic(ctx, "SetReadOnly", request, response, true /*verbose*/, &err)
	ctx = callinfo.GRPCCallInfo(ctx)
	response = &tabletmanagerdatapb.SetReadOnlyResponse{}
	return response, s.tm.SetReadOnly(ctx, true)
}

func (s *server) SetReadWrite(ctx context.Context, request *tabletmanagerdatapb.SetReadWriteRequest) (response *tabletmanagerdatapb.SetReadWriteResponse, err error) {
	defer s.tm.HandleRPCPanic(ctx, "SetReadWrite", request, response, true /*verbose*/, &err)
	ctx = callinfo.GRPCCallInfo(ctx)
	response = &tabletmanagerdatapb.SetReadWriteResponse{}
	return response, s.tm.SetReadOnly(ctx, false)
}

func (s *server) ChangeType(ctx context.Context, request *tabletmanagerdatapb.ChangeTypeRequest) (response *tabletmanagerdatapb.ChangeTypeResponse, err error) {
	defer s.tm.HandleRPCPanic(ctx, "ChangeType", request, response, true /*verbose*/, &err)
	ctx = callinfo.GRPCCallInfo(ctx)
	response = &tabletmanagerdatapb.ChangeTypeResponse{}
	return response, s.tm.ChangeType(ctx, request.TabletType)
}

func (s *server) RefreshState(ctx context.Context, request *tabletmanagerdatapb.RefreshStateRequest) (response *tabletmanagerdatapb.RefreshStateResponse, err error) {
	defer s.tm.HandleRPCPanic(ctx, "RefreshState", request, response, true /*verbose*/, &err)
	ctx = callinfo.GRPCCallInfo(ctx)
	response = &tabletmanagerdatapb.RefreshStateResponse{}
	return response, s.tm.RefreshState(ctx)
}

func (s *server) RunHealthCheck(ctx context.Context, request *tabletmanagerdatapb.RunHealthCheckRequest) (response *tabletmanagerdatapb.RunHealthCheckResponse, err error) {
	defer s.tm.HandleRPCPanic(ctx, "RunHealthCheck", request, response, false /*verbose*/, &err)
	ctx = callinfo.GRPCCallInfo(ctx)
	response = &tabletmanagerdatapb.RunHealthCheckResponse{}
	s.tm.RunHealthCheck(ctx)
	return response, nil
}

func (s *server) IgnoreHealthError(ctx context.Context, request *tabletmanagerdatapb.IgnoreHealthErrorRequest) (response *tabletmanagerdatapb.IgnoreHealthErrorResponse, err error) {
	defer s.tm.HandleRPCPanic(ctx, "IgnoreHealthError", request, response, false /*verbose*/, &err)
	ctx = callinfo.GRPCCallInfo(ctx)
	response = &tabletmanagerdatapb.IgnoreHealthErrorResponse{}
	return response, s.tm.IgnoreHealthError(ctx, request.Pattern)
}

func (s *server) ReloadSchema(ctx context.Context, request *tabletmanagerdatapb.ReloadSchemaRequest) (response *tabletmanagerdatapb.ReloadSchemaResponse, err error) {
	defer s.tm.HandleRPCPanic(ctx, "ReloadSchema", request, response, false /*verbose*/, &err)
	ctx = callinfo.GRPCCallInfo(ctx)
	response = &tabletmanagerdatapb.ReloadSchemaResponse{}
	return response, s.tm.ReloadSchema(ctx, request.WaitPosition)
}

func (s *server) PreflightSchema(ctx context.Context, request *tabletmanagerdatapb.PreflightSchemaRequest) (response *tabletmanagerdatapb.PreflightSchemaResponse, err error) {
	defer s.tm.HandleRPCPanic(ctx, "PreflightSchema", request, response, true /*verbose*/, &err)
	ctx = callinfo.GRPCCallInfo(ctx)
	response = &tabletmanagerdatapb.PreflightSchemaResponse{}
	results, err := s.tm.PreflightSchema(ctx, request.Changes)
	if err == nil {
		response.ChangeResults = results
	}
	return response, err
}

func (s *server) ApplySchema(ctx context.Context, request *tabletmanagerdatapb.ApplySchemaRequest) (response *tabletmanagerdatapb.ApplySchemaResponse, err error) {
	defer s.tm.HandleRPCPanic(ctx, "ApplySchema", request, response, true /*verbose*/, &err)
	ctx = callinfo.GRPCCallInfo(ctx)
	response = &tabletmanagerdatapb.ApplySchemaResponse{}
	scr, err := s.tm.ApplySchema(ctx, &tmutils.SchemaChange{
		SQL:              request.Sql,
		Force:            request.Force,
		AllowReplication: request.AllowReplication,
		BeforeSchema:     request.BeforeSchema,
		AfterSchema:      request.AfterSchema,
	})
	if err == nil {
		response.BeforeSchema = scr.BeforeSchema
		response.AfterSchema = scr.AfterSchema
	}
	return response, err
}

func (s *server) LockTables(ctx context.Context, req *tabletmanagerdatapb.LockTablesRequest) (*tabletmanagerdatapb.LockTablesResponse, error) {
	err := s.tm.LockTables(ctx)
	if err != nil {
		return nil, err
	}
	return &tabletmanagerdatapb.LockTablesResponse{}, nil
}

func (s *server) UnlockTables(ctx context.Context, req *tabletmanagerdatapb.UnlockTablesRequest) (*tabletmanagerdatapb.UnlockTablesResponse, error) {
	err := s.tm.UnlockTables(ctx)
	if err != nil {
		return nil, err
	}
	return &tabletmanagerdatapb.UnlockTablesResponse{}, nil
}

func (s *server) ExecuteQuery(ctx context.Context, request *tabletmanagerdatapb.ExecuteQueryRequest) (response *tabletmanagerdatapb.ExecuteQueryResponse, err error) {
	defer s.tm.HandleRPCPanic(ctx, "ExecuteQuery", request, response, false /*verbose*/, &err)
	ctx = callinfo.GRPCCallInfo(ctx)
	response = &tabletmanagerdatapb.ExecuteQueryResponse{}
	qr, err := s.tm.ExecuteQuery(ctx, request.Query, request.DbName, int(request.MaxRows))
	if err != nil {
		return nil, vterrors.ToGRPC(err)
	}
	response.Result = qr
	return response, nil
}

func (s *server) ExecuteFetchAsDba(ctx context.Context, request *tabletmanagerdatapb.ExecuteFetchAsDbaRequest) (response *tabletmanagerdatapb.ExecuteFetchAsDbaResponse, err error) {
	defer s.tm.HandleRPCPanic(ctx, "ExecuteFetchAsDba", request, response, false /*verbose*/, &err)
	ctx = callinfo.GRPCCallInfo(ctx)
	response = &tabletmanagerdatapb.ExecuteFetchAsDbaResponse{}
	qr, err := s.tm.ExecuteFetchAsDba(ctx, request.Query, request.DbName, int(request.MaxRows), request.DisableBinlogs, request.ReloadSchema)
	if err != nil {
		return nil, vterrors.ToGRPC(err)
	}
	response.Result = qr
	return response, nil
}

func (s *server) ExecuteFetchAsAllPrivs(ctx context.Context, request *tabletmanagerdatapb.ExecuteFetchAsAllPrivsRequest) (response *tabletmanagerdatapb.ExecuteFetchAsAllPrivsResponse, err error) {
	defer s.tm.HandleRPCPanic(ctx, "ExecuteFetchAsAllPrivs", request, response, false /*verbose*/, &err)
	ctx = callinfo.GRPCCallInfo(ctx)
	response = &tabletmanagerdatapb.ExecuteFetchAsAllPrivsResponse{}
	qr, err := s.tm.ExecuteFetchAsAllPrivs(ctx, request.Query, request.DbName, int(request.MaxRows), request.ReloadSchema)
	if err != nil {
		return nil, vterrors.ToGRPC(err)
	}
	response.Result = qr
	return response, nil
}

func (s *server) ExecuteFetchAsApp(ctx context.Context, request *tabletmanagerdatapb.ExecuteFetchAsAppRequest) (response *tabletmanagerdatapb.ExecuteFetchAsAppResponse, err error) {
	defer s.tm.HandleRPCPanic(ctx, "ExecuteFetchAsApp", request, response, false /*verbose*/, &err)
	ctx = callinfo.GRPCCallInfo(ctx)
	response = &tabletmanagerdatapb.ExecuteFetchAsAppResponse{}
	qr, err := s.tm.ExecuteFetchAsApp(ctx, request.Query, int(request.MaxRows))
	if err != nil {
		return nil, vterrors.ToGRPC(err)
	}
	response.Result = qr
	return response, nil
}

//
// Replication related methods
//

func (s *server) ReplicationStatus(ctx context.Context, request *tabletmanagerdatapb.ReplicationStatusRequest) (response *tabletmanagerdatapb.ReplicationStatusResponse, err error) {
	defer s.tm.HandleRPCPanic(ctx, "ReplicationStatus", request, response, false /*verbose*/, &err)
	ctx = callinfo.GRPCCallInfo(ctx)
	response = &tabletmanagerdatapb.ReplicationStatusResponse{}
	status, err := s.tm.ReplicationStatus(ctx)
	if err == nil {
		response.Status = status
	}
	return response, err
}

func (s *server) MasterStatus(ctx context.Context, request *tabletmanagerdatapb.MasterStatusRequest) (response *tabletmanagerdatapb.MasterStatusResponse, err error) {
	defer s.tm.HandleRPCPanic(ctx, "PrimaryStatus", request, response, false /*verbose*/, &err)
	ctx = callinfo.GRPCCallInfo(ctx)
	response = &tabletmanagerdatapb.MasterStatusResponse{}
	status, err := s.tm.MasterStatus(ctx)
	if err == nil {
		response.Status = status
	}
	return response, err
}

func (s *server) MasterPosition(ctx context.Context, request *tabletmanagerdatapb.MasterPositionRequest) (response *tabletmanagerdatapb.MasterPositionResponse, err error) {
	defer s.tm.HandleRPCPanic(ctx, "PrimaryPosition", request, response, false /*verbose*/, &err)
	ctx = callinfo.GRPCCallInfo(ctx)
	response = &tabletmanagerdatapb.MasterPositionResponse{}
	position, err := s.tm.MasterPosition(ctx)
	if err == nil {
		response.Position = position
	}
	return response, err
}

func (s *server) WaitForPosition(ctx context.Context, request *tabletmanagerdatapb.WaitForPositionRequest) (response *tabletmanagerdatapb.WaitForPositionResponse, err error) {
	defer s.tm.HandleRPCPanic(ctx, "WaitForPosition", request, response, false /*verbose*/, &err)
	ctx = callinfo.GRPCCallInfo(ctx)
	response = &tabletmanagerdatapb.WaitForPositionResponse{}
	return response, s.tm.WaitForPosition(ctx, request.Position)
}

func (s *server) StopReplication(ctx context.Context, request *tabletmanagerdatapb.StopReplicationRequest) (response *tabletmanagerdatapb.StopReplicationResponse, err error) {
	defer s.tm.HandleRPCPanic(ctx, "StopReplication", request, response, true /*verbose*/, &err)
	ctx = callinfo.GRPCCallInfo(ctx)
	response = &tabletmanagerdatapb.StopReplicationResponse{}
	return response, s.tm.StopReplication(ctx)
}

func (s *server) StopReplicationMinimum(ctx context.Context, request *tabletmanagerdatapb.StopReplicationMinimumRequest) (response *tabletmanagerdatapb.StopReplicationMinimumResponse, err error) {
	defer s.tm.HandleRPCPanic(ctx, "StopReplicationMinimum", request, response, true /*verbose*/, &err)
	ctx = callinfo.GRPCCallInfo(ctx)
	response = &tabletmanagerdatapb.StopReplicationMinimumResponse{}
	position, err := s.tm.StopReplicationMinimum(ctx, request.Position, time.Duration(request.WaitTimeout))
	if err == nil {
		response.Position = position
	}
	return response, err
}

func (s *server) StartReplication(ctx context.Context, request *tabletmanagerdatapb.StartReplicationRequest) (response *tabletmanagerdatapb.StartReplicationResponse, err error) {
	defer s.tm.HandleRPCPanic(ctx, "StartReplication", request, response, true /*verbose*/, &err)
	ctx = callinfo.GRPCCallInfo(ctx)
	response = &tabletmanagerdatapb.StartReplicationResponse{}
	return response, s.tm.StartReplication(ctx)
}

func (s *server) StartReplicationUntilAfter(ctx context.Context, request *tabletmanagerdatapb.StartReplicationUntilAfterRequest) (response *tabletmanagerdatapb.StartReplicationUntilAfterResponse, err error) {
	defer s.tm.HandleRPCPanic(ctx, "StartReplication", request, response, true /*verbose*/, &err)
	ctx = callinfo.GRPCCallInfo(ctx)
	response = &tabletmanagerdatapb.StartReplicationUntilAfterResponse{}
	return response, s.tm.StartReplicationUntilAfter(ctx, request.Position, time.Duration(request.WaitTimeout))
}

func (s *server) GetReplicas(ctx context.Context, request *tabletmanagerdatapb.GetReplicasRequest) (response *tabletmanagerdatapb.GetReplicasResponse, err error) {
	defer s.tm.HandleRPCPanic(ctx, "GetReplicas", request, response, false /*verbose*/, &err)
	ctx = callinfo.GRPCCallInfo(ctx)
	response = &tabletmanagerdatapb.GetReplicasResponse{}
	addrs, err := s.tm.GetReplicas(ctx)
	if err == nil {
		response.Addrs = addrs
	}
	return response, err
}

func (s *server) VExec(ctx context.Context, request *tabletmanagerdatapb.VExecRequest) (response *tabletmanagerdatapb.VExecResponse, err error) {
	defer s.tm.HandleRPCPanic(ctx, "VExec", request, response, true /*verbose*/, &err)
	ctx = callinfo.GRPCCallInfo(ctx)
	response = &tabletmanagerdatapb.VExecResponse{}
	response.Result, err = s.tm.VExec(ctx, request.Query, request.Workflow, request.Keyspace)
	return response, err
}

func (s *server) VReplicationExec(ctx context.Context, request *tabletmanagerdatapb.VReplicationExecRequest) (response *tabletmanagerdatapb.VReplicationExecResponse, err error) {
	defer s.tm.HandleRPCPanic(ctx, "VReplicationExec", request, response, true /*verbose*/, &err)
	ctx = callinfo.GRPCCallInfo(ctx)
	response = &tabletmanagerdatapb.VReplicationExecResponse{}
	response.Result, err = s.tm.VReplicationExec(ctx, request.Query)
	return response, err
}

func (s *server) VReplicationWaitForPos(ctx context.Context, request *tabletmanagerdatapb.VReplicationWaitForPosRequest) (response *tabletmanagerdatapb.VReplicationWaitForPosResponse, err error) {
	defer s.tm.HandleRPCPanic(ctx, "VReplicationWaitForPos", request, response, true /*verbose*/, &err)
	ctx = callinfo.GRPCCallInfo(ctx)
	err = s.tm.VReplicationWaitForPos(ctx, int(request.Id), request.Position)
	return &tabletmanagerdatapb.VReplicationWaitForPosResponse{}, err
}

//
// Reparenting related functions
//

func (s *server) ResetReplication(ctx context.Context, request *tabletmanagerdatapb.ResetReplicationRequest) (response *tabletmanagerdatapb.ResetReplicationResponse, err error) {
	defer s.tm.HandleRPCPanic(ctx, "ResetReplication", request, response, true /*verbose*/, &err)
	ctx = callinfo.GRPCCallInfo(ctx)
	response = &tabletmanagerdatapb.ResetReplicationResponse{}
	return response, s.tm.ResetReplication(ctx)
}

func (s *server) InitMaster(ctx context.Context, request *tabletmanagerdatapb.InitPrimaryRequest) (response *tabletmanagerdatapb.InitPrimaryResponse, err error) {
	defer s.tm.HandleRPCPanic(ctx, "InitMaster", request, response, true /*verbose*/, &err)
	ctx = callinfo.GRPCCallInfo(ctx)
	response = &tabletmanagerdatapb.InitPrimaryResponse{}
	position, err := s.tm.InitMaster(ctx)
	if err == nil {
		response.Position = position
	}
	return response, err
}

func (s *server) InitPrimary(ctx context.Context, request *tabletmanagerdatapb.InitPrimaryRequest) (response *tabletmanagerdatapb.InitPrimaryResponse, err error) {
	defer s.tm.HandleRPCPanic(ctx, "InitPrimary", request, response, true /*verbose*/, &err)
	ctx = callinfo.GRPCCallInfo(ctx)
	response = &tabletmanagerdatapb.InitPrimaryResponse{}
	position, err := s.tm.InitPrimary(ctx)
	if err == nil {
		response.Position = position
	}
	return response, err
}

func (s *server) PopulateReparentJournal(ctx context.Context, request *tabletmanagerdatapb.PopulateReparentJournalRequest) (response *tabletmanagerdatapb.PopulateReparentJournalResponse, err error) {
	defer s.tm.HandleRPCPanic(ctx, "PopulateReparentJournal", request, response, false /*verbose*/, &err)
	ctx = callinfo.GRPCCallInfo(ctx)
	response = &tabletmanagerdatapb.PopulateReparentJournalResponse{}
	return response, s.tm.PopulateReparentJournal(ctx, request.TimeCreatedNs, request.ActionName, request.MasterAlias, request.ReplicationPosition)
}

func (s *server) InitReplica(ctx context.Context, request *tabletmanagerdatapb.InitReplicaRequest) (response *tabletmanagerdatapb.InitReplicaResponse, err error) {
	defer s.tm.HandleRPCPanic(ctx, "InitReplica", request, response, true /*verbose*/, &err)
	ctx = callinfo.GRPCCallInfo(ctx)
	response = &tabletmanagerdatapb.InitReplicaResponse{}
	return response, s.tm.InitReplica(ctx, request.Parent, request.ReplicationPosition, request.TimeCreatedNs)
}

func (s *server) DemoteMaster(ctx context.Context, request *tabletmanagerdatapb.DemotePrimaryRequest) (response *tabletmanagerdatapb.DemotePrimaryResponse, err error) {
	defer s.tm.HandleRPCPanic(ctx, "DemoteMaster", request, response, true /*verbose*/, &err)
	ctx = callinfo.GRPCCallInfo(ctx)
<<<<<<< HEAD
	response = &tabletmanagerdatapb.DemotePrimaryResponse{}
	masterStatus, err := s.tm.DemoteMaster(ctx)
	if err == nil {
		response.DeprecatedPosition = masterStatus.Position //nolint
		response.MasterStatus = masterStatus
	}
	return response, err
}

func (s *server) DemotePrimary(ctx context.Context, request *tabletmanagerdatapb.DemotePrimaryRequest) (response *tabletmanagerdatapb.DemotePrimaryResponse, err error) {
	defer s.tm.HandleRPCPanic(ctx, "DemoteMaster", request, response, true /*verbose*/, &err)
	ctx = callinfo.GRPCCallInfo(ctx)
	response = &tabletmanagerdatapb.DemotePrimaryResponse{}
	masterStatus, err := s.tm.DemoteMaster(ctx)
=======
	response = &tabletmanagerdatapb.DemoteMasterResponse{}
	status, err := s.tm.DemoteMaster(ctx)
>>>>>>> 792b091f
	if err == nil {
		response.DeprecatedPosition = status.Position //nolint
		response.PrimaryStatus = status
	}
	return response, err
}

func (s *server) UndoDemoteMaster(ctx context.Context, request *tabletmanagerdatapb.UndoDemotePrimaryRequest) (response *tabletmanagerdatapb.UndoDemotePrimaryResponse, err error) {
	defer s.tm.HandleRPCPanic(ctx, "UndoDemoteMaster", request, response, true /*verbose*/, &err)
	ctx = callinfo.GRPCCallInfo(ctx)
	response = &tabletmanagerdatapb.UndoDemotePrimaryResponse{}
	err = s.tm.UndoDemoteMaster(ctx)
	return response, err
}

func (s *server) UndoDemotePrimary(ctx context.Context, request *tabletmanagerdatapb.UndoDemotePrimaryRequest) (response *tabletmanagerdatapb.UndoDemotePrimaryResponse, err error) {
	defer s.tm.HandleRPCPanic(ctx, "UndoDemoteMaster", request, response, true /*verbose*/, &err)
	ctx = callinfo.GRPCCallInfo(ctx)
	response = &tabletmanagerdatapb.UndoDemotePrimaryResponse{}
	err = s.tm.UndoDemoteMaster(ctx)
	return response, err
}

func (s *server) ReplicaWasPromoted(ctx context.Context, request *tabletmanagerdatapb.ReplicaWasPromotedRequest) (response *tabletmanagerdatapb.ReplicaWasPromotedResponse, err error) {
	defer s.tm.HandleRPCPanic(ctx, "ReplicaWasPromoted", request, response, true /*verbose*/, &err)
	ctx = callinfo.GRPCCallInfo(ctx)
	response = &tabletmanagerdatapb.ReplicaWasPromotedResponse{}
	return response, s.tm.ReplicaWasPromoted(ctx)
}

func (s *server) SetMaster(ctx context.Context, request *tabletmanagerdatapb.SetMasterRequest) (response *tabletmanagerdatapb.SetMasterResponse, err error) {
	defer s.tm.HandleRPCPanic(ctx, "SetMaster", request, response, true /*verbose*/, &err)
	ctx = callinfo.GRPCCallInfo(ctx)
	response = &tabletmanagerdatapb.SetMasterResponse{}
	return response, s.tm.SetMaster(ctx, request.Parent, request.TimeCreatedNs, request.WaitPosition, request.ForceStartReplication)
}

func (s *server) ReplicaWasRestarted(ctx context.Context, request *tabletmanagerdatapb.ReplicaWasRestartedRequest) (response *tabletmanagerdatapb.ReplicaWasRestartedResponse, err error) {
	defer s.tm.HandleRPCPanic(ctx, "ReplicaWasRestarted", request, response, true /*verbose*/, &err)
	ctx = callinfo.GRPCCallInfo(ctx)
	response = &tabletmanagerdatapb.ReplicaWasRestartedResponse{}
	return response, s.tm.ReplicaWasRestarted(ctx, request.Parent)
}

func (s *server) StopReplicationAndGetStatus(ctx context.Context, request *tabletmanagerdatapb.StopReplicationAndGetStatusRequest) (response *tabletmanagerdatapb.StopReplicationAndGetStatusResponse, err error) {
	defer s.tm.HandleRPCPanic(ctx, "StopReplicationAndGetStatus", request, response, true /*verbose*/, &err)
	ctx = callinfo.GRPCCallInfo(ctx)
	response = &tabletmanagerdatapb.StopReplicationAndGetStatusResponse{}
	statusResponse, err := s.tm.StopReplicationAndGetStatus(ctx, request.StopReplicationMode)
	if err == nil {
		response.HybridStatus = statusResponse.HybridStatus //nolint
		response.Status = statusResponse.Status

	}
	return response, err
}

func (s *server) PromoteReplica(ctx context.Context, request *tabletmanagerdatapb.PromoteReplicaRequest) (response *tabletmanagerdatapb.PromoteReplicaResponse, err error) {
	defer s.tm.HandleRPCPanic(ctx, "PromoteReplica", request, response, true /*verbose*/, &err)
	ctx = callinfo.GRPCCallInfo(ctx)
	response = &tabletmanagerdatapb.PromoteReplicaResponse{}
	position, err := s.tm.PromoteReplica(ctx)
	if err == nil {
		response.Position = position
	}
	return response, err
}

func (s *server) Backup(request *tabletmanagerdatapb.BackupRequest, stream tabletmanagerservicepb.TabletManager_BackupServer) (err error) {
	ctx := stream.Context()
	defer s.tm.HandleRPCPanic(ctx, "Backup", request, nil, true /*verbose*/, &err)
	ctx = callinfo.GRPCCallInfo(ctx)

	// create a logger, send the result back to the caller
	logger := logutil.NewCallbackLogger(func(e *logutilpb.Event) {
		// If the client disconnects, we will just fail
		// to send the log events, but won't interrupt
		// the backup.
		stream.Send(&tabletmanagerdatapb.BackupResponse{
			Event: e,
		})
	})

	return s.tm.Backup(ctx, int(request.Concurrency), logger, bool(request.AllowMaster))
}

func (s *server) RestoreFromBackup(request *tabletmanagerdatapb.RestoreFromBackupRequest, stream tabletmanagerservicepb.TabletManager_RestoreFromBackupServer) (err error) {
	ctx := stream.Context()
	defer s.tm.HandleRPCPanic(ctx, "RestoreFromBackup", request, nil, true /*verbose*/, &err)
	ctx = callinfo.GRPCCallInfo(ctx)

	// create a logger, send the result back to the caller
	logger := logutil.NewCallbackLogger(func(e *logutilpb.Event) {
		// If the client disconnects, we will just fail
		// to send the log events, but won't interrupt
		// the backup.
		stream.Send(&tabletmanagerdatapb.RestoreFromBackupResponse{
			Event: e,
		})
	})

	return s.tm.RestoreFromBackup(ctx, logger)
}

// registration glue

func init() {
	tabletmanager.RegisterTabletManagers = append(tabletmanager.RegisterTabletManagers, func(tm *tabletmanager.TabletManager) {
		if servenv.GRPCCheckServiceMap("tabletmanager") {
			tabletmanagerservicepb.RegisterTabletManagerServer(servenv.GRPCServer, &server{tm: tm})
		}
	})
}

// RegisterForTest will register the RPC, to be used by test instances only
func RegisterForTest(s *grpc.Server, tm tabletmanager.RPCTM) {
	tabletmanagerservicepb.RegisterTabletManagerServer(s, &server{tm: tm})
}<|MERGE_RESOLUTION|>--- conflicted
+++ resolved
@@ -404,12 +404,11 @@
 func (s *server) DemoteMaster(ctx context.Context, request *tabletmanagerdatapb.DemotePrimaryRequest) (response *tabletmanagerdatapb.DemotePrimaryResponse, err error) {
 	defer s.tm.HandleRPCPanic(ctx, "DemoteMaster", request, response, true /*verbose*/, &err)
 	ctx = callinfo.GRPCCallInfo(ctx)
-<<<<<<< HEAD
 	response = &tabletmanagerdatapb.DemotePrimaryResponse{}
-	masterStatus, err := s.tm.DemoteMaster(ctx)
-	if err == nil {
-		response.DeprecatedPosition = masterStatus.Position //nolint
-		response.MasterStatus = masterStatus
+	status, err := s.tm.DemoteMaster(ctx)
+	if err == nil {
+		response.DeprecatedPosition = status.Position //nolint
+		response.PrimaryStatus = status
 	}
 	return response, err
 }
@@ -418,11 +417,7 @@
 	defer s.tm.HandleRPCPanic(ctx, "DemoteMaster", request, response, true /*verbose*/, &err)
 	ctx = callinfo.GRPCCallInfo(ctx)
 	response = &tabletmanagerdatapb.DemotePrimaryResponse{}
-	masterStatus, err := s.tm.DemoteMaster(ctx)
-=======
-	response = &tabletmanagerdatapb.DemoteMasterResponse{}
-	status, err := s.tm.DemoteMaster(ctx)
->>>>>>> 792b091f
+	status, err := s.tm.DemotePrimary(ctx)
 	if err == nil {
 		response.DeprecatedPosition = status.Position //nolint
 		response.PrimaryStatus = status
