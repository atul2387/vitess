--- conflicted
+++ resolved
@@ -79,11 +79,7 @@
 	// now we can run the backup
 	dir := fmt.Sprintf("%v/%v", tablet.Keyspace, tablet.Shard)
 	name := fmt.Sprintf("%v.%v", time.Now().UTC().Format("2006-01-02.150405"), topoproto.TabletAliasString(tablet.Alias))
-<<<<<<< HEAD
-	returnErr := mysqlctl.Backup(ctx, agent.Cnf, agent.MysqlDaemon, agent.DBConfigs, l, dir, name, concurrency, agent.hookExtraEnv())
-=======
 	returnErr := mysqlctl.Backup(ctx, agent.Cnf, agent.MysqlDaemon, l, dir, name, concurrency, agent.hookExtraEnv())
->>>>>>> 9e0f0a84
 
 	if *mysqlctl.BackupEngineImplementation != xtrabackupEngine {
 		// change our type back to the original value
