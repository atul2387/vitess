/*
Copyright 2019 The Vitess Authors.

Licensed under the Apache License, Version 2.0 (the "License");
you may not use this file except in compliance with the License.
You may obtain a copy of the License at

    http://www.apache.org/licenses/LICENSE-2.0

Unless required by applicable law or agreed to in writing, software
distributed under the License is distributed on an "AS IS" BASIS,
WITHOUT WARRANTIES OR CONDITIONS OF ANY KIND, either express or implied.
See the License for the specific language governing permissions and
limitations under the License.
*/

package vreplication

import (
	"errors"
	"fmt"
	"sync"

	"golang.org/x/net/context"

	"vitess.io/vitess/go/sqltypes"
	"vitess.io/vitess/go/vt/dbconfigs"
	"vitess.io/vitess/go/vt/grpcclient"
<<<<<<< HEAD
	"vitess.io/vitess/go/vt/mysqlctl"
	"vitess.io/vitess/go/vt/vtgate/vindexes"
=======
>>>>>>> ad8d9ef2
	"vitess.io/vitess/go/vt/vttablet/queryservice"
	"vitess.io/vitess/go/vt/vttablet/tabletconn"
	"vitess.io/vitess/go/vt/vttablet/tabletserver/schema"
	"vitess.io/vitess/go/vt/vttablet/tabletserver/tabletenv"
	"vitess.io/vitess/go/vt/vttablet/tabletserver/vstreamer"

	binlogdatapb "vitess.io/vitess/go/vt/proto/binlogdata"
	querypb "vitess.io/vitess/go/vt/proto/query"
	topodatapb "vitess.io/vitess/go/vt/proto/topodata"
)

var (
	_      VStreamerClient = (*TabletVStreamerClient)(nil)
	_      VStreamerClient = (*MySQLVStreamerClient)(nil)
	dbcfgs *dbconfigs.DBConfigs
)

// VStreamerClient exposes the core interface of a vstreamer
type VStreamerClient interface {
	// Open sets up all the environment for a vstream
	Open(ctx context.Context) error
	// Close closes a vstream
	Close(ctx context.Context) error

	// VStream streams VReplication events based on the specified filter.
	VStream(ctx context.Context, startPos string, filter *binlogdatapb.Filter, send func([]*binlogdatapb.VEvent) error) error

	// VStreamRows streams rows of a table from the specified starting point.
	VStreamRows(ctx context.Context, query string, lastpk *querypb.QueryResult, send func(*binlogdatapb.VStreamRowsResponse) error) error

	// VStreamResults streams results along with the gtid of the snapshot.
	VStreamResults(ctx context.Context, query string, send func(*binlogdatapb.VStreamResultsResponse) error) error

	// WaitForPosition ...
	WaitForPosition(ctx context.Context, pos string) error
}

// TabletVStreamerClient a vstream client backed by vttablet
type TabletVStreamerClient struct {
	// mu protects isOpen, streamers, streamIdx and kschema.
	mu sync.Mutex

	isOpen bool

	tablet         *topodatapb.Tablet
	mysqld         mysqlctl.MysqlDaemon
	target         *querypb.Target
	tsQueryService queryservice.QueryService
}

// MySQLVStreamerClient a vstream client backed by MySQL
type MySQLVStreamerClient struct {
	// mu protects isOpen, streamers, streamIdx and kschema.
	mu sync.Mutex

	isOpen bool

<<<<<<< HEAD
	sourceCp *mysql.ConnParams
	sourceSe *schema.Engine
=======
	sourceConnParams dbconfigs.Connector
	sourceSe         *schema.Engine
>>>>>>> ad8d9ef2
}

// NewTabletVStreamerClient creates a new TabletVStreamerClient
func NewTabletVStreamerClient(tablet *topodatapb.Tablet, mysqld mysqlctl.MysqlDaemon) *TabletVStreamerClient {
	return &TabletVStreamerClient{
		tablet: tablet,
		mysqld: mysqld,
		target: &querypb.Target{
			Keyspace:   tablet.Keyspace,
			Shard:      tablet.Shard,
			TabletType: tablet.Type,
		},
	}
}

// Open part of the VStreamerClient interface
func (vsClient *TabletVStreamerClient) Open(ctx context.Context) (err error) {
	vsClient.mu.Lock()
	defer vsClient.mu.Unlock()
	if vsClient.isOpen {
		return nil
	}
	vsClient.isOpen = true

	vsClient.tsQueryService, err = tabletconn.GetDialer()(vsClient.tablet, grpcclient.FailFast(true))
	return err
}

// Close part of the VStreamerClient interface
func (vsClient *TabletVStreamerClient) Close(ctx context.Context) (err error) {
	vsClient.mu.Lock()
	defer vsClient.mu.Unlock()
	if !vsClient.isOpen {
		return nil
	}
	vsClient.isOpen = false
	return vsClient.tsQueryService.Close(ctx)
}

// VStream part of the VStreamerClient interface
func (vsClient *TabletVStreamerClient) VStream(ctx context.Context, startPos string, filter *binlogdatapb.Filter, send func([]*binlogdatapb.VEvent) error) error {
	if !vsClient.isOpen {
		return errors.New("can't VStream without opening client")
	}
	return vsClient.tsQueryService.VStream(ctx, vsClient.target, startPos, filter, send)
}

// VStreamRows part of the VStreamerClient interface
func (vsClient *TabletVStreamerClient) VStreamRows(ctx context.Context, query string, lastpk *querypb.QueryResult, send func(*binlogdatapb.VStreamRowsResponse) error) error {
	if !vsClient.isOpen {
		return errors.New("can't VStreamRows without opening client")
	}
	return vsClient.tsQueryService.VStreamRows(ctx, vsClient.target, query, lastpk, send)
}

// VStreamResults part of the VStreamerClient interface
func (vsClient *TabletVStreamerClient) VStreamResults(ctx context.Context, query string, send func(*binlogdatapb.VStreamResultsResponse) error) error {
	if !vsClient.isOpen {
		return errors.New("can't VStreamRows without opening client")
	}
	vsClient.target.TabletType = topodatapb.TabletType_MASTER
	return vsClient.tsQueryService.VStreamResults(ctx, vsClient.target, query, send)
}

// WaitForPosition ...
func (vsClient *TabletVStreamerClient) WaitForPosition(ctx context.Context, pos string) error {
	targetPos, err := mysql.DecodePosition(pos)
	if err != nil {
		return err
	}
	return vsClient.mysqld.WaitMasterPos(ctx, targetPos)
}

// NewMySQLVStreamerClient is a vstream client that allows you to stream directly from MySQL.
// In order to achieve this, the following creates a vstreamer Engine with a dummy in memorytopo.
func NewMySQLVStreamerClient() *MySQLVStreamerClient {
	if dbcfgs == nil {
		panic("can't use MySQLVStreamerClient without calling InitVStreamerClient() ")
	}
	// TODO: For now external mysql streams can only be used with ExternalReplWithDB creds.
	// In the future we will support multiple users.
	vsClient := &MySQLVStreamerClient{
		sourceCp: dbcfgs.ExternalReplWithDB(),
	}
	return vsClient
}

// Open part of the VStreamerClient interface
func (vsClient *MySQLVStreamerClient) Open(ctx context.Context) (err error) {
	vsClient.mu.Lock()
	defer vsClient.mu.Unlock()
	if vsClient.isOpen {
		return nil
	}
	vsClient.isOpen = true

	// Let's create all the required components by vstreamer

<<<<<<< HEAD
	vsClient.sourceSe = schema.NewEngine(checker{}, tabletenv.DefaultQsConfig)
	vsClient.sourceSe.InitDBConfig(vsClient.sourceCp)
=======
	config := tabletenv.NewDefaultConfig()
	vsClient.sourceSe = schema.NewEngine(tabletenv.NewTestEnv(config, nil, "VStreamerClientTest"))
	vsClient.sourceSe.InitDBConfig(vsClient.sourceConnParams)
>>>>>>> ad8d9ef2
	err = vsClient.sourceSe.Open()
	if err != nil {
		return err
	}
	return nil
}

// Close part of the VStreamerClient interface
func (vsClient *MySQLVStreamerClient) Close(ctx context.Context) (err error) {
	vsClient.mu.Lock()
	defer vsClient.mu.Unlock()
	if !vsClient.isOpen {
		return nil
	}

	vsClient.isOpen = false
	vsClient.sourceSe.Close()
	return nil
}

// VStream part of the VStreamerClient interface
func (vsClient *MySQLVStreamerClient) VStream(ctx context.Context, startPos string, filter *binlogdatapb.Filter, send func([]*binlogdatapb.VEvent) error) error {
	if !vsClient.isOpen {
		return errors.New("can't VStream without opening client")
	}
<<<<<<< HEAD
	streamer := vstreamer.NewVStreamer(ctx, vsClient.sourceCp, vsClient.sourceSe, startPos, filter, &vindexes.KeyspaceSchema{}, send)
=======
	streamer := vstreamer.NewVStreamer(ctx, vsClient.sourceConnParams, vsClient.sourceSe, startPos, filter, send)
>>>>>>> ad8d9ef2
	return streamer.Stream()
}

// VStreamRows part of the VStreamerClient interface
func (vsClient *MySQLVStreamerClient) VStreamRows(ctx context.Context, query string, lastpk *querypb.QueryResult, send func(*binlogdatapb.VStreamRowsResponse) error) error {
	if !vsClient.isOpen {
		return errors.New("can't VStreamRows without opening client")
	}
	var row []sqltypes.Value
	if lastpk != nil {
		r := sqltypes.Proto3ToResult(lastpk)
		if len(r.Rows) != 1 {
			return fmt.Errorf("unexpected lastpk input: %v", lastpk)
		}
		row = r.Rows[0]
	}
<<<<<<< HEAD

	streamer := vstreamer.NewRowStreamer(ctx, vsClient.sourceCp, vsClient.sourceSe, query, row, &vindexes.KeyspaceSchema{}, send)
	return streamer.Stream()
}

// VStreamResults part of the VStreamerClient interface
func (vsClient *MySQLVStreamerClient) VStreamResults(ctx context.Context, query string, send func(*binlogdatapb.VStreamResultsResponse) error) error {
	if !vsClient.isOpen {
		return errors.New("can't VStreamRows without opening client")
	}

	streamer := vstreamer.NewResultStreamer(ctx, vsClient.sourceCp, query, send)
=======
	streamer := vstreamer.NewRowStreamer(ctx, vsClient.sourceConnParams, vsClient.sourceSe, query, row, send)
>>>>>>> ad8d9ef2
	return streamer.Stream()
}

// WaitForPosition returns the master position
func (vsClient *MySQLVStreamerClient) WaitForPosition(ctx context.Context, pos string) error {
	targetPos, err := mysql.DecodePosition(pos)
	if err != nil {
		return err
	}

	// Get a connection.
	params, err := dbconfigs.WithCredentials(vsClient.sourceCp)
	if err != nil {
		return err
	}
	conn, err := mysql.Connect(ctx, params)
	if err != nil {
		return fmt.Errorf("error in connecting to mysql db, err %v", err)
	}

	defer conn.Close()

	// If we are the master, WaitUntilPositionCommand will fail.
	// But position is most likely reached. So, check the position
	// first.
	mpos, err := conn.MasterPosition()
	if err != nil {
		return fmt.Errorf("WaitMasterPos: MasterPosition failed: %v", err)
	}
	if mpos.AtLeast(targetPos) {
		return nil
	}

	// Find the query to run, run it.
	query, err := conn.WaitUntilPositionCommand(ctx, targetPos)
	if err != nil {
		return err
	}
	qr, err := executeFetchContext(ctx, conn, query, 1, true)
	if err != nil {
		return fmt.Errorf("WaitUntilPositionCommand(%v) failed: %v", query, err)
	}
	if len(qr.Rows) != 1 || len(qr.Rows[0]) != 1 {
		return fmt.Errorf("unexpected result format from WaitUntilPositionCommand(%v): %#v", query, qr)
	}
	result := qr.Rows[0][0]
	if result.IsNull() {
		return fmt.Errorf("WaitUntilPositionCommand(%v) failed: replication is probably stopped", query)
	}
	if result.ToString() == "-1" {
		return fmt.Errorf("timed out waiting for position %v", targetPos)
	}
	return nil
}

func executeFetchContext(ctx context.Context, conn *mysql.Conn, query string, maxrows int, wantfields bool) (*sqltypes.Result, error) {
	// Fast fail if context is done.
	select {
	case <-ctx.Done():
		return nil, ctx.Err()
	default:
	}

	// Execute asynchronously so we can select on both it and the context.
	var qr *sqltypes.Result
	var executeErr error
	done := make(chan struct{})
	go func() {
		defer close(done)

		qr, executeErr = conn.ExecuteFetch(query, maxrows, wantfields)
	}()

	// Wait for either the query or the context to be done.
	select {
	case <-done:
		return qr, executeErr
	case <-ctx.Done():
		// If both are done already, we may end up here anyway because select
		// chooses among multiple ready channels pseudorandomly.
		// Check the done channel and prefer that one if it's ready.
		select {
		case <-done:
			return qr, executeErr
		default:
		}

		// Wait for the conn.ExecuteFetch() call to return.
		<-done
		// Close the connection. Upon Recycle() it will be thrown out.
		conn.Close()
		// ExecuteFetch() may have succeeded before we tried to kill it.
		// If ExecuteFetch() had returned because we cancelled it,
		// then executeErr would be an error like "MySQL has gone away".
		if executeErr == nil {
			return qr, executeErr
		}
		return nil, ctx.Err()
	}
}

// InitVStreamerClient initializes config for vstreamer client
func InitVStreamerClient(cfg *dbconfigs.DBConfigs) {
	dbcfgs = cfg
}<|MERGE_RESOLUTION|>--- conflicted
+++ resolved
@@ -26,11 +26,6 @@
 	"vitess.io/vitess/go/sqltypes"
 	"vitess.io/vitess/go/vt/dbconfigs"
 	"vitess.io/vitess/go/vt/grpcclient"
-<<<<<<< HEAD
-	"vitess.io/vitess/go/vt/mysqlctl"
-	"vitess.io/vitess/go/vt/vtgate/vindexes"
-=======
->>>>>>> ad8d9ef2
 	"vitess.io/vitess/go/vt/vttablet/queryservice"
 	"vitess.io/vitess/go/vt/vttablet/tabletconn"
 	"vitess.io/vitess/go/vt/vttablet/tabletserver/schema"
@@ -88,13 +83,8 @@
 
 	isOpen bool
 
-<<<<<<< HEAD
-	sourceCp *mysql.ConnParams
-	sourceSe *schema.Engine
-=======
 	sourceConnParams dbconfigs.Connector
 	sourceSe         *schema.Engine
->>>>>>> ad8d9ef2
 }
 
 // NewTabletVStreamerClient creates a new TabletVStreamerClient
@@ -193,14 +183,9 @@
 
 	// Let's create all the required components by vstreamer
 
-<<<<<<< HEAD
-	vsClient.sourceSe = schema.NewEngine(checker{}, tabletenv.DefaultQsConfig)
-	vsClient.sourceSe.InitDBConfig(vsClient.sourceCp)
-=======
 	config := tabletenv.NewDefaultConfig()
 	vsClient.sourceSe = schema.NewEngine(tabletenv.NewTestEnv(config, nil, "VStreamerClientTest"))
 	vsClient.sourceSe.InitDBConfig(vsClient.sourceConnParams)
->>>>>>> ad8d9ef2
 	err = vsClient.sourceSe.Open()
 	if err != nil {
 		return err
@@ -226,11 +211,7 @@
 	if !vsClient.isOpen {
 		return errors.New("can't VStream without opening client")
 	}
-<<<<<<< HEAD
-	streamer := vstreamer.NewVStreamer(ctx, vsClient.sourceCp, vsClient.sourceSe, startPos, filter, &vindexes.KeyspaceSchema{}, send)
-=======
 	streamer := vstreamer.NewVStreamer(ctx, vsClient.sourceConnParams, vsClient.sourceSe, startPos, filter, send)
->>>>>>> ad8d9ef2
 	return streamer.Stream()
 }
 
@@ -247,22 +228,7 @@
 		}
 		row = r.Rows[0]
 	}
-<<<<<<< HEAD
-
-	streamer := vstreamer.NewRowStreamer(ctx, vsClient.sourceCp, vsClient.sourceSe, query, row, &vindexes.KeyspaceSchema{}, send)
-	return streamer.Stream()
-}
-
-// VStreamResults part of the VStreamerClient interface
-func (vsClient *MySQLVStreamerClient) VStreamResults(ctx context.Context, query string, send func(*binlogdatapb.VStreamResultsResponse) error) error {
-	if !vsClient.isOpen {
-		return errors.New("can't VStreamRows without opening client")
-	}
-
-	streamer := vstreamer.NewResultStreamer(ctx, vsClient.sourceCp, query, send)
-=======
 	streamer := vstreamer.NewRowStreamer(ctx, vsClient.sourceConnParams, vsClient.sourceSe, query, row, send)
->>>>>>> ad8d9ef2
 	return streamer.Stream()
 }
 
