/*
Copyright 2019 The Vitess Authors.

Licensed under the Apache License, Version 2.0 (the "License");
you may not use this file except in compliance with the License.
You may obtain a copy of the License at

    http://www.apache.org/licenses/LICENSE-2.0

Unless required by applicable law or agreed to in writing, software
distributed under the License is distributed on an "AS IS" BASIS,
WITHOUT WARRANTIES OR CONDITIONS OF ANY KIND, either express or implied.
See the License for the specific language governing permissions and
limitations under the License.
*/

package vreplication

import (
	"flag"
	"fmt"
	"strconv"
	"time"

	"vitess.io/vitess/go/vt/discovery"
	"vitess.io/vitess/go/vt/vterrors"

	"github.com/golang/protobuf/proto"
	"golang.org/x/net/context"

	"vitess.io/vitess/go/sync2"
	"vitess.io/vitess/go/tb"
	"vitess.io/vitess/go/vt/binlog/binlogplayer"
	"vitess.io/vitess/go/vt/log"
	"vitess.io/vitess/go/vt/mysqlctl"
	"vitess.io/vitess/go/vt/topo"

	binlogdatapb "vitess.io/vitess/go/vt/proto/binlogdata"
	topodatapb "vitess.io/vitess/go/vt/proto/topodata"
)

var (
	healthcheckTopologyRefresh = flag.Duration("vreplication_healthcheck_topology_refresh", 30*time.Second, "refresh interval for re-reading the topology")
	healthcheckRetryDelay      = flag.Duration("vreplication_healthcheck_retry_delay", 5*time.Second, "healthcheck retry delay")
	healthcheckTimeout         = flag.Duration("vreplication_healthcheck_timeout", 1*time.Minute, "healthcheck retry delay")
	retryDelay                 = flag.Duration("vreplication_retry_delay", 5*time.Second, "delay before retrying a failed binlog connection")
)

// controller is created by Engine. Members are initialized upfront.
// There is no mutex within a controller becaust its members are
// either read-only or self-synchronized.
type controller struct {
	vre             *Engine
	dbClientFactory func() binlogplayer.DBClient
	mysqld          mysqlctl.MysqlDaemon
	blpStats        *binlogplayer.Stats

	id           uint32
	workflow     string
	source       binlogdatapb.BinlogSource
	stopPos      string
	tabletPicker *discovery.TabletPicker

	cancel context.CancelFunc
	done   chan struct{}

	// The following fields are updated after start. So, they need synchronization.
	sourceTablet sync2.AtomicString
}

// newController creates a new controller. Unless a stream is explicitly 'Stopped',
// this function launches a goroutine to perform continuous vreplication.
func newController(ctx context.Context, params map[string]string, dbClientFactory func() binlogplayer.DBClient, mysqld mysqlctl.MysqlDaemon, ts *topo.Server, cell, tabletTypesStr string, blpStats *binlogplayer.Stats, vre *Engine) (*controller, error) {
	if blpStats == nil {
		blpStats = binlogplayer.NewStats()
	}
	ct := &controller{
		vre:             vre,
		dbClientFactory: dbClientFactory,
		mysqld:          mysqld,
		blpStats:        blpStats,
		done:            make(chan struct{}),
	}

	// id
	id, err := strconv.Atoi(params["id"])
	if err != nil {
		return nil, err
	}
	ct.id = uint32(id)
	ct.workflow = params["workflow"]

	blpStats.State.Set(params["state"])
	// Nothing to do if replication is stopped.
	if params["state"] == binlogplayer.BlpStopped {
		ct.cancel = func() {}
		close(ct.done)
		return ct, nil
	}

	// source, stopPos
	if err := proto.UnmarshalText(params["source"], &ct.source); err != nil {
		return nil, err
	}
	ct.stopPos = params["stop_pos"]

	if ct.source.GetExternalMysql() == "" {
		// tabletPicker
		if v := params["cell"]; v != "" {
			cell = v
		}
		if v := params["tablet_types"]; v != "" {
			tabletTypesStr = v
		}
		tp, err := discovery.NewTabletPicker(ctx, ts, cell, ct.source.Keyspace, ct.source.Shard, tabletTypesStr, *healthcheckTopologyRefresh, *healthcheckRetryDelay, *healthcheckTimeout)
		if err != nil {
			return nil, err
		}
		ct.tabletPicker = tp
	}

	// cancel
	ctx, ct.cancel = context.WithCancel(ctx)

	go ct.run(ctx)

	return ct, nil
}

func (ct *controller) run(ctx context.Context) {
	defer func() {
		log.Infof("stream %v: stopped", ct.id)
		if ct.tabletPicker != nil {
			ct.tabletPicker.Close()
		}
		close(ct.done)
	}()

	for {
		err := ct.runBlp(ctx)
		if err == nil {
			return
		}
		// Sometimes, canceled contexts get wrapped as errors.
		select {
		case <-ctx.Done():
			return
		default:
		}
		log.Errorf("stream %v: %v, retrying after %v", ct.id, err, *retryDelay)
		timer := time.NewTimer(*retryDelay)
		select {
		case <-ctx.Done():
			timer.Stop()
			return
		case <-timer.C:
		}
	}
}

func (ct *controller) runVDiff(ctx context.Context) (err error) {
	defer func() {
		ct.sourceTablet.Set("")
		if x := recover(); x != nil {
			log.Errorf("stream %v: caught panic: %v\n%s", ct.id, x, tb.Stack(4))
			err = fmt.Errorf("panic: %v", x)
		}
	}()

	select {
	case <-ctx.Done():
		return nil
	default:
	}

	dbClient := ct.dbClientFactory()
	if err := dbClient.Connect(); err != nil {
		return vterrors.Wrap(err, "can't connect to database")
	}
	defer dbClient.Close()

	var tablet *topodatapb.Tablet
	if ct.source.GetExternalMysql() == "" {
		log.Infof("trying to find a tablet eligible for vreplication. stream id: %v", ct.id)
		tablet, err = ct.tabletPicker.PickForStreaming(ctx)
		if err != nil {
			return err
		}
		log.Infof("found a tablet eligible for vreplication. stream id: %v  tablet: %s", ct.id, tablet.Alias.String())
		ct.sourceTablet.Set(tablet.Alias.String())
	}

	switch {
	case ct.source.Filter != nil:
		var vsClient VStreamerClient
		if ct.source.GetExternalMysql() == "" {
			vsClient = NewTabletVStreamerClient(tablet, ct.mysqld)
		} else {
			vsClient = NewMySQLVStreamerClient()
		}

		vd := newVDiffer(ct.id, &ct.source, vsClient, ct.blpStats, dbClient, ct.vre, ct.workflow)
		return vd.VDiff(ctx, 60*time.Second)
	}
	return fmt.Errorf("missing source")
}

func (ct *controller) runBlp(ctx context.Context) (err error) {
	defer func() {
		ct.sourceTablet.Set("")
		if x := recover(); x != nil {
			log.Errorf("stream %v: caught panic: %v\n%s", ct.id, x, tb.Stack(4))
			err = fmt.Errorf("panic: %v", x)
		}
	}()

	select {
	case <-ctx.Done():
		return nil
	default:
	}

	// Call this for youtube-specific customization.
	// This should be done every time, in case mysql was restarted.
	if err := ct.mysqld.EnableBinlogPlayback(); err != nil {
		return err
	}

	dbClient := ct.dbClientFactory()
	if err := dbClient.Connect(); err != nil {
		return vterrors.Wrap(err, "can't connect to database")
	}
	defer dbClient.Close()

	var tablet *topodatapb.Tablet
	if ct.source.GetExternalMysql() == "" {
		log.Infof("trying to find a tablet eligible for vreplication. stream id: %v", ct.id)
		tablet, err = ct.tabletPicker.PickForStreaming(ctx)
		if err != nil {
			return err
		}
		log.Infof("found a tablet eligible for vreplication. stream id: %v  tablet: %s", ct.id, tablet.Alias.String())
		ct.sourceTablet.Set(tablet.Alias.String())
	}

	switch {
	case len(ct.source.Tables) > 0:
		// Table names can have search patterns. Resolve them against the schema.
		tables, err := mysqlctl.ResolveTables(ct.mysqld, dbClient.DBName(), ct.source.Tables)
		if err != nil {
			return vterrors.Wrap(err, "failed to resolve table names")
		}

		player := binlogplayer.NewBinlogPlayerTables(dbClient, tablet, tables, ct.id, ct.blpStats)
		return player.ApplyBinlogEvents(ctx)
	case ct.source.KeyRange != nil:
		player := binlogplayer.NewBinlogPlayerKeyRange(dbClient, tablet, ct.source.KeyRange, ct.id, ct.blpStats)
		return player.ApplyBinlogEvents(ctx)
	case ct.source.Filter != nil:
		// Timestamp fields from binlogs are always sent as UTC.
		// So, we should set the timezone to be UTC for those values to be correctly inserted.
		if _, err := dbClient.ExecuteFetch("set @@session.time_zone = '+00:00'", 10000); err != nil {
			return err
		}
		// Tables may have varying character sets. To ship the bits without interpreting them
		// we set the character set to be binary.
		if _, err := dbClient.ExecuteFetch("set names binary", 10000); err != nil {
			return err
		}

		var vsClient VStreamerClient
<<<<<<< HEAD
		if ct.source.GetExternalMysql() == "" {
			vsClient = NewTabletVStreamerClient(tablet, nil)
=======
		var err error
		if name := ct.source.GetExternalMysql(); name != "" {
			vsClient, err = ct.vre.ec.Get(name)
			if err != nil {
				return err
			}
>>>>>>> 005115a7
		} else {
			vsClient = newTabletConnector(tablet)
		}
		if err := vsClient.Open(ctx); err != nil {
			return err
		}
		defer vsClient.Close(ctx)

		vr := newVReplicator(ct.id, &ct.source, vsClient, ct.blpStats, dbClient, ct.mysqld, ct.vre)
		return vr.Replicate(ctx)
	}
	return fmt.Errorf("missing source")
}

func (ct *controller) Stop() {
	ct.cancel()
	<-ct.done
}<|MERGE_RESOLUTION|>--- conflicted
+++ resolved
@@ -269,17 +269,12 @@
 		}
 
 		var vsClient VStreamerClient
-<<<<<<< HEAD
-		if ct.source.GetExternalMysql() == "" {
-			vsClient = NewTabletVStreamerClient(tablet, nil)
-=======
 		var err error
 		if name := ct.source.GetExternalMysql(); name != "" {
 			vsClient, err = ct.vre.ec.Get(name)
 			if err != nil {
 				return err
 			}
->>>>>>> 005115a7
 		} else {
 			vsClient = newTabletConnector(tablet)
 		}
