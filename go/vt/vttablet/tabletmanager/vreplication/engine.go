--- conflicted
+++ resolved
@@ -25,12 +25,8 @@
 	"sync"
 	"time"
 
-<<<<<<< HEAD
-	"vitess.io/vitess/go/mysql"
-=======
 	"google.golang.org/protobuf/proto"
 
->>>>>>> cb142eea
 	"vitess.io/vitess/go/sqltypes"
 	"vitess.io/vitess/go/sync2"
 	"vitess.io/vitess/go/vt/binlog/binlogplayer"
@@ -74,10 +70,6 @@
 	throttlerAppName = "vreplication"
 )
 
-const (
-	throttlerAppName = "vreplication"
-)
-
 func init() {
 	allddls := append([]string{}, binlogplayer.CreateVReplicationTable()...)
 	allddls = append(allddls, binlogplayer.AlterVReplicationTable...)
@@ -359,10 +351,6 @@
 	}
 
 	dbClient := vre.getDBClient(runAsAdmin)
-<<<<<<< HEAD
-	vdbc := newVDBClient(dbClient, binlogplayer.NewStats())
-=======
->>>>>>> cb142eea
 	if err := dbClient.Connect(); err != nil {
 		return nil, err
 	}
@@ -603,7 +591,7 @@
 
 	log.Infof("Transitioning for journal:workload %v", je)
 
-	//sort both participants and shardgtids
+	// sort both participants and shardgtids
 	participants := make([]string, 0)
 	for ks := range je.participants {
 		participants = append(participants, ks)
