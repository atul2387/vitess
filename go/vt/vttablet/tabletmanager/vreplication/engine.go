/*
Copyright 2019 The Vitess Authors.

Licensed under the Apache License, Version 2.0 (the "License");
you may not use this file except in compliance with the License.
You may obtain a copy of the License at

    http://www.apache.org/licenses/LICENSE-2.0

Unless required by applicable law or agreed to in writing, software
distributed under the License is distributed on an "AS IS" BASIS,
WITHOUT WARRANTIES OR CONDITIONS OF ANY KIND, either express or implied.
See the License for the specific language governing permissions and
limitations under the License.
*/

package vreplication

import (
	"encoding/json"
	"errors"
	"flag"
	"fmt"
	"sort"
	"sync"
	"time"

	"vitess.io/vitess/go/vt/dbconfigs"
	"vitess.io/vitess/go/vt/vtgate/evalengine"
	"vitess.io/vitess/go/vt/vttablet/tabletserver/tabletenv"

	"golang.org/x/net/context"
	"vitess.io/vitess/go/mysql"
	"vitess.io/vitess/go/sqltypes"
	"vitess.io/vitess/go/vt/binlog/binlogplayer"
	"vitess.io/vitess/go/vt/log"
	"vitess.io/vitess/go/vt/mysqlctl"
	"vitess.io/vitess/go/vt/topo"

	binlogdatapb "vitess.io/vitess/go/vt/proto/binlogdata"
	querypb "vitess.io/vitess/go/vt/proto/query"
	topodatapb "vitess.io/vitess/go/vt/proto/topodata"
)

const (
	reshardingJournalTableName = "_vt.resharding_journal"
	vreplicationTableName      = "_vt.vreplication"
	copyStateTableName         = "_vt.copy_state"

	createReshardingJournalTable = `create table if not exists _vt.resharding_journal(
  id bigint,
  db_name varbinary(255),
  val blob,
  primary key (id)
)`

	createCopyState = `create table if not exists _vt.copy_state (
  vrepl_id int,
  table_name varbinary(128),
  lastpk varbinary(2000),
  primary key (vrepl_id, table_name))`
)

var tabletTypesStr = flag.String("vreplication_tablet_type", "REPLICA", "comma separated list of tablet types used as a source")

// waitRetryTime can be changed to a smaller value for tests.
// A VReplication stream can be created by sending an insert statement
// to the Engine. Such a stream can also be updated or deleted. The fields
// of the table are described in binlogplayer.binlog_player.go. Changing
// values in a vreplication row will cause the Engine to accordingly react.
// For example, setting the state to 'Stopped' will cause that stream to
// stop replicating.
var waitRetryTime = 1 * time.Second

// Engine is the engine for handling vreplication.
type Engine struct {
	// mu synchronizes isOpen, controllers and wg.
	mu          sync.Mutex
	isOpen      bool
	controllers map[int]*controller
	// wg is used by in-flight functions that can run for long periods.
	wg sync.WaitGroup

	// ctx is the root context for all controllers.
	ctx context.Context
	// cancel will cancel the root context, thereby all controllers.
	cancel context.CancelFunc

	ts              *topo.Server
	tablet          *topodatapb.Tablet
	cell            string
	mysqld          mysqlctl.MysqlDaemon
	dbClientFactory func() binlogplayer.DBClient
	dbName          string

	journaler map[string]*journalEvent
<<<<<<< HEAD

	// VDiff Hack
	isVDiffRunning bool
	vdiffCancel    context.CancelFunc
	vdiffMu        sync.Mutex
	vdiffError     error
=======
	ec        *externalConnector
>>>>>>> 005115a7
}

type journalEvent struct {
	journal      *binlogdatapb.Journal
	participants map[string]int
	shardGTIDs   map[string]*binlogdatapb.ShardGtid
}

// NewEngine creates a new Engine.
// A nil ts means that the Engine is disabled.
<<<<<<< HEAD
func NewEngine(ts *topo.Server, cell string, tablet *topodatapb.Tablet, mysqld mysqlctl.MysqlDaemon, dbClientFactory func() binlogplayer.DBClient, dbName string) *Engine {
=======
func NewEngine(config *tabletenv.TabletConfig, ts *topo.Server, cell string, mysqld mysqlctl.MysqlDaemon) *Engine {
	dbClientFactory := func() binlogplayer.DBClient {
		return binlogplayer.NewDBClient(config.DB.FilteredWithDB())
	}
	vre := &Engine{
		controllers:     make(map[int]*controller),
		ts:              ts,
		cell:            cell,
		mysqld:          mysqld,
		dbClientFactory: dbClientFactory,
		dbName:          config.DB.DBName,
		journaler:       make(map[string]*journalEvent),
		ec:              newExternalConnector(config.ExternalConnections),
	}
	return vre
}

// NewTestEngine creates a new Engine for testing.
func NewTestEngine(ts *topo.Server, cell string, mysqld mysqlctl.MysqlDaemon, dbClientFactory func() binlogplayer.DBClient, dbname string, externalConfig map[string]*dbconfigs.DBConfigs) *Engine {
>>>>>>> 005115a7
	vre := &Engine{
		controllers:     make(map[int]*controller),
		ts:              ts,
		tablet:          tablet,
		cell:            cell,
		mysqld:          mysqld,
		dbClientFactory: dbClientFactory,
		dbName:          dbname,
		journaler:       make(map[string]*journalEvent),
		ec:              newExternalConnector(externalConfig),
	}
	return vre
}

// Open starts the Engine service.
func (vre *Engine) Open(ctx context.Context) error {
	vre.mu.Lock()
	defer vre.mu.Unlock()
	if vre.ts == nil {
		log.Info("ts is nil: disabling vreplication engine")
		return nil
	}
	if vre.isOpen {
		return nil
	}
	log.Infof("Starting VReplication engine")

	vre.ctx, vre.cancel = context.WithCancel(ctx)
	vre.isOpen = true
	if err := vre.initAll(); err != nil {
		go vre.Close()
		return err
	}
	vre.updateStats()
	return nil
}

// executeFetchMaybeCreateTable calls DBClient.ExecuteFetch and does one retry if
// there's a failure due to mysql.ERNoSuchTable or mysql.ERBadDb which can be fixed
// by re-creating the vreplication tables.
func (vre *Engine) executeFetchMaybeCreateTable(dbClient binlogplayer.DBClient, query string, maxrows int) (qr *sqltypes.Result, err error) {
	qr, err = dbClient.ExecuteFetch(query, maxrows)

	if err == nil {
		return
	}

	// If it's a bad table or db, it could be because the vreplication tables weren't created.
	// In that case we can try creating them again.
	merr, isSQLErr := err.(*mysql.SQLError)
	if !isSQLErr || !(merr.Num == mysql.ERNoSuchTable || merr.Num == mysql.ERBadDb || merr.Num == mysql.ERBadFieldError) {
		return qr, err
	}

	log.Info("Looks like the vreplication tables may not exist. Trying to recreate... ")
	if merr.Num == mysql.ERNoSuchTable || merr.Num == mysql.ERBadDb {
		for _, query := range binlogplayer.CreateVReplicationTable() {
			if _, merr := dbClient.ExecuteFetch(query, 0); merr != nil {
				log.Warningf("Failed to ensure %s exists: %v", vreplicationTableName, merr)
				return nil, err
			}
		}
		if _, merr := dbClient.ExecuteFetch(createReshardingJournalTable, 0); merr != nil {
			log.Warningf("Failed to ensure %s exists: %v", reshardingJournalTableName, merr)
			return nil, err
		}
	}
	if merr.Num == mysql.ERBadFieldError {
		log.Infof("Adding column to table %s", vreplicationTableName)
		for _, query := range binlogplayer.AlterVReplicationTable() {
			if _, merr := dbClient.ExecuteFetch(query, 0); merr != nil {
				merr, isSQLErr := err.(*mysql.SQLError)
				if !isSQLErr || !(merr.Num == mysql.ERDupFieldName) {
					log.Warningf("Failed to alter %s table: %v", vreplicationTableName, merr)
					return nil, err
				}
			}
		}
	}
	return dbClient.ExecuteFetch(query, maxrows)
}

func (vre *Engine) initAll() error {
	dbClient := vre.dbClientFactory()
	if err := dbClient.Connect(); err != nil {
		return err
	}
	defer dbClient.Close()

	rows, err := readAllRows(dbClient, vre.dbName)
	if err != nil {
		// Handle Table not found.
		if merr, ok := err.(*mysql.SQLError); ok && merr.Num == mysql.ERNoSuchTable {
			log.Info("_vt.vreplication table not found. Will create it later if needed")
			return nil
		}
		// Handle missing field
		if merr, ok := err.(*mysql.SQLError); ok && merr.Num == mysql.ERBadFieldError {
			log.Info("_vt.vreplication table found but is missing field db_name. Will add it later if needed")
			return nil
		}
		return err
	}
	for _, row := range rows {
		ct, err := newController(vre.ctx, row, vre.dbClientFactory, vre.mysqld, vre.ts, vre.cell, *tabletTypesStr, nil, vre)
		if err != nil {
			return err
		}
		vre.controllers[int(ct.id)] = ct
	}
	return nil
}

// IsOpen returns true if Engine is open.
func (vre *Engine) IsOpen() bool {
	vre.mu.Lock()
	defer vre.mu.Unlock()
	return vre.isOpen
}

// RunVdiff starts a vdiff run on this tablet
func (vre *Engine) RunVdiff() {
	vre.vdiffMu.Lock()
	defer vre.vdiffMu.Unlock()
	if vre.isVDiffRunning {
		return
	}
	vre.isVDiffRunning = true
	vre.vdiffError = nil
	var ctx context.Context
	ctx, vre.vdiffCancel = context.WithCancel(context.Background())
	go func() {
		if len(vre.controllers) != 1 {
			log.Infof("There are no replication streams, nothing to diff")
			return
		}
		// This is using the vreplication id that stars at 1
		ctrl := vre.controllers[1]
		if ctrl == nil {
			log.Infof("VReplication ctrl is nil, this shouldn't happen")
		}
		diffError := ctrl.runVDiff(ctx)
		vre.vdiffMu.Lock()
		defer vre.vdiffMu.Unlock()
		vre.vdiffError = diffError
		vre.isVDiffRunning = false
	}()
}

// AbortVdiff aborts current vdiff run
func (vre *Engine) AbortVdiff() {
	vre.vdiffMu.Lock()
	defer vre.vdiffMu.Unlock()
	if !vre.isVDiffRunning {
		return
	}
	vre.isVDiffRunning = false
	vre.vdiffCancel()
}

// VDiffReportStatus returns status for current VDiff run
func (vre *Engine) VDiffReportStatus() ([]byte, error) {
	vre.vdiffMu.Lock()
	defer vre.vdiffMu.Unlock()
	resp := make(map[string]interface{})
	if vre.isVDiffRunning {
		resp["status"] = "running"
	} else {
		resp["status"] = "not_running"
	}
	if vre.vdiffError != nil {
		resp["last_error"] = vre.vdiffError.Error()
		return json.MarshalIndent(resp, "", "  ")
	}
	if VDiffStatus() != nil {
		resp["last_diff"] = VDiffStatus()
	}
	return json.MarshalIndent(resp, "", "  ")
}

// Close closes the Engine service.
func (vre *Engine) Close() {
	vre.mu.Lock()
	defer vre.mu.Unlock()
	if !vre.isOpen {
		return
	}
	log.Infof("Shutting down VReplication engine")

	vre.ec.Close()
	vre.cancel()
	// We still have to wait for all controllers to stop.
	for _, ct := range vre.controllers {
		ct.Stop()
	}
	vre.controllers = make(map[int]*controller)

	// Wait for long-running functions to exit.
	vre.wg.Wait()

	vre.mysqld.DisableBinlogPlayback()
	vre.isOpen = false

	vre.updateStats()
}

// Exec executes the query and the related actions.
// Example insert statement:
// insert into _vt.vreplication
//	(workflow, source, pos, max_tps, max_replication_lag, time_updated, transaction_timestamp, state)
//	values ('Resharding', 'keyspace:"ks" shard:"0" tables:"a" tables:"b" ', 'MariaDB/0-1-1083', 9223372036854775807, 9223372036854775807, 481823, 0, 'Running')`
// Example update statement:
// update _vt.vreplication set state='Stopped', message='testing stop' where id=1
// Example delete: delete from _vt.vreplication where id=1
// Example select: select * from _vt.vreplication
func (vre *Engine) Exec(query string) (*sqltypes.Result, error) {
	vre.mu.Lock()
	defer vre.mu.Unlock()
	if !vre.isOpen {
		return nil, errors.New("vreplication engine is closed")
	}
	defer vre.updateStats()

	plan, err := buildControllerPlan(query)
	if err != nil {
		return nil, err
	}
	dbClient := vre.dbClientFactory()
	if err := dbClient.Connect(); err != nil {
		return nil, err
	}
	defer dbClient.Close()

	// Change the database to ensure that these events don't get
	// replicated by another vreplication. This can happen when
	// we reverse replication.
	if _, err := vre.executeFetchMaybeCreateTable(dbClient, "use _vt", 1); err != nil {
		return nil, err
	}

	switch plan.opcode {
	case insertQuery:
		qr, err := vre.executeFetchMaybeCreateTable(dbClient, plan.query, 1)
		if err != nil {
			return nil, err
		}
		if qr.InsertID == 0 {
			return nil, fmt.Errorf("insert failed to generate an id")
		}
		for id := int(qr.InsertID); id < int(qr.InsertID)+plan.numInserts; id++ {
			if ct := vre.controllers[id]; ct != nil {
				// Unreachable. Just a failsafe.
				ct.Stop()
				delete(vre.controllers, id)
			}
			params, err := readRow(dbClient, id)
			if err != nil {
				return nil, err
			}
			ct, err := newController(vre.ctx, params, vre.dbClientFactory, vre.mysqld, vre.ts, vre.cell, *tabletTypesStr, nil, vre)
			if err != nil {
				return nil, err
			}
			vre.controllers[id] = ct
		}
		return qr, nil
	case updateQuery:
		ids, bv, err := vre.fetchIDs(dbClient, plan.selector)
		if err != nil {
			return nil, err
		}
		if len(ids) == 0 {
			return &sqltypes.Result{}, nil
		}
		blpStats := make(map[int]*binlogplayer.Stats)
		for _, id := range ids {
			if ct := vre.controllers[id]; ct != nil {
				// Stop the current controller.
				ct.Stop()
				blpStats[id] = ct.blpStats
			}
		}
		query, err := plan.applier.GenerateQuery(bv, nil)
		if err != nil {
			return nil, err
		}
		qr, err := vre.executeFetchMaybeCreateTable(dbClient, query, 1)
		if err != nil {
			return nil, err
		}
		for _, id := range ids {
			params, err := readRow(dbClient, id)
			if err != nil {
				return nil, err
			}
			// Create a new controller in place of the old one.
			// For continuity, the new controller inherits the previous stats.
			ct, err := newController(vre.ctx, params, vre.dbClientFactory, vre.mysqld, vre.ts, vre.cell, *tabletTypesStr, blpStats[id], vre)
			if err != nil {
				return nil, err
			}
			vre.controllers[id] = ct
		}
		return qr, nil
	case deleteQuery:
		ids, bv, err := vre.fetchIDs(dbClient, plan.selector)
		if err != nil {
			return nil, err
		}
		if len(ids) == 0 {
			return &sqltypes.Result{}, nil
		}
		// Stop and delete the current controllers.
		for _, id := range ids {
			if ct := vre.controllers[id]; ct != nil {
				ct.Stop()
				delete(vre.controllers, id)
			}
		}
		if err := dbClient.Begin(); err != nil {
			return nil, err
		}
		query, err := plan.applier.GenerateQuery(bv, nil)
		if err != nil {
			return nil, err
		}
		qr, err := vre.executeFetchMaybeCreateTable(dbClient, query, 1)
		if err != nil {
			return nil, err
		}
		delQuery, err := plan.delCopyState.GenerateQuery(bv, nil)
		if err != nil {
			return nil, err
		}
		if _, err := dbClient.ExecuteFetch(delQuery, 10000); err != nil {
			// Legacy vreplication won't create this table. So, ignore table not found error.
			merr, isSQLErr := err.(*mysql.SQLError)
			if !isSQLErr || !(merr.Num == mysql.ERNoSuchTable) {
				return nil, err
			}
		}
		if err := dbClient.Commit(); err != nil {
			return nil, err
		}
		return qr, nil
	case selectQuery, reshardingJournalQuery:
		// select and resharding journal queries are passed through.
		return vre.executeFetchMaybeCreateTable(dbClient, plan.query, 10000)
	}
	panic("unreachable")
}

func (vre *Engine) fetchIDs(dbClient binlogplayer.DBClient, selector string) (ids []int, bv map[string]*querypb.BindVariable, err error) {
	qr, err := dbClient.ExecuteFetch(selector, 10000)
	if err != nil {
		return nil, nil, err
	}
	for _, row := range qr.Rows {
		id, err := evalengine.ToInt64(row[0])
		if err != nil {
			return nil, nil, err
		}
		ids = append(ids, int(id))
	}
	bvval, err := sqltypes.BuildBindVariable(ids)
	if err != nil {
		// Unreachable.
		return nil, nil, err
	}
	bv = map[string]*querypb.BindVariable{"ids": bvval}
	return ids, bv, nil
}

// registerJournal is invoked if any of the vreplication streams encounters a journal event.
// Multiple registerJournal functions collaborate to converge on the final action.
// The first invocation creates an entry in vre.journaler. The entry is initialized
// with the list of participants that also need to converge.
// The middle invocation happens on the first and subsequent calls: the current participant
// marks itself as having joined the wait.
// The final invocation happens for the last participant that joins. Having confirmed
// that all the participants have joined, transitionJournal is invoked, which deletes
// all current participant streams and creates new ones to replace them.
// A unified journal event is identified by the workflow name and journal id.
// Multiple independent journal events can go through this cycle concurrently.
func (vre *Engine) registerJournal(journal *binlogdatapb.Journal, id int) error {
	vre.mu.Lock()
	defer vre.mu.Unlock()
	if !vre.isOpen {
		// Unreachable.
		return nil
	}

	workflow := vre.controllers[id].workflow
	key := fmt.Sprintf("%s:%d", workflow, journal.Id)
	ks := fmt.Sprintf("%s:%s", vre.controllers[id].source.Keyspace, vre.controllers[id].source.Shard)
	log.Infof("Journal encountered for (%s %s): %v", key, ks, journal)
	je, ok := vre.journaler[key]
	if !ok {
		log.Infof("First stream for workflow %s has joined, creating journaler entry", workflow)
		je = &journalEvent{
			journal:      journal,
			participants: make(map[string]int),
			shardGTIDs:   make(map[string]*binlogdatapb.ShardGtid),
		}
		vre.journaler[key] = je
	}
	// Middle invocation. Register yourself
	controllerSources := make(map[string]bool)
	for _, ct := range vre.controllers {
		if ct.workflow != workflow {
			// Only compare with streams that belong to the current workflow.
			continue
		}
		ks := fmt.Sprintf("%s:%s", ct.source.Keyspace, ct.source.Shard)
		controllerSources[ks] = true
	}
	for _, jks := range journal.Participants {
		ks := fmt.Sprintf("%s:%s", jks.Keyspace, jks.Shard)
		if _, ok := controllerSources[ks]; !ok {
			log.Errorf("cannot redirect on journal: not all sources are present in this workflow: missing %v", ks)
			return fmt.Errorf("cannot redirect on journal: not all sources are present in this workflow: missing %v", ks)
		}
		if _, ok := je.participants[ks]; !ok {
			log.Infof("New participant %s found for workflow %s", ks, workflow)
			je.participants[ks] = 0
		} else {
			log.Infof("Participant %s:%d already exists for workflow %s", ks, je.participants[ks], workflow)
		}
	}
	for _, gtid := range journal.ShardGtids {
		je.shardGTIDs[gtid.Shard] = gtid
	}

	je.participants[ks] = id
	// Check if all participants have joined.
	for ks, pid := range je.participants {
		if pid == 0 {
			// Still need to wait.
			log.Infof("Not all participants have joined, including %s", ks)
			return nil
		}
	}
	// Final invocation. Perform the transition.
	delete(vre.journaler, key)
	go vre.transitionJournal(je)
	return nil
}

// transitionJournal stops all existing participants, deletes their vreplication
// entries, and creates new ones as instructed by the journal metadata.
func (vre *Engine) transitionJournal(je *journalEvent) {
	vre.mu.Lock()
	defer vre.mu.Unlock()
	if !vre.isOpen {
		return
	}

	log.Infof("Transitioning for journal:workload %v", je)

	//sort both participants and shardgtids
	participants := make([]string, 0)
	for ks := range je.participants {
		participants = append(participants, ks)
	}
	sort.Sort(ShardSorter(participants))
	log.Infof("Participants %+v, oldParticipants %+v", participants, je.participants)
	shardGTIDs := make([]string, 0)
	for shard := range je.shardGTIDs {
		shardGTIDs = append(shardGTIDs, shard)
	}
	sort.Strings(shardGTIDs)

	// Wait for participating controllers to stop.
	// Also collect one id reference.
	refid := 0
	for id := range participants {
		ks := participants[id]
		refid = je.participants[ks]
		vre.controllers[refid].Stop()
	}

	dbClient := vre.dbClientFactory()
	if err := dbClient.Connect(); err != nil {
		log.Errorf("transitionJournal: unable to connect to the database: %v", err)
		return
	}
	defer dbClient.Close()

	if err := dbClient.Begin(); err != nil {
		log.Errorf("transitionJournal: %v", err)
		return
	}

	// Use the reference row to copy other fields like cell, tablet_types, etc.
	params, err := readRow(dbClient, refid)
	if err != nil {
		log.Errorf("transitionJournal: %v", err)
		return
	}
	var newids []int
	for _, shard := range shardGTIDs {
		sgtid := je.shardGTIDs[shard]
		bls := vre.controllers[refid].source
		bls.Keyspace, bls.Shard = sgtid.Keyspace, sgtid.Shard
		ig := NewInsertGenerator(binlogplayer.BlpRunning, vre.dbName)
		ig.AddRow(params["workflow"], &bls, sgtid.Gtid, params["cell"], params["tablet_types"])
		qr, err := vre.executeFetchMaybeCreateTable(dbClient, ig.String(), 1)
		if err != nil {
			log.Errorf("transitionJournal: %v", err)
			return
		}
		log.Infof("Created stream: %v for %v", qr.InsertID, sgtid)
		newids = append(newids, int(qr.InsertID))
	}
	for _, ks := range participants {
		id := je.participants[ks]
		_, err := vre.executeFetchMaybeCreateTable(dbClient, binlogplayer.DeleteVReplication(uint32(id)), 1)
		if err != nil {
			log.Errorf("transitionJournal: %v", err)
			return
		}
		log.Infof("Deleted stream: %v", id)
	}
	if err := dbClient.Commit(); err != nil {
		log.Errorf("transitionJournal: %v", err)
		return
	}

	for id := range participants {
		ks := participants[id]
		id := je.participants[ks]
		delete(vre.controllers, id)
	}

	for _, id := range newids {
		params, err := readRow(dbClient, id)
		if err != nil {
			log.Errorf("transitionJournal: %v", err)
			return
		}
		ct, err := newController(vre.ctx, params, vre.dbClientFactory, vre.mysqld, vre.ts, vre.cell, *tabletTypesStr, nil, vre)
		if err != nil {
			log.Errorf("transitionJournal: %v", err)
			return
		}
		vre.controllers[id] = ct
	}
	log.Infof("Completed transition for journal:workload %v", je)
}

// WaitForPos waits for the replication to reach the specified position.
func (vre *Engine) WaitForPos(ctx context.Context, id int, pos string) error {
	start := time.Now()
	mPos, err := mysql.DecodePosition(pos)
	if err != nil {
		return err
	}

	if err := func() error {
		vre.mu.Lock()
		defer vre.mu.Unlock()
		if !vre.isOpen {
			return errors.New("vreplication engine is closed")
		}

		// Ensure that the engine won't be closed while this is running.
		vre.wg.Add(1)
		return nil
	}(); err != nil {
		return err
	}
	defer vre.wg.Done()

	dbClient := vre.dbClientFactory()
	if err := dbClient.Connect(); err != nil {
		return err
	}
	defer dbClient.Close()

	tkr := time.NewTicker(waitRetryTime)
	defer tkr.Stop()
	for {
		qr, err := dbClient.ExecuteFetch(binlogplayer.ReadVReplicationStatus(uint32(id)), 10)
		switch {
		case err != nil:
			return err
		case len(qr.Rows) == 0:
			return fmt.Errorf("vreplication stream %d not found", id)
		case len(qr.Rows) > 1 || len(qr.Rows[0]) != 3:
			return fmt.Errorf("unexpected result: %v", qr)
		}
		current, err := mysql.DecodePosition(qr.Rows[0][0].ToString())
		if err != nil {
			return err
		}

		if current.AtLeast(mPos) {
			log.Infof("position: %s reached, wait time: %v", current, time.Since(start))
			return nil
		}

		if qr.Rows[0][1].ToString() == binlogplayer.BlpStopped {
			return fmt.Errorf("replication has stopped at %v before reaching position %v, message: %s", current, mPos, qr.Rows[0][2].ToString())
		}

		select {
		case <-ctx.Done():
			log.Errorf("Error waiting for pos: %s, last pos: %s: %v, wait time: %v", pos, qr.Rows[0][0].ToString(), ctx.Err(), time.Since(start))
			return fmt.Errorf("error waiting for pos: %s, last pos: %s: %v, wait time: %v", pos, qr.Rows[0][0].ToString(), ctx.Err(), time.Since(start))
		case <-vre.ctx.Done():
			return fmt.Errorf("vreplication is closing: %v", vre.ctx.Err())
		case <-tkr.C:
		}
	}
}

// UpdateStats must be called with lock held.
func (vre *Engine) updateStats() {
	globalStats.mu.Lock()
	defer globalStats.mu.Unlock()

	globalStats.isOpen = vre.isOpen
	globalStats.controllers = make(map[int]*controller, len(vre.controllers))
	for id, ct := range vre.controllers {
		globalStats.controllers[id] = ct
	}
}

func readAllRows(dbClient binlogplayer.DBClient, dbName string) ([]map[string]string, error) {
	qr, err := dbClient.ExecuteFetch(fmt.Sprintf("select * from _vt.vreplication where db_name=%v", encodeString(dbName)), 10000)
	if err != nil {
		return nil, err
	}
	maps := make([]map[string]string, len(qr.Rows))
	for i := range qr.Rows {
		mrow, err := rowToMap(qr, i)
		if err != nil {
			return nil, err
		}
		maps[i] = mrow
	}
	return maps, nil
}

func readRow(dbClient binlogplayer.DBClient, id int) (map[string]string, error) {
	qr, err := dbClient.ExecuteFetch(fmt.Sprintf("select * from _vt.vreplication where id = %d", id), 10)
	if err != nil {
		return nil, err
	}
	if len(qr.Rows) != 1 {
		return nil, fmt.Errorf("unexpected number of rows: %v", qr)
	}
	if len(qr.Fields) != len(qr.Rows[0]) {
		return nil, fmt.Errorf("fields don't match rows: %v", qr)
	}
	return rowToMap(qr, 0)
}

// rowToMap converts a row into a map for easier processing.
func rowToMap(qr *sqltypes.Result, rownum int) (map[string]string, error) {
	row := qr.Rows[rownum]
	m := make(map[string]string, len(row))
	for i, fld := range qr.Fields {
		if row[i].IsNull() {
			continue
		}
		m[fld.Name] = row[i].ToString()
	}
	return m, nil
}<|MERGE_RESOLUTION|>--- conflicted
+++ resolved
@@ -94,16 +94,13 @@
 	dbName          string
 
 	journaler map[string]*journalEvent
-<<<<<<< HEAD
 
 	// VDiff Hack
 	isVDiffRunning bool
 	vdiffCancel    context.CancelFunc
 	vdiffMu        sync.Mutex
 	vdiffError     error
-=======
-	ec        *externalConnector
->>>>>>> 005115a7
+	ec             *externalConnector
 }
 
 type journalEvent struct {
@@ -114,9 +111,6 @@
 
 // NewEngine creates a new Engine.
 // A nil ts means that the Engine is disabled.
-<<<<<<< HEAD
-func NewEngine(ts *topo.Server, cell string, tablet *topodatapb.Tablet, mysqld mysqlctl.MysqlDaemon, dbClientFactory func() binlogplayer.DBClient, dbName string) *Engine {
-=======
 func NewEngine(config *tabletenv.TabletConfig, ts *topo.Server, cell string, mysqld mysqlctl.MysqlDaemon) *Engine {
 	dbClientFactory := func() binlogplayer.DBClient {
 		return binlogplayer.NewDBClient(config.DB.FilteredWithDB())
@@ -136,7 +130,6 @@
 
 // NewTestEngine creates a new Engine for testing.
 func NewTestEngine(ts *topo.Server, cell string, mysqld mysqlctl.MysqlDaemon, dbClientFactory func() binlogplayer.DBClient, dbname string, externalConfig map[string]*dbconfigs.DBConfigs) *Engine {
->>>>>>> 005115a7
 	vre := &Engine{
 		controllers:     make(map[int]*controller),
 		ts:              ts,
