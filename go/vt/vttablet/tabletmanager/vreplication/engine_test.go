--- conflicted
+++ resolved
@@ -41,11 +41,7 @@
 
 	// Test Insert
 
-<<<<<<< HEAD
-	vre := NewEngine(env.TopoServ, env.Cells[0], nil, mysqld, dbClientFactory, dbClient.DBName())
-=======
-	vre := NewTestEngine(env.TopoServ, env.Cells[0], mysqld, dbClientFactory, dbClient.DBName(), nil)
->>>>>>> 005115a7
+	vre := NewTestEngine(env.TopoServ, env.Cells[0], mysqld, dbClientFactory, dbClient.DBName(), nil)
 	if vre.IsOpen() {
 		t.Errorf("IsOpen: %v, want false", vre.IsOpen())
 	}
@@ -93,11 +89,7 @@
 
 	// Test Insert
 
-<<<<<<< HEAD
-	vre := NewEngine(env.TopoServ, env.Cells[0], nil, mysqld, dbClientFactory, dbClient.DBName())
-=======
-	vre := NewTestEngine(env.TopoServ, env.Cells[0], mysqld, dbClientFactory, dbClient.DBName(), nil)
->>>>>>> 005115a7
+	vre := NewTestEngine(env.TopoServ, env.Cells[0], mysqld, dbClientFactory, dbClient.DBName(), nil)
 
 	dbClient.ExpectRequest("select * from _vt.vreplication where db_name='db'", &sqltypes.Result{}, nil)
 	if err := vre.Open(context.Background()); err != nil {
@@ -257,11 +249,7 @@
 	dbClientFactory := func() binlogplayer.DBClient { return dbClient }
 	mysqld := &fakemysqldaemon.FakeMysqlDaemon{MysqlPort: 3306}
 
-<<<<<<< HEAD
-	vre := NewEngine(env.TopoServ, env.Cells[0], nil, mysqld, dbClientFactory, dbClient.DBName())
-=======
-	vre := NewTestEngine(env.TopoServ, env.Cells[0], mysqld, dbClientFactory, dbClient.DBName(), nil)
->>>>>>> 005115a7
+	vre := NewTestEngine(env.TopoServ, env.Cells[0], mysqld, dbClientFactory, dbClient.DBName(), nil)
 
 	dbClient.ExpectRequest("select * from _vt.vreplication where db_name='db'", &sqltypes.Result{}, nil)
 	if err := vre.Open(context.Background()); err != nil {
@@ -291,11 +279,7 @@
 	dbClientFactory := func() binlogplayer.DBClient { return dbClient }
 	mysqld := &fakemysqldaemon.FakeMysqlDaemon{MysqlPort: 3306}
 
-<<<<<<< HEAD
-	vre := NewEngine(env.TopoServ, env.Cells[0], nil, mysqld, dbClientFactory, dbClient.DBName())
-=======
-	vre := NewTestEngine(env.TopoServ, env.Cells[0], mysqld, dbClientFactory, dbClient.DBName(), nil)
->>>>>>> 005115a7
+	vre := NewTestEngine(env.TopoServ, env.Cells[0], mysqld, dbClientFactory, dbClient.DBName(), nil)
 
 	dbClient.ExpectRequest("select * from _vt.vreplication where db_name='db'", &sqltypes.Result{}, nil)
 	if err := vre.Open(context.Background()); err != nil {
@@ -330,11 +314,7 @@
 	dbClient := binlogplayer.NewMockDBClient(t)
 	mysqld := &fakemysqldaemon.FakeMysqlDaemon{MysqlPort: 3306}
 	dbClientFactory := func() binlogplayer.DBClient { return dbClient }
-<<<<<<< HEAD
-	vre := NewEngine(env.TopoServ, env.Cells[0], nil, mysqld, dbClientFactory, dbClient.DBName())
-=======
-	vre := NewTestEngine(env.TopoServ, env.Cells[0], mysqld, dbClientFactory, dbClient.DBName(), nil)
->>>>>>> 005115a7
+	vre := NewTestEngine(env.TopoServ, env.Cells[0], mysqld, dbClientFactory, dbClient.DBName(), nil)
 
 	dbClient.ExpectRequest("select * from _vt.vreplication where db_name='db'", &sqltypes.Result{}, nil)
 	if err := vre.Open(context.Background()); err != nil {
@@ -364,11 +344,7 @@
 	dbClient := binlogplayer.NewMockDBClient(t)
 	mysqld := &fakemysqldaemon.FakeMysqlDaemon{MysqlPort: 3306}
 	dbClientFactory := func() binlogplayer.DBClient { return dbClient }
-<<<<<<< HEAD
-	vre := NewEngine(env.TopoServ, env.Cells[0], nil, mysqld, dbClientFactory, dbClient.DBName())
-=======
-	vre := NewTestEngine(env.TopoServ, env.Cells[0], mysqld, dbClientFactory, dbClient.DBName(), nil)
->>>>>>> 005115a7
+	vre := NewTestEngine(env.TopoServ, env.Cells[0], mysqld, dbClientFactory, dbClient.DBName(), nil)
 
 	err := vre.WaitForPos(context.Background(), 1, "MariaDB/0-1-1084")
 	want := `vreplication engine is closed`
@@ -410,11 +386,7 @@
 	dbClient := binlogplayer.NewMockDBClient(t)
 	mysqld := &fakemysqldaemon.FakeMysqlDaemon{MysqlPort: 3306}
 	dbClientFactory := func() binlogplayer.DBClient { return dbClient }
-<<<<<<< HEAD
-	vre := NewEngine(env.TopoServ, env.Cells[0], nil, mysqld, dbClientFactory, dbClient.DBName())
-=======
-	vre := NewTestEngine(env.TopoServ, env.Cells[0], mysqld, dbClientFactory, dbClient.DBName(), nil)
->>>>>>> 005115a7
+	vre := NewTestEngine(env.TopoServ, env.Cells[0], mysqld, dbClientFactory, dbClient.DBName(), nil)
 
 	dbClient.ExpectRequest("select * from _vt.vreplication where db_name='db'", &sqltypes.Result{}, nil)
 	if err := vre.Open(context.Background()); err != nil {
@@ -462,11 +434,7 @@
 
 	// Test Insert
 
-<<<<<<< HEAD
-	vre := NewEngine(env.TopoServ, env.Cells[0], nil, mysqld, dbClientFactory, dbClient.DBName())
-=======
-	vre := NewTestEngine(env.TopoServ, env.Cells[0], mysqld, dbClientFactory, dbClient.DBName(), nil)
->>>>>>> 005115a7
+	vre := NewTestEngine(env.TopoServ, env.Cells[0], mysqld, dbClientFactory, dbClient.DBName(), nil)
 
 	tableNotFound := mysql.SQLError{Num: 1146, Message: "table not found"}
 	dbClient.ExpectRequest("select * from _vt.vreplication where db_name='db'", nil, &tableNotFound)
