--- conflicted
+++ resolved
@@ -61,16 +61,6 @@
 	// Because mu can be held for long, we publish the current state
 	// of these variables into displayState, which can be accessed
 	// more freely even while tmState is busy transitioning.
-<<<<<<< HEAD
-	mu                sync.Mutex
-	isOpen            bool
-	isResharding      bool
-	tabletControls    map[topodatapb.TabletType]bool
-	blacklistedTables map[topodatapb.TabletType][]string
-	tablet            *topodatapb.Tablet
-	isPublishing      bool
-	tabletControlsRPC tabletmanagerdatapb.TabletControl
-=======
 	mu                       sync.Mutex
 	isOpen                   bool
 	isOpening                bool
@@ -81,9 +71,9 @@
 	blacklistedTables        map[topodatapb.TabletType][]string
 	tablet                   *topodatapb.Tablet
 	isPublishing             bool
+	tabletControlsRPC        tabletmanagerdatapb.TabletControl
 	hasCreatedMetadataTables bool
 
->>>>>>> a59c8a0a
 	// displayState contains the current snapshot of the internal state
 	// and has its own mutex.
 	displayState displayState
@@ -297,11 +287,11 @@
 	}
 }
 
-<<<<<<< HEAD
 // UpdateTabletControls will update tmState.tabletControlsRPC
 func (ts *tmState) UpdateTabletControls(tc *tabletmanagerdatapb.TabletControl) error {
 	return errors.New("Unimplemented")
-=======
+}
+
 func (ts *tmState) populateLocalMetadataLocked() {
 	if ts.tm.MetadataManager == nil {
 		return
@@ -327,7 +317,6 @@
 	if err := ts.tm.MetadataManager.UpsertLocalMetadata(ts.tm.MysqlDaemon, localMetadata, dbName); err != nil {
 		log.Errorf("UpsertMetadataTables(%v) failed: %v", localMetadata, err)
 	}
->>>>>>> a59c8a0a
 }
 
 func (ts *tmState) canServe(tabletType topodatapb.TabletType) string {
