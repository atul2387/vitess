/*
Copyright 2019 The Vitess Authors.

Licensed under the Apache License, Version 2.0 (the "License");
you may not use this file except in compliance with the License.
You may obtain a copy of the License at

    http://www.apache.org/licenses/LICENSE-2.0

Unless required by applicable law or agreed to in writing, software
distributed under the License is distributed on an "AS IS" BASIS,
WITHOUT WARRANTIES OR CONDITIONS OF ANY KIND, either express or implied.
See the License for the specific language governing permissions and
limitations under the License.
*/

package tabletmanager

import (
	"fmt"
	"testing"

	"golang.org/x/net/context"

	"github.com/golang/protobuf/proto"

	"vitess.io/vitess/go/history"
	"vitess.io/vitess/go/mysql/fakesqldb"
	"vitess.io/vitess/go/vt/dbconfigs"
	"vitess.io/vitess/go/vt/mysqlctl/fakemysqldaemon"
	"vitess.io/vitess/go/vt/topo"
	"vitess.io/vitess/go/vt/topo/memorytopo"
	"vitess.io/vitess/go/vt/vttablet/tabletmanager/vreplication"

	topodatapb "vitess.io/vitess/go/vt/proto/topodata"
)

// Init tablet fixes replication data when safe
func TestInitTabletFixesReplicationData(t *testing.T) {
	ctx := context.Background()
	cell := "cell1"
	ts := memorytopo.NewServer(cell, "cell2")
	tabletAlias := &topodatapb.TabletAlias{
		Cell: cell,
		Uid:  1,
	}

	// start with a tablet record that doesn't exist
	port := int32(1234)
	gRPCPort := int32(3456)
	mysqlDaemon := fakemysqldaemon.NewFakeMysqlDaemon(nil)
	agent := &ActionAgent{
		TopoServer:  ts,
		TabletAlias: tabletAlias,
		MysqlDaemon: mysqlDaemon,
		DBConfigs:   &dbconfigs.DBConfigs{},
		batchCtx:    ctx,
		History:     history.New(historyLength),
		_healthy:    fmt.Errorf("healthcheck not run yet"),
	}

	// 1. Initialize the tablet as REPLICA.
	*tabletHostname = "localhost"
	*initKeyspace = "test_keyspace"
	*initShard = "-C0"
	*initTabletType = "replica"
	tabletAlias = &topodatapb.TabletAlias{
		Cell: cell,
		Uid:  2,
	}
	agent.TabletAlias = tabletAlias
	if err := agent.InitTablet(port, gRPCPort); err != nil {
		t.Fatalf("InitTablet(type) failed: %v", err)
	}
	sri, err := ts.GetShardReplication(ctx, cell, *initKeyspace, "-c0")
	if err != nil || len(sri.Nodes) != 1 || !proto.Equal(sri.Nodes[0].TabletAlias, tabletAlias) {
		t.Fatalf("Created ShardReplication doesn't match: %v %v", sri, err)
	}

	// Remove the ShardReplication record, try to create the
	// tablets again, make sure it's fixed.
	if err := topo.RemoveShardReplicationRecord(ctx, ts, cell, *initKeyspace, "-c0", tabletAlias); err != nil {
		t.Fatalf("RemoveShardReplicationRecord failed: %v", err)
	}
	sri, err = ts.GetShardReplication(ctx, cell, *initKeyspace, "-c0")
	if err != nil || len(sri.Nodes) != 0 {
		t.Fatalf("Modifed ShardReplication doesn't match: %v %v", sri, err)
	}

	// Initialize the same tablet again, CreateTablet will fail, but it should recreate shard replication data
	if err := agent.InitTablet(port, gRPCPort); err != nil {
		t.Fatalf("InitTablet(type) failed: %v", err)
	}

	sri, err = ts.GetShardReplication(ctx, cell, *initKeyspace, "-c0")
	if err != nil || len(sri.Nodes) != 1 || !proto.Equal(sri.Nodes[0].TabletAlias, tabletAlias) {
		t.Fatalf("Created ShardReplication doesn't match: %v %v", sri, err)
	}
}

// This is a test to make sure a regression does not happen in the future.
// There is code in InitTablet that updates replication data if tablet fails
// to be created due to a NodeExists error. During this particular error we were not doing
// the sanity checks that the provided tablet was the same in the topo.
func TestInitTabletDoesNotUpdateReplicationDataForTabletInWrongShard(t *testing.T) {
	ctx := context.Background()
	ts := memorytopo.NewServer("cell1", "cell2")
	tabletAlias := &topodatapb.TabletAlias{
		Cell: "cell1",
		Uid:  1,
	}

	// start with a tablet record that doesn't exist
	port := int32(1234)
	gRPCPort := int32(3456)
	mysqlDaemon := fakemysqldaemon.NewFakeMysqlDaemon(nil)
	agent := &ActionAgent{
		TopoServer:  ts,
		TabletAlias: tabletAlias,
		MysqlDaemon: mysqlDaemon,
		DBConfigs:   &dbconfigs.DBConfigs{},
		batchCtx:    ctx,
		History:     history.New(historyLength),
		_healthy:    fmt.Errorf("healthcheck not run yet"),
	}

	// 1. Initialize the tablet as REPLICA.
	*tabletHostname = "localhost"
	*initKeyspace = "test_keyspace"
	*initShard = "-C0"
	*initTabletType = "replica"
	tabletAlias = &topodatapb.TabletAlias{
		Cell: "cell1",
		Uid:  2,
	}
	agent.TabletAlias = tabletAlias
	if err := agent.InitTablet(port, gRPCPort); err != nil {
		t.Fatalf("InitTablet(type) failed: %v", err)
	}
	tabletAliases, err := ts.FindAllTabletAliasesInShard(ctx, "test_keyspace", "-c0")
	if err != nil {
		t.Fatalf("Could not fetch tablet aliases for shard: %v", err)
	}

	if len(tabletAliases) != 1 {
		t.Fatalf("Expected to have only one tablet alias, got: %v", len(tabletAliases))
	}
	if tabletAliases[0].Uid != 2 {
		t.Fatalf("Expected table UID be equal to 2, got: %v", tabletAliases[0].Uid)
	}

	// Try to initialize a tablet with the same uid in a different shard.
	*initShard = "-D0"
	if err := agent.InitTablet(port, gRPCPort); err == nil {
		t.Fatalf("InitTablet(type) should have failed, got nil")
	}

	if tablets, _ := ts.FindAllTabletAliasesInShard(ctx, "test_keyspace", "-d0"); len(tablets) != 0 {
		t.Fatalf("Tablet shouldn't be added to replication data")
	}
}

// TestInitTablet will test the InitTablet code creates / updates the
// tablet node correctly. Note we modify global parameters (the flags)
// so this has to be in one test.
func TestInitTablet(t *testing.T) {
	ctx := context.Background()
	ts := memorytopo.NewServer("cell1", "cell2")
	tabletAlias := &topodatapb.TabletAlias{
		Cell: "cell1",
		Uid:  1,
	}
	db := fakesqldb.New(t)
	defer db.Close()

	// start with a tablet record that doesn't exist
	port := int32(1234)
	gRPCPort := int32(3456)
	mysqlDaemon := fakemysqldaemon.NewFakeMysqlDaemon(db)
	agent := &ActionAgent{
		TopoServer:  ts,
		TabletAlias: tabletAlias,
		MysqlDaemon: mysqlDaemon,
		DBConfigs:   &dbconfigs.DBConfigs{},
<<<<<<< HEAD
		VREngine:    vreplication.NewEngine(nil, "", nil, nil, nil, ""),
=======
		VREngine:    vreplication.NewTestEngine(nil, "", nil, nil, "", nil),
>>>>>>> 005115a7
		batchCtx:    ctx,
		History:     history.New(historyLength),
		_healthy:    fmt.Errorf("healthcheck not run yet"),
	}

	// 1. Initialize the tablet as REPLICA.
	// This will create the respective topology records.
	// We use a capitalized shard name here, to make sure the
	// Keyrange computation works, fills in the KeyRange, and converts
	// it to lower case.
	*tabletHostname = "localhost"
	*initKeyspace = "test_keyspace"
	*initShard = "-C0"
	*initTabletType = "replica"
	tabletAlias = &topodatapb.TabletAlias{
		Cell: "cell1",
		Uid:  2,
	}

	_, err := agent.TopoServer.GetSrvKeyspace(ctx, "cell1", "test_keyspace")
	switch {
	case topo.IsErrType(err, topo.NoNode):
		// srvKeyspace should not be when tablets haven't been registered to this cell
	default:
		t.Fatalf("GetSrvKeyspace failed: %v", err)
	}

	agent.TabletAlias = tabletAlias
	if err := agent.InitTablet(port, gRPCPort); err != nil {
		t.Fatalf("InitTablet(type) failed: %v", err)
	}
	si, err := ts.GetShard(ctx, "test_keyspace", "-c0")
	if err != nil {
		t.Fatalf("GetShard failed: %v", err)
	}

	_, err = agent.TopoServer.GetSrvKeyspace(ctx, "cell1", "test_keyspace")
	switch {
	case err != nil:
		// srvKeyspace should not be when tablets haven't been registered to this cell
	default:
		t.Errorf("Serving keyspace was not generated for cell: %v", si)
	}

	ti, err := ts.GetTablet(ctx, tabletAlias)
	if err != nil {
		t.Fatalf("GetTablet failed: %v", err)
	}
	if ti.Type != topodatapb.TabletType_REPLICA {
		t.Errorf("wrong tablet type: %v", ti.Type)
	}
	if ti.Hostname != "localhost" {
		t.Errorf("wrong hostname for tablet: %v", ti.Hostname)
	}
	if ti.PortMap["vt"] != port {
		t.Errorf("wrong port for tablet: %v", ti.PortMap["vt"])
	}
	if ti.PortMap["grpc"] != gRPCPort {
		t.Errorf("wrong gRPC port for tablet: %v", ti.PortMap["grpc"])
	}
	if ti.Shard != "-c0" {
		t.Errorf("wrong shard for tablet: %v", ti.Shard)
	}
	if string(ti.KeyRange.Start) != "" || string(ti.KeyRange.End) != "\xc0" {
		t.Errorf("wrong KeyRange for tablet: %v", ti.KeyRange)
	}
	if got := agent._masterTermStartTime; !got.IsZero() {
		t.Fatalf("REPLICA tablet should not have a MasterTermStartTime set: %v", got)
	}

	// 2. Update shard's master to our alias, then try to init again.
	// (This simulates the case where the MasterAlias in the shard record says
	// that we are the master but the tablet record says otherwise. In that case,
	// we assume we are not the MASTER.)
	_, err = agent.TopoServer.UpdateShardFields(ctx, "test_keyspace", "-c0", func(si *topo.ShardInfo) error {
		si.MasterAlias = tabletAlias
		return nil
	})
	if err != nil {
		t.Fatalf("UpdateShardFields failed: %v", err)
	}
	if err := agent.InitTablet(port, gRPCPort); err != nil {
		t.Fatalf("InitTablet(type, healthcheck) failed: %v", err)
	}
	ti, err = ts.GetTablet(ctx, tabletAlias)
	if err != nil {
		t.Fatalf("GetTablet failed: %v", err)
	}
	// It should still be replica, because the tablet record doesn't agree.
	if ti.Type != topodatapb.TabletType_REPLICA {
		t.Errorf("wrong tablet type: %v", ti.Type)
	}
	if got := agent._masterTermStartTime; !got.IsZero() {
		t.Fatalf("REPLICA tablet should not have a masterTermStartTime set: %v", got)
	}

	// 3. Delete the tablet record. The shard record still says that we are the
	// MASTER. Since it is the only source, we assume that its information is
	// correct and start as MASTER.
	if err := ts.DeleteTablet(ctx, tabletAlias); err != nil {
		t.Fatalf("DeleteTablet failed: %v", err)
	}
	if err := agent.InitTablet(port, gRPCPort); err != nil {
		t.Fatalf("InitTablet(type, healthcheck) failed: %v", err)
	}
	ti, err = ts.GetTablet(ctx, tabletAlias)
	if err != nil {
		t.Fatalf("GetTablet failed: %v", err)
	}
	if ti.Type != topodatapb.TabletType_MASTER {
		t.Errorf("wrong tablet type: %v", ti.Type)
	}
	ter1 := agent._masterTermStartTime
	if ter1.IsZero() {
		t.Fatalf("MASTER tablet should have a masterTermStartTime set")
	}

	// 4. Fix the tablet record to agree that we're master.
	// Shard and tablet record are in sync now and we assume that we are actually
	// the MASTER.
	ti.Type = topodatapb.TabletType_MASTER
	if err := ts.UpdateTablet(ctx, ti); err != nil {
		t.Fatalf("UpdateTablet failed: %v", err)
	}
	if err := agent.InitTablet(port, gRPCPort); err != nil {
		t.Fatalf("InitTablet(type, healthcheck) failed: %v", err)
	}
	ti, err = ts.GetTablet(ctx, tabletAlias)
	if err != nil {
		t.Fatalf("GetTablet failed: %v", err)
	}
	if ti.Type != topodatapb.TabletType_MASTER {
		t.Errorf("wrong tablet type: %v", ti.Type)
	}
	ter2 := agent._masterTermStartTime
	if ter2.IsZero() || !ter2.Equal(ter1) {
		t.Fatalf("After a restart, masterTermStartTime must be equal to the previous time saved in the tablet record. Previous timestamp: %v current timestamp: %v", ter1, ter2)
	}

	// 5. Subsequent inits will still start the vttablet as MASTER.
	// (Also check db name override and tags here.)
	*initDbNameOverride = "DBNAME"
	initTags.Set("aaa:bbb")
	if err := agent.InitTablet(port, gRPCPort); err != nil {
		t.Fatalf("InitTablet(type, healthcheck) failed: %v", err)
	}
	ti, err = ts.GetTablet(ctx, tabletAlias)
	if err != nil {
		t.Fatalf("GetTablet failed: %v", err)
	}
	if ti.Type != topodatapb.TabletType_MASTER {
		t.Errorf("wrong tablet type: %v", ti.Type)
	}
	if ti.DbNameOverride != "DBNAME" {
		t.Errorf("wrong tablet DbNameOverride: %v", ti.DbNameOverride)
	}
	if len(ti.Tags) != 1 || ti.Tags["aaa"] != "bbb" {
		t.Errorf("wrong tablet tags: %v", ti.Tags)
	}
	ter3 := agent._masterTermStartTime
	if ter3.IsZero() || !ter3.Equal(ter2) {
		t.Fatalf("After a restart, masterTermStartTime must be set to the previous time saved in the tablet record. Previous timestamp: %v current timestamp: %v", ter2, ter3)
	}
}<|MERGE_RESOLUTION|>--- conflicted
+++ resolved
@@ -182,11 +182,7 @@
 		TabletAlias: tabletAlias,
 		MysqlDaemon: mysqlDaemon,
 		DBConfigs:   &dbconfigs.DBConfigs{},
-<<<<<<< HEAD
-		VREngine:    vreplication.NewEngine(nil, "", nil, nil, nil, ""),
-=======
 		VREngine:    vreplication.NewTestEngine(nil, "", nil, nil, "", nil),
->>>>>>> 005115a7
 		batchCtx:    ctx,
 		History:     history.New(historyLength),
 		_healthy:    fmt.Errorf("healthcheck not run yet"),
