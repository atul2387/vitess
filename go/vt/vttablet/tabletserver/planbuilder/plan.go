/*
Copyright 2019 The Vitess Authors.

Licensed under the Apache License, Version 2.0 (the "License");
you may not use this file except in compliance with the License.
You may obtain a copy of the License at

    http://www.apache.org/licenses/LICENSE-2.0

Unless required by applicable law or agreed to in writing, software
distributed under the License is distributed on an "AS IS" BASIS,
WITHOUT WARRANTIES OR CONDITIONS OF ANY KIND, either express or implied.
See the License for the specific language governing permissions and
limitations under the License.
*/

package planbuilder

import (
	"encoding/json"
	"strings"

	"vitess.io/vitess/go/sqltypes"
	"vitess.io/vitess/go/vt/sqlparser"
	"vitess.io/vitess/go/vt/tableacl"
	"vitess.io/vitess/go/vt/vterrors"
	"vitess.io/vitess/go/vt/vttablet/tabletserver/schema"

	vtrpcpb "vitess.io/vitess/go/vt/proto/vtrpc"
)

var (
<<<<<<< HEAD
	execLimit = &sqlparser.Limit{Rowcount: sqlparser.NewArgument(":#maxLimit")}
=======
	execLimit = &sqlparser.Limit{Rowcount: sqlparser.NewArgument("#maxLimit")}
>>>>>>> cb142eea

	// PassthroughDMLs will return plans that pass-through the DMLs without changing them.
	PassthroughDMLs = false
)

//_______________________________________________

// PlanType indicates a query plan type.
type PlanType int

// The following are PlanType values.
const (
	PlanSelect PlanType = iota
	PlanNextval
	PlanSelectImpossible
	PlanInsert
	PlanInsertMessage
	PlanUpdate
	PlanUpdateLimit
	PlanDelete
	PlanDeleteLimit
	PlanDDL
	PlanSet
	// PlanOtherRead is for statements like show, etc.
	PlanOtherRead
	// PlanOtherAdmin is for statements like repair, lock table, etc.
	PlanOtherAdmin
	PlanSelectStream
	// PlanMessageStream is for "stream" statements.
	PlanMessageStream
	PlanSavepoint
	PlanRelease
	PlanSRollback
	PlanShow
	// PlanLoad is for Load data statements
	PlanLoad
	// PlanFlush is for FLUSH statements
	PlanFlush
	PlanLockTables
	PlanUnlockTables
	PlanCallProc
	PlanAlterMigration
<<<<<<< HEAD
=======
	PlanRevertMigration
	PlanShowMigrationLogs
>>>>>>> cb142eea
	NumPlans
)

// Must exactly match order of plan constants.
var planName = []string{
	"Select",
	"Nextval",
	"SelectImpossible",
	"Insert",
	"InsertMessage",
	"Update",
	"UpdateLimit",
	"Delete",
	"DeleteLimit",
	"DDL",
	"Set",
	"OtherRead",
	"OtherAdmin",
	"SelectStream",
	"MessageStream",
	"Savepoint",
	"Release",
	"RollbackSavepoint",
	"Show",
	"Load",
	"Flush",
	"LockTables",
	"UnlockTables",
	"CallProcedure",
	"AlterMigration",
<<<<<<< HEAD
=======
	"RevertMigration",
	"ShowMigrationLogs",
>>>>>>> cb142eea
}

func (pt PlanType) String() string {
	if pt < 0 || pt >= NumPlans {
		return ""
	}
	return planName[pt]
}

// PlanByName find a PlanType by its string name.
func PlanByName(s string) (pt PlanType, ok bool) {
	for i, v := range planName {
		if v == s {
			return PlanType(i), true
		}
	}
	return NumPlans, false
}

// PlanByNameIC finds a plan type by its string name without case sensitivity
func PlanByNameIC(s string) (pt PlanType, ok bool) {
	for i, v := range planName {
		if strings.EqualFold(v, s) {
			return PlanType(i), true
		}
	}
	return NumPlans, false
}

// IsSelect returns true if PlanType is about a select query.
func (pt PlanType) IsSelect() bool {
	return pt == PlanSelect || pt == PlanSelectImpossible
}

// MarshalJSON returns a json string for PlanType.
func (pt PlanType) MarshalJSON() ([]byte, error) {
	return json.Marshal(pt.String())
}

//_______________________________________________

// Plan contains the parameters for executing a request.
type Plan struct {
	PlanID PlanType
	Table  *schema.Table

	// Permissions stores the permissions for the tables accessed in the query.
	Permissions []Permission

	// FieldQuery is used to fetch field info
	FieldQuery *sqlparser.ParsedQuery

	// FullQuery will be set for all plans.
	FullQuery *sqlparser.ParsedQuery

	// NextCount stores the count for "select next".
	NextCount sqltypes.PlanValue

	// WhereClause is set for DMLs. It is used by the hot row protection
	// to serialize e.g. UPDATEs going to the same row.
	WhereClause *sqlparser.ParsedQuery

	// FullStmt can be used when the query does not operate on tables
	FullStmt sqlparser.Statement
}

// TableName returns the table name for the plan.
func (plan *Plan) TableName() sqlparser.TableIdent {
	var tableName sqlparser.TableIdent
	if plan.Table != nil {
		tableName = plan.Table.Name
	}
	return tableName
}

// Build builds a plan based on the schema.
func Build(statement sqlparser.Statement, tables map[string]*schema.Table, isReservedConn bool, dbName string) (plan *Plan, err error) {
	if !isReservedConn {
		err = checkForPoolingUnsafeConstructs(statement)
		if err != nil {
			return nil, err
		}
	}

	switch stmt := statement.(type) {
	case *sqlparser.Union:
		plan, err = &Plan{
			PlanID:     PlanSelect,
			FieldQuery: GenerateFieldQuery(stmt),
			FullQuery:  GenerateLimitQuery(stmt),
		}, nil
	case *sqlparser.Select:
		plan, err = analyzeSelect(stmt, tables)
	case *sqlparser.Insert:
		plan, err = analyzeInsert(stmt, tables)
	case *sqlparser.Update:
		plan, err = analyzeUpdate(stmt, tables)
	case *sqlparser.Delete:
		plan, err = analyzeDelete(stmt, tables)
	case *sqlparser.Set:
		plan, err = analyzeSet(stmt), nil
	case sqlparser.DDLStatement:
		// DDLs and some other statements below don't get fully parsed.
		// We have to use the original query at the time of execution.
		// We are in the process of changing this
		var fullQuery *sqlparser.ParsedQuery
		// If the query is fully parsed, then use the ast and store the fullQuery
		if stmt.IsFullyParsed() {
			fullQuery = GenerateFullQuery(stmt)
		}
<<<<<<< HEAD
		plan = &Plan{PlanID: PlanDDL, FullQuery: fullQuery}
	case *sqlparser.AlterMigration:
		plan, err = &Plan{PlanID: PlanAlterMigration, FullStmt: stmt}, nil
=======
		plan = &Plan{PlanID: PlanDDL, FullQuery: fullQuery, FullStmt: stmt}
	case *sqlparser.AlterMigration:
		plan, err = &Plan{PlanID: PlanAlterMigration, FullStmt: stmt}, nil
	case *sqlparser.RevertMigration:
		plan, err = &Plan{PlanID: PlanRevertMigration, FullStmt: stmt}, nil
	case *sqlparser.ShowMigrationLogs:
		plan, err = &Plan{PlanID: PlanShowMigrationLogs, FullStmt: stmt}, nil
>>>>>>> cb142eea
	case *sqlparser.Show:
		plan, err = analyzeShow(stmt, dbName)
	case *sqlparser.OtherRead, sqlparser.Explain:
		plan, err = &Plan{PlanID: PlanOtherRead}, nil
	case *sqlparser.OtherAdmin:
		plan, err = &Plan{PlanID: PlanOtherAdmin}, nil
	case *sqlparser.Savepoint:
		plan, err = &Plan{PlanID: PlanSavepoint}, nil
	case *sqlparser.Release:
		plan, err = &Plan{PlanID: PlanRelease}, nil
	case *sqlparser.SRollback:
		plan, err = &Plan{PlanID: PlanSRollback}, nil
	case *sqlparser.Load:
		plan, err = &Plan{PlanID: PlanLoad}, nil
	case *sqlparser.Flush:
		plan, err = &Plan{PlanID: PlanFlush, FullQuery: GenerateFullQuery(stmt)}, nil
	case *sqlparser.CallProc:
		plan, err = &Plan{PlanID: PlanCallProc, FullQuery: GenerateFullQuery(stmt)}, nil
	default:
		return nil, vterrors.New(vtrpcpb.Code_INVALID_ARGUMENT, "invalid SQL")
	}
	if err != nil {
		return nil, err
	}
	plan.Permissions = BuildPermissions(statement)
	return plan, nil
}

// BuildStreaming builds a streaming plan based on the schema.
func BuildStreaming(sql string, tables map[string]*schema.Table, isReservedConn bool) (*Plan, error) {
	statement, err := sqlparser.Parse(sql)
	if err != nil {
		return nil, err
	}

	if !isReservedConn {
		err = checkForPoolingUnsafeConstructs(statement)
		if err != nil {
			return nil, err
		}
	}

	plan := &Plan{
		PlanID:      PlanSelectStream,
		FullQuery:   GenerateFullQuery(statement),
		Permissions: BuildPermissions(statement),
	}

	switch stmt := statement.(type) {
	case *sqlparser.Select:
		if stmt.Lock != sqlparser.NoLock {
			return nil, vterrors.New(vtrpcpb.Code_FAILED_PRECONDITION, "select with lock not allowed for streaming")
		}
		plan.Table = lookupTable(stmt.From, tables)
	case *sqlparser.OtherRead, *sqlparser.Show, *sqlparser.Union, *sqlparser.CallProc, sqlparser.Explain:
		// pass
	default:
		return nil, vterrors.Errorf(vtrpcpb.Code_FAILED_PRECONDITION, "'%v' not allowed for streaming", sqlparser.String(stmt))
	}

	return plan, nil
}

// BuildMessageStreaming builds a plan for message streaming.
func BuildMessageStreaming(name string, tables map[string]*schema.Table) (*Plan, error) {
	plan := &Plan{
		PlanID: PlanMessageStream,
		Table:  tables[name],
	}
	if plan.Table == nil {
		return nil, vterrors.Errorf(vtrpcpb.Code_INVALID_ARGUMENT, "table %s not found in schema", name)
	}
	if plan.Table.Type != schema.Message {
		return nil, vterrors.Errorf(vtrpcpb.Code_FAILED_PRECONDITION, "'%s' is not a message table", name)
	}
	plan.Permissions = []Permission{{
		TableName: plan.Table.Name.String(),
		Role:      tableacl.WRITER,
	}}
	return plan, nil
}

// checkForPoolingUnsafeConstructs returns an error if the SQL expression contains
// a call to GET_LOCK(), which is unsafe with server-side connection pooling.
// For more background, see https://github.com/vitessio/vitess/issues/3631.
func checkForPoolingUnsafeConstructs(expr sqlparser.SQLNode) error {

	genError := func(node sqlparser.SQLNode) error {
		return vterrors.Errorf(vtrpcpb.Code_FAILED_PRECONDITION, "%s not allowed without a reserved connections", sqlparser.String(node))
	}

	return sqlparser.Walk(func(in sqlparser.SQLNode) (kontinue bool, err error) {
		switch node := in.(type) {
		case *sqlparser.Set:
			return false, genError(node)
		case *sqlparser.FuncExpr:
			if sqlparser.IsLockingFunc(node) {
				return false, genError(node)
			}
		}

		// TODO: This could be smarter about not walking down parts of the AST that can't contain
		// function calls.
		return true, nil
	}, expr)
}<|MERGE_RESOLUTION|>--- conflicted
+++ resolved
@@ -30,11 +30,7 @@
 )
 
 var (
-<<<<<<< HEAD
-	execLimit = &sqlparser.Limit{Rowcount: sqlparser.NewArgument(":#maxLimit")}
-=======
 	execLimit = &sqlparser.Limit{Rowcount: sqlparser.NewArgument("#maxLimit")}
->>>>>>> cb142eea
 
 	// PassthroughDMLs will return plans that pass-through the DMLs without changing them.
 	PassthroughDMLs = false
@@ -77,11 +73,8 @@
 	PlanUnlockTables
 	PlanCallProc
 	PlanAlterMigration
-<<<<<<< HEAD
-=======
 	PlanRevertMigration
 	PlanShowMigrationLogs
->>>>>>> cb142eea
 	NumPlans
 )
 
@@ -112,11 +105,8 @@
 	"UnlockTables",
 	"CallProcedure",
 	"AlterMigration",
-<<<<<<< HEAD
-=======
 	"RevertMigration",
 	"ShowMigrationLogs",
->>>>>>> cb142eea
 }
 
 func (pt PlanType) String() string {
@@ -227,11 +217,6 @@
 		if stmt.IsFullyParsed() {
 			fullQuery = GenerateFullQuery(stmt)
 		}
-<<<<<<< HEAD
-		plan = &Plan{PlanID: PlanDDL, FullQuery: fullQuery}
-	case *sqlparser.AlterMigration:
-		plan, err = &Plan{PlanID: PlanAlterMigration, FullStmt: stmt}, nil
-=======
 		plan = &Plan{PlanID: PlanDDL, FullQuery: fullQuery, FullStmt: stmt}
 	case *sqlparser.AlterMigration:
 		plan, err = &Plan{PlanID: PlanAlterMigration, FullStmt: stmt}, nil
@@ -239,7 +224,6 @@
 		plan, err = &Plan{PlanID: PlanRevertMigration, FullStmt: stmt}, nil
 	case *sqlparser.ShowMigrationLogs:
 		plan, err = &Plan{PlanID: PlanShowMigrationLogs, FullStmt: stmt}, nil
->>>>>>> cb142eea
 	case *sqlparser.Show:
 		plan, err = analyzeShow(stmt, dbName)
 	case *sqlparser.OtherRead, sqlparser.Explain:
