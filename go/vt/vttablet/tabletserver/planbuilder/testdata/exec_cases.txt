--- conflicted
+++ resolved
@@ -914,7 +914,6 @@
   "FullQuery":"drop view a, b"
 }
 
-<<<<<<< HEAD
 # create table with function as a default value
 "create table function_default (x varchar(25) DEFAULT (TRIM(' check ')))"
 {
@@ -929,8 +928,6 @@
   "FullQuery": "create table function_default (\n\tx varchar(25) default TRIM(' check ')\n)"
 }
 
-=======
->>>>>>> cb142eea
 # flush statement
 "flush tables a,b"
 {
@@ -955,8 +952,6 @@
   "PlanID": "CallProcedure",
   "TableName": "",
   "FullQuery": "call getAllTheThings()"
-<<<<<<< HEAD
-=======
 }
 
 # create table with function as a default value
@@ -971,5 +966,4 @@
     }
   ],
   "FullQuery": "create table function_default (\n\tx varchar(25) default (TRIM(' check '))\n)"
->>>>>>> cb142eea
 }