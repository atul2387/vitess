/*
Copyright 2019 The Vitess Authors.

Licensed under the Apache License, Version 2.0 (the "License");
you may not use this file except in compliance with the License.
You may obtain a copy of the License at

    http://www.apache.org/licenses/LICENSE-2.0

Unless required by applicable law or agreed to in writing, software
distributed under the License is distributed on an "AS IS" BASIS,
WITHOUT WARRANTIES OR CONDITIONS OF ANY KIND, either express or implied.
See the License for the specific language governing permissions and
limitations under the License.
*/

package planbuilder

import (
	"fmt"

	"vitess.io/vitess/go/vt/sqlparser"
	"vitess.io/vitess/go/vt/tableacl"
)

// Permission associates the required access permission
// for each table.
type Permission struct {
	TableName string
	Role      tableacl.Role
}

// BuildPermissions builds the list of required permissions for all the
// tables referenced in a query.
func BuildPermissions(stmt sqlparser.Statement) []Permission {
	var permissions []Permission
	// All Statement types myst be covered here.
	switch node := stmt.(type) {
	case *sqlparser.Union, *sqlparser.Select:
		permissions = buildSubqueryPermissions(node, tableacl.READER, permissions)
	case *sqlparser.Insert:
		permissions = buildTableNamePermissions(node.Table, tableacl.WRITER, permissions)
		permissions = buildSubqueryPermissions(node, tableacl.READER, permissions)
	case *sqlparser.Update:
		permissions = buildTableExprsPermissions(node.TableExprs, tableacl.WRITER, permissions)
		permissions = buildSubqueryPermissions(node, tableacl.READER, permissions)
	case *sqlparser.Delete:
		permissions = buildTableExprsPermissions(node.TableExprs, tableacl.WRITER, permissions)
		permissions = buildSubqueryPermissions(node, tableacl.READER, permissions)
	case sqlparser.DDLStatement:
		for _, t := range node.AffectedTables() {
			permissions = buildTableNamePermissions(t, tableacl.ADMIN, permissions)
		}
<<<<<<< HEAD
	case *sqlparser.AlterMigration:
=======
	case *sqlparser.AlterMigration, *sqlparser.RevertMigration, *sqlparser.ShowMigrationLogs:
>>>>>>> cb142eea
		permissions = []Permission{} // TODO(shlomi) what are the correct permissions here? Table is unknown
	case *sqlparser.Flush:
		for _, t := range node.TableNames {
			permissions = buildTableNamePermissions(t, tableacl.ADMIN, permissions)
		}
	case *sqlparser.OtherAdmin, *sqlparser.CallProc, *sqlparser.Begin, *sqlparser.Commit, *sqlparser.Rollback,
		*sqlparser.Load, *sqlparser.Savepoint, *sqlparser.Release, *sqlparser.SRollback, *sqlparser.Set, *sqlparser.Show,
		*sqlparser.OtherRead, sqlparser.Explain:
		// no op
	default:
		panic(fmt.Errorf("BUG: unexpected statement type: %T", node))
	}
	return permissions
}

func buildSubqueryPermissions(stmt sqlparser.Statement, role tableacl.Role, permissions []Permission) []Permission {
	_ = sqlparser.Walk(func(node sqlparser.SQLNode) (bool, error) {
		switch node := node.(type) {
		case *sqlparser.Select:
			permissions = buildTableExprsPermissions(node.From, role, permissions)
		case sqlparser.TableExprs:
			return false, nil
		}
		return true, nil
	}, stmt)
	return permissions
}

func buildTableExprsPermissions(node sqlparser.TableExprs, role tableacl.Role, permissions []Permission) []Permission {
	for _, node := range node {
		permissions = buildTableExprPermissions(node, role, permissions)
	}
	return permissions
}

func buildTableExprPermissions(node sqlparser.TableExpr, role tableacl.Role, permissions []Permission) []Permission {
	switch node := node.(type) {
	case *sqlparser.AliasedTableExpr:
		// An AliasedTableExpr can also be a subquery, but we should skip them here
		// because the buildSubQueryPermissions walker will catch them and extract
		// the corresponding table names.
		switch node := node.Expr.(type) {
		case sqlparser.TableName:
			permissions = buildTableNamePermissions(node, role, permissions)
		case *sqlparser.DerivedTable:
			permissions = buildSubqueryPermissions(node.Select, role, permissions)
		}
	case *sqlparser.ParenTableExpr:
		permissions = buildTableExprsPermissions(node.Exprs, role, permissions)
	case *sqlparser.JoinTableExpr:
		permissions = buildTableExprPermissions(node.LeftExpr, role, permissions)
		permissions = buildTableExprPermissions(node.RightExpr, role, permissions)
	}
	return permissions
}

func buildTableNamePermissions(node sqlparser.TableName, role tableacl.Role, permissions []Permission) []Permission {
	permissions = append(permissions, Permission{
		TableName: node.Name.String(),
		Role:      role,
	})
	return permissions
}<|MERGE_RESOLUTION|>--- conflicted
+++ resolved
@@ -51,11 +51,7 @@
 		for _, t := range node.AffectedTables() {
 			permissions = buildTableNamePermissions(t, tableacl.ADMIN, permissions)
 		}
-<<<<<<< HEAD
-	case *sqlparser.AlterMigration:
-=======
 	case *sqlparser.AlterMigration, *sqlparser.RevertMigration, *sqlparser.ShowMigrationLogs:
->>>>>>> cb142eea
 		permissions = []Permission{} // TODO(shlomi) what are the correct permissions here? Table is unknown
 	case *sqlparser.Flush:
 		for _, t := range node.TableNames {
