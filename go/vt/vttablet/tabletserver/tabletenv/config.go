--- conflicted
+++ resolved
@@ -92,13 +92,8 @@
 	flag.IntVar(&currentConfig.TxPool.PrefillParallelism, "queryserver-config-transaction-prefill-parallelism", defaultConfig.TxPool.PrefillParallelism, "query server transaction prefill parallelism, a non-zero value will prefill the pool using the specified parallism.")
 	flag.IntVar(&currentConfig.MessagePostponeParallelism, "queryserver-config-message-postpone-cap", defaultConfig.MessagePostponeParallelism, "query server message postpone cap is the maximum number of messages that can be postponed at any given time. Set this number to substantially lower than transaction cap, so that the transaction pool isn't exhausted by the message subsystem.")
 	flag.IntVar(&deprecatedFoundRowsPoolSize, "client-found-rows-pool-size", 0, "DEPRECATED: queryserver-config-transaction-cap will be used instead.")
-<<<<<<< HEAD
-	flag.Float64Var(&currentConfig.Oltp.TxTimeoutSeconds, "queryserver-config-transaction-timeout", defaultConfig.Oltp.TxTimeoutSeconds, "query server transaction timeout (in seconds), a transaction will be killed if it takes longer than this value")
-	flag.Float64Var(&currentConfig.ShutdownGracePeriodSeconds, "transaction_shutdown_grace_period", defaultConfig.ShutdownGracePeriodSeconds, "how long to wait (in seconds) for transactions to complete during graceful shutdown.")
-=======
 	SecondsVar(&currentConfig.Oltp.TxTimeoutSeconds, "queryserver-config-transaction-timeout", defaultConfig.Oltp.TxTimeoutSeconds, "query server transaction timeout (in seconds), a transaction will be killed if it takes longer than this value")
 	SecondsVar(&currentConfig.GracePeriods.TransactionShutdownSeconds, "transaction_shutdown_grace_period", defaultConfig.GracePeriods.TransactionShutdownSeconds, "how long to wait (in seconds) for transactions to complete during graceful shutdown.")
->>>>>>> a3a52322
 	flag.IntVar(&currentConfig.Oltp.MaxRows, "queryserver-config-max-result-size", defaultConfig.Oltp.MaxRows, "query server max result size, maximum number of rows allowed to return from vttablet for non-streaming queries.")
 	flag.IntVar(&currentConfig.Oltp.WarnRows, "queryserver-config-warn-result-size", defaultConfig.Oltp.WarnRows, "query server result size warning threshold, warn if number of rows returned from vttablet for non-streaming queries exceeds this")
 	flag.IntVar(&deprecatedMaxDMLRows, "queryserver-config-max-dml-rows", 0, "query server max dml rows per statement, maximum number of rows allowed to return at a time for an update or delete with either 1) an equality where clauses on primary keys, or 2) a subselect statement. For update and delete statements in above two categories, vttablet will split the original query into multiple small queries based on this configuration value. ")
@@ -107,21 +102,12 @@
 
 	flag.IntVar(&currentConfig.StreamBufferSize, "queryserver-config-stream-buffer-size", defaultConfig.StreamBufferSize, "query server stream buffer size, the maximum number of bytes sent from vttablet for each stream call. It's recommended to keep this value in sync with vtgate's stream_buffer_size.")
 	flag.IntVar(&currentConfig.QueryCacheSize, "queryserver-config-query-cache-size", defaultConfig.QueryCacheSize, "query server query cache size, maximum number of queries to be cached. vttablet analyzes every incoming query and generate a query plan, these plans are being cached in a lru cache. This config controls the capacity of the lru cache.")
-<<<<<<< HEAD
-	flag.Float64Var(&currentConfig.SchemaReloadIntervalSeconds, "queryserver-config-schema-reload-time", defaultConfig.SchemaReloadIntervalSeconds, "query server schema reload time, how often vttablet reloads schemas from underlying MySQL instance in seconds. vttablet keeps table schemas in its own memory and periodically refreshes it from MySQL. This config controls the reload time.")
-	flag.Float64Var(&currentConfig.Oltp.QueryTimeoutSeconds, "queryserver-config-query-timeout", defaultConfig.Oltp.QueryTimeoutSeconds, "query server query timeout (in seconds), this is the query timeout in vttablet side. If a query takes more than this timeout, it will be killed.")
-	flag.Float64Var(&currentConfig.OltpReadPool.TimeoutSeconds, "queryserver-config-query-pool-timeout", defaultConfig.OltpReadPool.TimeoutSeconds, "query server query pool timeout (in seconds), it is how long vttablet waits for a connection from the query pool. If set to 0 (default) then the overall query timeout is used instead.")
-	flag.Float64Var(&currentConfig.OlapReadPool.TimeoutSeconds, "queryserver-config-stream-pool-timeout", defaultConfig.OlapReadPool.TimeoutSeconds, "query server stream pool timeout (in seconds), it is how long vttablet waits for a connection from the stream pool. If set to 0 (default) then there is no timeout.")
-	flag.Float64Var(&currentConfig.TxPool.TimeoutSeconds, "queryserver-config-txpool-timeout", defaultConfig.TxPool.TimeoutSeconds, "query server transaction pool timeout, it is how long vttablet waits if tx pool is full")
-	flag.Float64Var(&currentConfig.OltpReadPool.IdleTimeoutSeconds, "queryserver-config-idle-timeout", defaultConfig.OltpReadPool.IdleTimeoutSeconds, "query server idle timeout (in seconds), vttablet manages various mysql connection pools. This config means if a connection has not been used in given idle timeout, this connection will be removed from pool. This effectively manages number of connection objects and optimize the pool performance.")
-=======
 	SecondsVar(&currentConfig.SchemaReloadIntervalSeconds, "queryserver-config-schema-reload-time", defaultConfig.SchemaReloadIntervalSeconds, "query server schema reload time, how often vttablet reloads schemas from underlying MySQL instance in seconds. vttablet keeps table schemas in its own memory and periodically refreshes it from MySQL. This config controls the reload time.")
 	SecondsVar(&currentConfig.Oltp.QueryTimeoutSeconds, "queryserver-config-query-timeout", defaultConfig.Oltp.QueryTimeoutSeconds, "query server query timeout (in seconds), this is the query timeout in vttablet side. If a query takes more than this timeout, it will be killed.")
 	SecondsVar(&currentConfig.OltpReadPool.TimeoutSeconds, "queryserver-config-query-pool-timeout", defaultConfig.OltpReadPool.TimeoutSeconds, "query server query pool timeout (in seconds), it is how long vttablet waits for a connection from the query pool. If set to 0 (default) then the overall query timeout is used instead.")
 	SecondsVar(&currentConfig.OlapReadPool.TimeoutSeconds, "queryserver-config-stream-pool-timeout", defaultConfig.OlapReadPool.TimeoutSeconds, "query server stream pool timeout (in seconds), it is how long vttablet waits for a connection from the stream pool. If set to 0 (default) then there is no timeout.")
 	SecondsVar(&currentConfig.TxPool.TimeoutSeconds, "queryserver-config-txpool-timeout", defaultConfig.TxPool.TimeoutSeconds, "query server transaction pool timeout, it is how long vttablet waits if tx pool is full")
 	SecondsVar(&currentConfig.OltpReadPool.IdleTimeoutSeconds, "queryserver-config-idle-timeout", defaultConfig.OltpReadPool.IdleTimeoutSeconds, "query server idle timeout (in seconds), vttablet manages various mysql connection pools. This config means if a connection has not been used in given idle timeout, this connection will be removed from pool. This effectively manages number of connection objects and optimize the pool performance.")
->>>>>>> a3a52322
 	flag.IntVar(&currentConfig.OltpReadPool.MaxWaiters, "queryserver-config-query-pool-waiter-cap", defaultConfig.OltpReadPool.MaxWaiters, "query server query pool waiter limit, this is the maximum number of queries that can be queued waiting to get a connection")
 	flag.IntVar(&currentConfig.TxPool.MaxWaiters, "queryserver-config-txpool-waiter-cap", defaultConfig.TxPool.MaxWaiters, "query server transaction pool waiter limit, this is the maximum number of transactions that can be queued waiting to get a connection")
 	// tableacl related configurations.
@@ -196,10 +182,6 @@
 		currentConfig.Consolidator = Disable
 	}
 
-<<<<<<< HEAD
-	if enableHeartbeat {
-		currentConfig.HeartbeatIntervalSeconds = float64(heartbeatInterval) / float64(time.Millisecond)
-=======
 	switch {
 	case enableHeartbeat:
 		currentConfig.ReplicationTracker.Mode = Heartbeat
@@ -210,7 +192,6 @@
 	default:
 		currentConfig.ReplicationTracker.Mode = Disable
 		currentConfig.ReplicationTracker.HeartbeatIntervalSeconds = 0
->>>>>>> a3a52322
 	}
 
 	currentConfig.Healthcheck.IntervalSeconds.Set(healthCheckInterval)
@@ -245,19 +226,6 @@
 	Oltp             OltpConfig             `json:"oltp,omitempty"`
 	HotRowProtection HotRowProtectionConfig `json:"hotRowProtection,omitempty"`
 
-<<<<<<< HEAD
-	Consolidator                string  `json:"consolidator,omitempty"`
-	HeartbeatIntervalSeconds    float64 `json:"heartbeatIntervalSeconds,omitempty"`
-	ShutdownGracePeriodSeconds  float64 `json:"shutdownGracePeriodSeconds,omitempty"`
-	PassthroughDML              bool    `json:"passthroughDML,omitempty"`
-	StreamBufferSize            int     `json:"streamBufferSize,omitempty"`
-	QueryCacheSize              int     `json:"queryCacheSize,omitempty"`
-	SchemaReloadIntervalSeconds float64 `json:"schemaReloadIntervalSeconds,omitempty"`
-	WatchReplication            bool    `json:"watchReplication,omitempty"`
-	TerseErrors                 bool    `json:"terseErrors,omitempty"`
-	MessagePostponeParallelism  int     `json:"messagePostponeParallelism,omitempty"`
-	CacheResultFields           bool    `json:"cacheResultFields,omitempty"`
-=======
 	Healthcheck  HealthcheckConfig  `json:"healthcheck,omitempty"`
 	GracePeriods GracePeriodsConfig `json:"gracePeriods,omitempty"`
 
@@ -276,7 +244,6 @@
 	CacheResultFields           bool    `json:"cacheResultFields,omitempty"`
 
 	ExternalConnections map[string]*dbconfigs.DBConfigs `json:"externalConnections,omitempty"`
->>>>>>> a3a52322
 
 	StrictTableACL          bool    `json:"-"`
 	EnableTableACLDryRun    bool    `json:"-"`
@@ -297,26 +264,16 @@
 // ConnPoolConfig contains the config for a conn pool.
 type ConnPoolConfig struct {
 	Size               int     `json:"size,omitempty"`
-<<<<<<< HEAD
-	TimeoutSeconds     float64 `json:"timeoutSeconds,omitempty"`
-	IdleTimeoutSeconds float64 `json:"idleTimeoutSeconds,omitempty"`
-=======
 	TimeoutSeconds     Seconds `json:"timeoutSeconds,omitempty"`
 	IdleTimeoutSeconds Seconds `json:"idleTimeoutSeconds,omitempty"`
->>>>>>> a3a52322
 	PrefillParallelism int     `json:"prefillParallelism,omitempty"`
 	MaxWaiters         int     `json:"maxWaiters,omitempty"`
 }
 
 // OltpConfig contains the config for oltp settings.
 type OltpConfig struct {
-<<<<<<< HEAD
-	QueryTimeoutSeconds float64 `json:"queryTimeoutSeconds,omitempty"`
-	TxTimeoutSeconds    float64 `json:"txTimeoutSeconds,omitempty"`
-=======
 	QueryTimeoutSeconds Seconds `json:"queryTimeoutSeconds,omitempty"`
 	TxTimeoutSeconds    Seconds `json:"txTimeoutSeconds,omitempty"`
->>>>>>> a3a52322
 	MaxRows             int     `json:"maxRpws,omitempty"`
 	WarnRows            int     `json:"warnRows,omitempty"`
 }
