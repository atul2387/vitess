/*
Copyright 2019 The Vitess Authors.

Licensed under the Apache License, Version 2.0 (the "License");
you may not use this file except in compliance with the License.
You may obtain a copy of the License at

    http://www.apache.org/licenses/LICENSE-2.0

Unless required by applicable law or agreed to in writing, software
distributed under the License is distributed on an "AS IS" BASIS,
WITHOUT WARRANTIES OR CONDITIONS OF ANY KIND, either express or implied.
See the License for the specific language governing permissions and
limitations under the License.
*/

package tabletserver

import (
	"fmt"
	"io"
	"strings"
	"sync"
	"time"

	"vitess.io/vitess/go/vt/vtgate/evalengine"

	"context"

	"vitess.io/vitess/go/mysql"
	"vitess.io/vitess/go/sqltypes"
	"vitess.io/vitess/go/trace"
	"vitess.io/vitess/go/vt/callerid"
	"vitess.io/vitess/go/vt/callinfo"
	"vitess.io/vitess/go/vt/log"
	"vitess.io/vitess/go/vt/schema"
	"vitess.io/vitess/go/vt/sqlparser"
	"vitess.io/vitess/go/vt/tableacl"
	"vitess.io/vitess/go/vt/vterrors"
	"vitess.io/vitess/go/vt/vttablet/tabletserver/connpool"
<<<<<<< HEAD
	"vitess.io/vitess/go/vt/vttablet/tabletserver/planbuilder"
=======
>>>>>>> cb142eea
	p "vitess.io/vitess/go/vt/vttablet/tabletserver/planbuilder"
	"vitess.io/vitess/go/vt/vttablet/tabletserver/rules"
	"vitess.io/vitess/go/vt/vttablet/tabletserver/tabletenv"

	querypb "vitess.io/vitess/go/vt/proto/query"
	topodatapb "vitess.io/vitess/go/vt/proto/topodata"
	vtrpcpb "vitess.io/vitess/go/vt/proto/vtrpc"
)

// QueryExecutor is used for executing a query request.
type QueryExecutor struct {
	query          string
	marginComments sqlparser.MarginComments
	bindVars       map[string]*querypb.BindVariable
	connID         int64
	options        *querypb.ExecuteOptions
	plan           *TabletPlan
	ctx            context.Context
	logStats       *tabletenv.LogStats
	tsv            *TabletServer
	tabletType     topodatapb.TabletType
}

const streamRowsSize = 256

var streamResultPool = sync.Pool{New: func() interface{} {
	return &sqltypes.Result{
		Rows: make([][]sqltypes.Value, 0, streamRowsSize),
	}
}}

func returnStreamResult(result *sqltypes.Result) error {
	// only return large results slices to the pool
	if cap(result.Rows) >= streamRowsSize {
		rows := result.Rows[:0]
		*result = sqltypes.Result{}
		result.Rows = rows
		streamResultPool.Put(result)
	}
	return nil
}

func allocStreamResult() *sqltypes.Result {
	return streamResultPool.Get().(*sqltypes.Result)
}

var sequenceFields = []*querypb.Field{
	{
		Name: "nextval",
		Type: sqltypes.Int64,
	},
}

func (qre *QueryExecutor) shouldConsolidate() bool {
	cm := qre.tsv.qe.consolidatorMode.Get()
	return cm == tabletenv.Enable || (cm == tabletenv.NotOnMaster && qre.tabletType != topodatapb.TabletType_MASTER)
}

// Execute performs a non-streaming query execution.
func (qre *QueryExecutor) Execute() (reply *sqltypes.Result, err error) {
	planName := qre.plan.PlanID.String()
	qre.logStats.PlanType = planName
	defer func(start time.Time) {
		duration := time.Since(start)
		qre.tsv.stats.QueryTimings.Add(planName, duration)
		qre.recordUserQuery("Execute", int64(duration))

		mysqlTime := qre.logStats.MysqlResponseTime
		tableName := qre.plan.TableName().String()
		if tableName == "" {
			tableName = "Join"
		}

		if reply == nil {
			qre.tsv.qe.AddStats(planName, tableName, 1, duration, mysqlTime, 0, 1)
			qre.plan.AddStats(1, duration, mysqlTime, 0, 0, 1)
			return
		}
		qre.tsv.qe.AddStats(planName, tableName, 1, duration, mysqlTime, int64(reply.RowsAffected), 0)
		qre.plan.AddStats(1, duration, mysqlTime, reply.RowsAffected, uint64(len(reply.Rows)), 0)
		qre.logStats.RowsAffected = int(reply.RowsAffected)
		qre.logStats.Rows = reply.Rows
		qre.tsv.Stats().ResultHistogram.Add(int64(len(reply.Rows)))
	}(time.Now())

	if err := qre.checkPermissions(); err != nil {
		return nil, err
	}

	switch qre.plan.PlanID {
	case p.PlanNextval:
		return qre.execNextval()
	case p.PlanSelectImpossible:
		// If the fields did not get cached, we have send the query
		// to mysql, which you can see below.
		if qre.plan.Fields != nil {
			return &sqltypes.Result{
				Fields: qre.plan.Fields,
			}, nil
		}
	}

	if qre.connID != 0 {
		// Need upfront connection for DMLs and transactions
		conn, err := qre.tsv.te.txPool.GetAndLock(qre.connID, "for query")
		if err != nil {
			return nil, err
		}
		defer conn.Unlock()
		return qre.txConnExec(conn)
	}

	switch qre.plan.PlanID {
	case p.PlanSelect, p.PlanSelectImpossible, p.PlanShow:
		maxrows := qre.getSelectLimit()
		qre.bindVars["#maxLimit"] = sqltypes.Int64BindVariable(maxrows + 1)
		if qre.bindVars[sqltypes.BvReplaceSchemaName] != nil {
			qre.bindVars[sqltypes.BvSchemaName] = sqltypes.StringBindVariable(qre.tsv.config.DB.DBName)
		}
		qr, err := qre.execSelect()
		if err != nil {
			return nil, err
		}
		if err := qre.verifyRowCount(int64(len(qr.Rows)), maxrows); err != nil {
			return nil, err
		}
		return qr, nil
	case p.PlanOtherRead, p.PlanOtherAdmin, p.PlanFlush:
		return qre.execOther()
	case p.PlanSavepoint, p.PlanRelease, p.PlanSRollback:
		return qre.execOther()
	case p.PlanInsert, p.PlanUpdate, p.PlanDelete, p.PlanInsertMessage, p.PlanDDL, p.PlanLoad:
		return qre.execAutocommit(qre.txConnExec)
	case p.PlanUpdateLimit, p.PlanDeleteLimit:
		return qre.execAsTransaction(qre.txConnExec)
	case p.PlanCallProc:
		return qre.execCallProc()
	case p.PlanAlterMigration:
		return qre.execAlterMigration()
<<<<<<< HEAD
	}
	return nil, vterrors.Errorf(vtrpcpb.Code_INTERNAL, "%s unexpected plan type", qre.plan.PlanID.String())
=======
	case p.PlanRevertMigration:
		return qre.execRevertMigration()
	case p.PlanShowMigrationLogs:
		return qre.execShowMigrationLogs()
	}
	return nil, vterrors.Errorf(vtrpcpb.Code_INTERNAL, "[BUG] %s unexpected plan type", qre.plan.PlanID.String())
>>>>>>> cb142eea
}

func (qre *QueryExecutor) execAutocommit(f func(conn *StatefulConnection) (*sqltypes.Result, error)) (reply *sqltypes.Result, err error) {
	if qre.options == nil {
		qre.options = &querypb.ExecuteOptions{}
	}
	qre.options.TransactionIsolation = querypb.ExecuteOptions_AUTOCOMMIT

	conn, _, err := qre.tsv.te.txPool.Begin(qre.ctx, qre.options, false, 0, nil)

	if err != nil {
		return nil, err
	}
	defer qre.tsv.te.txPool.RollbackAndRelease(qre.ctx, conn)

	return f(conn)
}

func (qre *QueryExecutor) execAsTransaction(f func(conn *StatefulConnection) (*sqltypes.Result, error)) (*sqltypes.Result, error) {
	conn, beginSQL, err := qre.tsv.te.txPool.Begin(qre.ctx, qre.options, false, 0, nil)
	if err != nil {
		return nil, err
	}
	defer qre.tsv.te.txPool.RollbackAndRelease(qre.ctx, conn)
	qre.logStats.AddRewrittenSQL(beginSQL, time.Now())

	result, err := f(conn)
	if err != nil {
		// dbConn is nil, it means the transaction was aborted.
		// If so, we should not relog the rollback.
		// TODO(sougou): these txPool functions should take the logstats
		// and log any statements they issue. This needs to be done as
		// a separate refactor because it impacts lot of code.
		if conn.IsInTransaction() {
			defer qre.logStats.AddRewrittenSQL("rollback", time.Now())
		}
		return nil, err
	}

	defer qre.logStats.AddRewrittenSQL("commit", time.Now())
	if _, err := qre.tsv.te.txPool.Commit(qre.ctx, conn); err != nil {
		return nil, err
	}
	return result, nil
}

func (qre *QueryExecutor) txConnExec(conn *StatefulConnection) (*sqltypes.Result, error) {
	switch qre.plan.PlanID {
	case p.PlanInsert, p.PlanUpdate, p.PlanDelete, p.PlanSet:
		return qre.txFetch(conn, true)
	case p.PlanInsertMessage:
		qre.bindVars["#time_now"] = sqltypes.Int64BindVariable(time.Now().UnixNano())
		return qre.txFetch(conn, true)
	case p.PlanUpdateLimit, p.PlanDeleteLimit:
		return qre.execDMLLimit(conn)
	case p.PlanOtherRead, p.PlanOtherAdmin, p.PlanFlush:
		return qre.execStatefulConn(conn, qre.query, true)
	case p.PlanSavepoint, p.PlanRelease, p.PlanSRollback:
		return qre.execStatefulConn(conn, qre.query, true)
	case p.PlanSelect, p.PlanSelectImpossible, p.PlanShow:
		maxrows := qre.getSelectLimit()
		qre.bindVars["#maxLimit"] = sqltypes.Int64BindVariable(maxrows + 1)
		if qre.bindVars[sqltypes.BvReplaceSchemaName] != nil {
			qre.bindVars[sqltypes.BvSchemaName] = sqltypes.StringBindVariable(qre.tsv.config.DB.DBName)
		}
		qr, err := qre.txFetch(conn, false)
		if err != nil {
			return nil, err
		}
		if err := qre.verifyRowCount(int64(len(qr.Rows)), maxrows); err != nil {
			return nil, err
		}
		return qr, nil
	case p.PlanDDL:
		return qre.execDDL(conn)
	case p.PlanLoad:
		return qre.execLoad(conn)
	case p.PlanCallProc:
		return qre.execProc(conn)
	}
	return nil, vterrors.Errorf(vtrpcpb.Code_INTERNAL, "[BUG] %s unexpected plan type", qre.plan.PlanID.String())
}

// Stream performs a streaming query execution.
func (qre *QueryExecutor) Stream(callback StreamCallback) error {
	qre.logStats.PlanType = qre.plan.PlanID.String()

	defer func(start time.Time) {
		qre.tsv.stats.QueryTimings.Record(qre.plan.PlanID.String(), start)
		qre.recordUserQuery("Stream", int64(time.Since(start)))
	}(time.Now())

	if err := qre.checkPermissions(); err != nil {
		return err
	}

	sql, sqlWithoutComments, err := qre.generateFinalSQL(qre.plan.FullQuery, qre.bindVars)
	if err != nil {
		return err
	}

	var replaceKeyspace string
	if sqltypes.IncludeFieldsOrDefault(qre.options) == querypb.ExecuteOptions_ALL {
		replaceKeyspace = qre.tsv.sm.target.Keyspace
	}

	if consolidator := qre.tsv.qe.streamConsolidator; consolidator != nil {
<<<<<<< HEAD
		if qre.connID == 0 && qre.plan.PlanID == planbuilder.PlanSelectStream && qre.shouldConsolidate() {
=======
		if qre.connID == 0 && qre.plan.PlanID == p.PlanSelectStream && qre.shouldConsolidate() {
>>>>>>> cb142eea
			return consolidator.Consolidate(qre.logStats, sqlWithoutComments, callback,
				func(callback StreamCallback) error {
					dbConn, err := qre.getStreamConn()
					if err != nil {
						return err
					}
					defer dbConn.Recycle()
					return qre.execStreamSQL(dbConn, sql, func(result *sqltypes.Result) error {
						// this stream result is potentially used by more than one client, so
						// the consolidator will return it to the pool once it knows it's no longer
						// being shared

						if replaceKeyspace != "" {
							result.ReplaceKeyspace(replaceKeyspace)
						}
						return callback(result)
					})
				})
		}
	}

	// if we have a transaction id, let's use the txPool for this query
	var conn *connpool.DBConn
	if qre.connID != 0 {
		txConn, err := qre.tsv.te.txPool.GetAndLock(qre.connID, "for streaming query")
		if err != nil {
			return err
		}
		defer txConn.Unlock()
		conn = txConn.UnderlyingDBConn()
	} else {
		dbConn, err := qre.getStreamConn()
		if err != nil {
			return err
		}
		defer dbConn.Recycle()
		conn = dbConn
	}

	return qre.execStreamSQL(conn, sql, func(result *sqltypes.Result) error {
		// this stream result is only used by the calling client, so it can be
		// returned to the pool once the callback has fully returned
		defer returnStreamResult(result)

		if replaceKeyspace != "" {
			result.ReplaceKeyspace(replaceKeyspace)
		}
		return callback(result)
	})
}

// MessageStream streams messages from a message table.
func (qre *QueryExecutor) MessageStream(callback StreamCallback) error {
	qre.logStats.OriginalSQL = qre.query
	qre.logStats.PlanType = qre.plan.PlanID.String()

	defer func(start time.Time) {
		qre.tsv.stats.QueryTimings.Record(qre.plan.PlanID.String(), start)
		qre.recordUserQuery("MessageStream", int64(time.Since(start)))
	}(time.Now())

	if err := qre.checkPermissions(); err != nil {
		return err
	}

	done, err := qre.tsv.messager.Subscribe(qre.ctx, qre.plan.TableName().String(), func(r *sqltypes.Result) error {
		select {
		case <-qre.ctx.Done():
			return io.EOF
		default:
		}
		return callback(r)
	})
	if err != nil {
		return err
	}
	<-done
	return nil
}

// checkPermissions returns an error if the query does not pass all checks
// (query blacklisting, table ACL).
func (qre *QueryExecutor) checkPermissions() error {
	// Skip permissions check if the context is local.
	if tabletenv.IsLocalContext(qre.ctx) {
		return nil
	}

	// Check if the query is blacklisted.
	remoteAddr := ""
	username := ""
	ci, ok := callinfo.FromContext(qre.ctx)
	if ok {
		remoteAddr = ci.RemoteAddr()
		username = ci.Username()
	}
	action, desc := qre.plan.Rules.GetAction(remoteAddr, username, qre.bindVars, qre.marginComments)
	switch action {
	case rules.QRFail:
		return vterrors.Errorf(vtrpcpb.Code_INVALID_ARGUMENT, "disallowed due to rule: %s", desc)
	case rules.QRFailRetry:
		return vterrors.Errorf(vtrpcpb.Code_FAILED_PRECONDITION, "disallowed due to rule: %s", desc)
	}

	// Skip ACL check for queries against the dummy dual table
	if qre.plan.TableName().String() == "dual" {
		return nil
	}

	// Skip the ACL check if the connecting user is an exempted superuser.
	// Necessary to whitelist e.g. direct vtworker access.
	if qre.tsv.qe.exemptACL != nil && qre.tsv.qe.exemptACL.IsMember(&querypb.VTGateCallerID{Username: username}) {
		qre.tsv.qe.tableaclExemptCount.Add(1)
		return nil
	}

	callerID := callerid.ImmediateCallerIDFromContext(qre.ctx)
	if callerID == nil {
		if qre.tsv.qe.strictTableACL {
			return vterrors.Errorf(vtrpcpb.Code_UNAUTHENTICATED, "missing caller id")
		}
		return nil
	}

	// Skip the ACL check if the caller id is an exempted superuser.
	if qre.tsv.qe.exemptACL != nil && qre.tsv.qe.exemptACL.IsMember(callerID) {
		qre.tsv.qe.tableaclExemptCount.Add(1)
		return nil
	}

	for i, auth := range qre.plan.Authorized {
		if err := qre.checkAccess(auth, qre.plan.Permissions[i].TableName, callerID); err != nil {
			return err
		}
	}

	return nil
}

func (qre *QueryExecutor) checkAccess(authorized *tableacl.ACLResult, tableName string, callerID *querypb.VTGateCallerID) error {
	statsKey := []string{tableName, authorized.GroupName, qre.plan.PlanID.String(), callerID.Username}
	if !authorized.IsMember(callerID) {
		if qre.tsv.qe.enableTableACLDryRun {
			qre.tsv.Stats().TableaclPseudoDenied.Add(statsKey, 1)
			return nil
		}

		// Skip ACL check for queries against the dummy dual table
		if tableName == "dual" {
			return nil
		}

		if qre.tsv.qe.strictTableACL {
			errStr := fmt.Sprintf("table acl error: %q %v cannot run %v on table %q", callerID.Username, callerID.Groups, qre.plan.PlanID, tableName)
			qre.tsv.Stats().TableaclDenied.Add(statsKey, 1)
			qre.tsv.qe.accessCheckerLogger.Infof("%s", errStr)
			return vterrors.Errorf(vtrpcpb.Code_PERMISSION_DENIED, "%s", errStr)
		}
		return nil
	}
	qre.tsv.Stats().TableaclAllowed.Add(statsKey, 1)
	return nil
}

func (qre *QueryExecutor) execDDL(conn *StatefulConnection) (*sqltypes.Result, error) {
	// Let's see if this is a normal DDL statement or an Online DDL statement.
	// An Online DDL statement is identified by /*vt+ .. */ comment with expected directives, like uuid etc.
	if onlineDDL, err := schema.OnlineDDLFromCommentedStatement(qre.plan.FullStmt); err == nil {
		// Parsing is successful.
		if !onlineDDL.Strategy.IsDirect() {
			// This is an online DDL.
			return qre.tsv.onlineDDLExecutor.SubmitMigration(qre.ctx, qre.plan.FullStmt)
		}
	}

	defer func() {
		if err := qre.tsv.se.Reload(qre.ctx); err != nil {
			log.Errorf("failed to reload schema %v", err)
		}
	}()

	sql := qre.query
	// If FullQuery is not nil, then the DDL query was fully parsed
	// and we should use the ast to generate the query instead.
	if qre.plan.FullQuery != nil {
		var err error
		sql, _, err = qre.generateFinalSQL(qre.plan.FullQuery, qre.bindVars)
		if err != nil {
			return nil, err
		}
	}
	result, err := qre.execStatefulConn(conn, sql, true)
	if err != nil {
		return nil, err
	}
	// Only perform this operation when the connection has transaction open.
	// TODO: This actually does not retain the old transaction. We should see how to provide correct behaviour to client.
	if conn.txProps != nil {
		err = qre.BeginAgain(qre.ctx, conn)
		if err != nil {
			return nil, err
		}
	}
	return result, nil
}

func (qre *QueryExecutor) execLoad(conn *StatefulConnection) (*sqltypes.Result, error) {
	result, err := qre.execStatefulConn(conn, qre.query, true)
	if err != nil {
		return nil, err
	}
	return result, nil
}

// BeginAgain commits the existing transaction and begins a new one
func (*QueryExecutor) BeginAgain(ctx context.Context, dc *StatefulConnection) error {
	if dc.IsClosed() || dc.TxProperties().Autocommit {
		return nil
	}
	if _, err := dc.Exec(ctx, "commit", 1, false); err != nil {
		return err
	}
	if _, err := dc.Exec(ctx, "begin", 1, false); err != nil {
		return err
	}
	return nil
}

func (qre *QueryExecutor) execNextval() (*sqltypes.Result, error) {
	inc, err := resolveNumber(qre.plan.NextCount, qre.bindVars)
	if err != nil {
		return nil, err
	}
	tableName := qre.plan.TableName()
	if inc < 1 {
		return nil, vterrors.Errorf(vtrpcpb.Code_INVALID_ARGUMENT, "invalid increment for sequence %s: %d", tableName, inc)
	}

	t := qre.plan.Table
	t.SequenceInfo.Lock()
	defer t.SequenceInfo.Unlock()
	if t.SequenceInfo.NextVal == 0 || t.SequenceInfo.NextVal+inc > t.SequenceInfo.LastVal {
		_, err := qre.execAsTransaction(func(conn *StatefulConnection) (*sqltypes.Result, error) {
			query := fmt.Sprintf("select next_id, cache from %s where id = 0 for update", sqlparser.String(tableName))
			qr, err := qre.execStatefulConn(conn, query, false)
			if err != nil {
				return nil, err
			}
			if len(qr.Rows) != 1 {
				return nil, vterrors.Errorf(vtrpcpb.Code_INVALID_ARGUMENT, "unexpected rows from reading sequence %s (possible mis-route): %d", tableName, len(qr.Rows))
			}
			nextID, err := evalengine.ToInt64(qr.Rows[0][0])
			if err != nil {
				return nil, vterrors.Wrapf(err, "error loading sequence %s", tableName)
			}
			// If LastVal does not match next ID, then either:
			// VTTablet just started, and we're initializing the cache, or
			// Someone reset the id underneath us.
			if t.SequenceInfo.LastVal != nextID {
				if nextID < t.SequenceInfo.LastVal {
					log.Warningf("Sequence next ID value %v is below the currently cached max %v, updating it to max", nextID, t.SequenceInfo.LastVal)
					nextID = t.SequenceInfo.LastVal
				}
				t.SequenceInfo.NextVal = nextID
				t.SequenceInfo.LastVal = nextID
			}
			cache, err := evalengine.ToInt64(qr.Rows[0][1])
			if err != nil {
				return nil, vterrors.Wrapf(err, "error loading sequence %s", tableName)
			}
			if cache < 1 {
				return nil, vterrors.Errorf(vtrpcpb.Code_INVALID_ARGUMENT, "invalid cache value for sequence %s: %d", tableName, cache)
			}
			newLast := nextID + cache
			for newLast < t.SequenceInfo.NextVal+inc {
				newLast += cache
			}
			query = fmt.Sprintf("update %s set next_id = %d where id = 0", sqlparser.String(tableName), newLast)
			conn.TxProperties().RecordQuery(query)
			_, err = qre.execStatefulConn(conn, query, false)
			if err != nil {
				return nil, err
			}
			t.SequenceInfo.LastVal = newLast
			return nil, nil
		})
		if err != nil {
			return nil, err
		}
	}
	ret := t.SequenceInfo.NextVal
	t.SequenceInfo.NextVal += inc
	return &sqltypes.Result{
		Fields: sequenceFields,
		Rows: [][]sqltypes.Value{{
			sqltypes.NewInt64(ret),
		}},
	}, nil
}

// execSelect sends a query to mysql only if another identical query is not running. Otherwise, it waits and
// reuses the result. If the plan is missing field info, it sends the query to mysql requesting full info.
func (qre *QueryExecutor) execSelect() (*sqltypes.Result, error) {
	if qre.tsv.qe.enableQueryPlanFieldCaching && qre.plan.Fields != nil {
		result, err := qre.qFetch(qre.logStats, qre.plan.FullQuery, qre.bindVars)
		if err != nil {
			return nil, err
		}
		// result is read-only. So, let's copy it before modifying.
		newResult := *result
		newResult.Fields = qre.plan.Fields
		return &newResult, nil
	}
	conn, err := qre.getConn()
	if err != nil {
		return nil, err
	}
	defer conn.Recycle()

	sql, _, err := qre.generateFinalSQL(qre.plan.FullQuery, qre.bindVars)
	if err != nil {
		return nil, err
	}
	return qre.execDBConn(conn, sql, true)
}

func (qre *QueryExecutor) execDMLLimit(conn *StatefulConnection) (*sqltypes.Result, error) {
	maxrows := qre.tsv.qe.maxResultSize.Get()
	qre.bindVars["#maxLimit"] = sqltypes.Int64BindVariable(maxrows + 1)
	result, err := qre.txFetch(conn, true)
	if err != nil {
		return nil, err
	}
	if err := qre.verifyRowCount(int64(result.RowsAffected), maxrows); err != nil {
		defer qre.logStats.AddRewrittenSQL("rollback", time.Now())
		_ = qre.tsv.te.txPool.Rollback(qre.ctx, conn)
		return nil, err
	}
	return result, nil
}

func (qre *QueryExecutor) verifyRowCount(count, maxrows int64) error {
	if count > maxrows {
		callerID := callerid.ImmediateCallerIDFromContext(qre.ctx)
		return mysql.NewSQLError(mysql.ERVitessMaxRowsExceeded, mysql.SSUnknownSQLState, "caller id: %s: row count exceeded %d", callerID.Username, maxrows)
	}
	warnThreshold := qre.tsv.qe.warnResultSize.Get()
	if warnThreshold > 0 && count > warnThreshold {
		callerID := callerid.ImmediateCallerIDFromContext(qre.ctx)
		qre.tsv.Stats().Warnings.Add("ResultsExceeded", 1)
		log.Warningf("caller id: %s row count %v exceeds warning threshold %v: %q", callerID.Username, count, warnThreshold, queryAsString(qre.plan.FullQuery.Query, qre.bindVars))
	}
	return nil
}

func (qre *QueryExecutor) execOther() (*sqltypes.Result, error) {
	conn, err := qre.getConn()
	if err != nil {
		return nil, err
	}
	defer conn.Recycle()
	return qre.execDBConn(conn, qre.query, true)
}

func (qre *QueryExecutor) getConn() (*connpool.DBConn, error) {
	span, ctx := trace.NewSpan(qre.ctx, "QueryExecutor.getConn")
	defer span.Finish()

	start := time.Now()
	conn, err := qre.tsv.qe.conns.Get(ctx)
	switch err {
	case nil:
		qre.logStats.WaitingForConnection += time.Since(start)
		return conn, nil
	case connpool.ErrConnPoolClosed:
		return nil, err
	}
	return nil, err
}

func (qre *QueryExecutor) getStreamConn() (*connpool.DBConn, error) {
	span, ctx := trace.NewSpan(qre.ctx, "QueryExecutor.getStreamConn")
	defer span.Finish()

	start := time.Now()
	conn, err := qre.tsv.qe.streamConns.Get(ctx)
	switch err {
	case nil:
		qre.logStats.WaitingForConnection += time.Since(start)
		return conn, nil
	case connpool.ErrConnPoolClosed:
		return nil, err
	}
	return nil, err
}

func (qre *QueryExecutor) qFetch(logStats *tabletenv.LogStats, parsedQuery *sqlparser.ParsedQuery, bindVars map[string]*querypb.BindVariable) (*sqltypes.Result, error) {
	sql, sqlWithoutComments, err := qre.generateFinalSQL(parsedQuery, bindVars)
	if err != nil {
		return nil, err
	}
	// Check tablet type.
	if qre.shouldConsolidate() {
		q, original := qre.tsv.qe.consolidator.Create(sqlWithoutComments)
		if original {
			defer q.Broadcast()
			conn, err := qre.getConn()

			if err != nil {
				q.Err = err
			} else {
				defer conn.Recycle()
				q.Result, q.Err = qre.execDBConn(conn, sql, false)
			}
		} else {
			logStats.QuerySources |= tabletenv.QuerySourceConsolidator
			startTime := time.Now()
			q.Wait()
			qre.tsv.stats.WaitTimings.Record("Consolidations", startTime)
		}
		if q.Err != nil {
			return nil, q.Err
		}
		return q.Result.(*sqltypes.Result), nil
	}
	conn, err := qre.getConn()
	if err != nil {
		return nil, err
	}
	defer conn.Recycle()
	res, err := qre.execDBConn(conn, sql, false)
	if err != nil {
		return nil, err
	}
	return res, nil
}

// txFetch fetches from a TxConnection.
func (qre *QueryExecutor) txFetch(conn *StatefulConnection, record bool) (*sqltypes.Result, error) {
	sql, _, err := qre.generateFinalSQL(qre.plan.FullQuery, qre.bindVars)
	if err != nil {
		return nil, err
	}
	qr, err := qre.execStatefulConn(conn, sql, true)
	if err != nil {
		return nil, err
	}
	// Only record successful queries.
	if record {
		conn.TxProperties().RecordQuery(sql)
	}
	return qr, nil
}

func (qre *QueryExecutor) generateFinalSQL(parsedQuery *sqlparser.ParsedQuery, bindVars map[string]*querypb.BindVariable) (string, string, error) {
	query, err := parsedQuery.GenerateQuery(bindVars, nil)
	if err != nil {
		return "", "", vterrors.Errorf(vtrpcpb.Code_INVALID_ARGUMENT, "%s", err)
	}

	if qre.marginComments.Leading == "" && qre.marginComments.Trailing == "" {
		return query, query, nil
	}

	var buf strings.Builder
	buf.WriteString(qre.marginComments.Leading)
	buf.WriteString(query)
	buf.WriteString(qre.marginComments.Trailing)
	return buf.String(), query, nil
}

func rewriteOUTParamError(err error) error {
	sqlErr, ok := err.(*mysql.SQLError)
	if !ok {
		return err
	}
	if sqlErr.Num == mysql.ErSPNotVarArg {
		return vterrors.Errorf(vtrpcpb.Code_UNIMPLEMENTED, "OUT and INOUT parameters are not supported")
	}
	return err
}

func (qre *QueryExecutor) execCallProc() (*sqltypes.Result, error) {
	conn, err := qre.getConn()
	if err != nil {
		return nil, err
	}
	defer conn.Recycle()
	sql, _, err := qre.generateFinalSQL(qre.plan.FullQuery, qre.bindVars)
	if err != nil {
		return nil, err
	}

	qr, err := qre.execDBConn(conn, sql, true)
	if err != nil {
		return nil, rewriteOUTParamError(err)
	}
	if !qr.IsMoreResultsExists() {
		if qr.IsInTransaction() {
			conn.Close()
			return nil, vterrors.New(vtrpcpb.Code_CANCELED, "Transaction not concluded inside the stored procedure, leaking transaction from stored procedure is not allowed")
		}
		return qr, nil
	}
	err = qre.drainResultSetOnConn(conn)
	if err != nil {
		return nil, err
	}
	return nil, vterrors.New(vtrpcpb.Code_UNIMPLEMENTED, "Multi-Resultset not supported in stored procedure")
}

func (qre *QueryExecutor) execProc(conn *StatefulConnection) (*sqltypes.Result, error) {
	beforeInTx := conn.IsInTransaction()
	sql, _, err := qre.generateFinalSQL(qre.plan.FullQuery, qre.bindVars)
	if err != nil {
		return nil, err
	}
	qr, err := qre.execStatefulConn(conn, sql, true)
	if err != nil {
		return nil, rewriteOUTParamError(err)
	}
	if !qr.IsMoreResultsExists() {
		afterInTx := qr.IsInTransaction()
		if beforeInTx != afterInTx {
			conn.Close()
			return nil, vterrors.New(vtrpcpb.Code_CANCELED, "Transaction state change inside the stored procedure is not allowed")
		}
		return qr, nil
	}
	err = qre.drainResultSetOnConn(conn.UnderlyingDBConn())
	if err != nil {
		return nil, err
	}
	return nil, vterrors.New(vtrpcpb.Code_UNIMPLEMENTED, "Multi-Resultset not supported in stored procedure")
}

func (qre *QueryExecutor) execAlterMigration() (*sqltypes.Result, error) {
	alterMigration, ok := qre.plan.FullStmt.(*sqlparser.AlterMigration)
	if !ok {
		return nil, vterrors.New(vtrpcpb.Code_INTERNAL, "Expecting ALTER VITESS_MIGRATION plan")
	}
	switch alterMigration.Type {
	case sqlparser.RetryMigrationType:
		return qre.tsv.onlineDDLExecutor.RetryMigration(qre.ctx, alterMigration.UUID)
	case sqlparser.CompleteMigrationType:
		return nil, vterrors.New(vtrpcpb.Code_UNIMPLEMENTED, "ALTER VITESS_MIGRATION COMPLETE is not implemented yet")
	case sqlparser.CancelMigrationType:
		return qre.tsv.onlineDDLExecutor.CancelMigration(qre.ctx, alterMigration.UUID, true, "CANCEL issued by user")
	case sqlparser.CancelAllMigrationType:
		return qre.tsv.onlineDDLExecutor.CancelPendingMigrations(qre.ctx, "CANCEL ALL issued by user")
	}
	return nil, vterrors.New(vtrpcpb.Code_UNIMPLEMENTED, "ALTER VITESS_MIGRATION not implemented")
}

<<<<<<< HEAD
=======
func (qre *QueryExecutor) execRevertMigration() (*sqltypes.Result, error) {
	if _, ok := qre.plan.FullStmt.(*sqlparser.RevertMigration); !ok {
		return nil, vterrors.New(vtrpcpb.Code_INTERNAL, "Expecting REVERT VITESS_MIGRATION plan")
	}
	return qre.tsv.onlineDDLExecutor.SubmitMigration(qre.ctx, qre.plan.FullStmt)
}

func (qre *QueryExecutor) execShowMigrationLogs() (*sqltypes.Result, error) {
	if showMigrationLogsStmt, ok := qre.plan.FullStmt.(*sqlparser.ShowMigrationLogs); ok {
		return qre.tsv.onlineDDLExecutor.ShowMigrationLogs(qre.ctx, showMigrationLogsStmt)
	}
	return nil, vterrors.New(vtrpcpb.Code_INTERNAL, "Expecting SHOW VITESS_MIGRATION plan")
}

>>>>>>> cb142eea
func (qre *QueryExecutor) drainResultSetOnConn(conn *connpool.DBConn) error {
	more := true
	for more {
		qr, err := conn.FetchNext(qre.ctx, int(qre.getSelectLimit()), true)
		if err != nil {
			return err
		}
		more = qr.IsMoreResultsExists()
	}
	return nil
}

func (qre *QueryExecutor) getSelectLimit() int64 {
	maxRows := qre.tsv.qe.maxResultSize.Get()
	sqlLimit := qre.options.GetSqlSelectLimit()
	if sqlLimit > 0 && sqlLimit < maxRows {
		return sqlLimit
	}
	return maxRows
}

func (qre *QueryExecutor) execDBConn(conn *connpool.DBConn, sql string, wantfields bool) (*sqltypes.Result, error) {
	span, ctx := trace.NewSpan(qre.ctx, "QueryExecutor.execDBConn")
	defer span.Finish()

	defer qre.logStats.AddRewrittenSQL(sql, time.Now())

	qd := NewQueryDetail(qre.logStats.Ctx, conn)
	qre.tsv.statelessql.Add(qd)
	defer qre.tsv.statelessql.Remove(qd)

	return conn.Exec(ctx, sql, int(qre.tsv.qe.maxResultSize.Get()), wantfields)
}

func (qre *QueryExecutor) execStatefulConn(conn *StatefulConnection, sql string, wantfields bool) (*sqltypes.Result, error) {
	span, ctx := trace.NewSpan(qre.ctx, "QueryExecutor.execStatefulConn")
	defer span.Finish()

	defer qre.logStats.AddRewrittenSQL(sql, time.Now())

	qd := NewQueryDetail(qre.logStats.Ctx, conn)
	qre.tsv.statefulql.Add(qd)
	defer qre.tsv.statefulql.Remove(qd)

	return conn.Exec(ctx, sql, int(qre.tsv.qe.maxResultSize.Get()), wantfields)
}

func (qre *QueryExecutor) execStreamSQL(conn *connpool.DBConn, sql string, callback func(*sqltypes.Result) error) error {
	span, ctx := trace.NewSpan(qre.ctx, "QueryExecutor.execStreamSQL")
	trace.AnnotateSQL(span, sql)
	callBackClosingSpan := func(result *sqltypes.Result) error {
		defer span.Finish()
		return callback(result)
	}

	qd := NewQueryDetail(qre.logStats.Ctx, conn)
	qre.tsv.olapql.Add(qd)
	defer qre.tsv.olapql.Remove(qd)

	start := time.Now()
	err := conn.Stream(ctx, sql, callBackClosingSpan, allocStreamResult, int(qre.tsv.qe.streamBufferSize.Get()), sqltypes.IncludeFieldsOrDefault(qre.options))
	qre.logStats.AddRewrittenSQL(sql, start)
	if err != nil {
		// MySQL error that isn't due to a connection issue
		return err
	}
	return nil
}

func (qre *QueryExecutor) recordUserQuery(queryType string, duration int64) {
	username := callerid.GetPrincipal(callerid.EffectiveCallerIDFromContext(qre.ctx))
	if username == "" {
		username = callerid.GetUsername(callerid.ImmediateCallerIDFromContext(qre.ctx))
	}
	tableName := qre.plan.TableName().String()
	qre.tsv.Stats().UserTableQueryCount.Add([]string{tableName, username, queryType}, 1)
	qre.tsv.Stats().UserTableQueryTimesNs.Add([]string{tableName, username, queryType}, duration)
}

// resolveNumber extracts a number from a bind variable or sql value.
func resolveNumber(pv sqltypes.PlanValue, bindVars map[string]*querypb.BindVariable) (int64, error) {
	v, err := pv.ResolveValue(bindVars)
	if err != nil {
		return 0, err
	}
	return evalengine.ToInt64(v)
}<|MERGE_RESOLUTION|>--- conflicted
+++ resolved
@@ -17,6 +17,7 @@
 package tabletserver
 
 import (
+	"context"
 	"fmt"
 	"io"
 	"strings"
@@ -24,8 +25,6 @@
 	"time"
 
 	"vitess.io/vitess/go/vt/vtgate/evalengine"
-
-	"context"
 
 	"vitess.io/vitess/go/mysql"
 	"vitess.io/vitess/go/sqltypes"
@@ -38,10 +37,6 @@
 	"vitess.io/vitess/go/vt/tableacl"
 	"vitess.io/vitess/go/vt/vterrors"
 	"vitess.io/vitess/go/vt/vttablet/tabletserver/connpool"
-<<<<<<< HEAD
-	"vitess.io/vitess/go/vt/vttablet/tabletserver/planbuilder"
-=======
->>>>>>> cb142eea
 	p "vitess.io/vitess/go/vt/vttablet/tabletserver/planbuilder"
 	"vitess.io/vitess/go/vt/vttablet/tabletserver/rules"
 	"vitess.io/vitess/go/vt/vttablet/tabletserver/tabletenv"
@@ -181,17 +176,12 @@
 		return qre.execCallProc()
 	case p.PlanAlterMigration:
 		return qre.execAlterMigration()
-<<<<<<< HEAD
-	}
-	return nil, vterrors.Errorf(vtrpcpb.Code_INTERNAL, "%s unexpected plan type", qre.plan.PlanID.String())
-=======
 	case p.PlanRevertMigration:
 		return qre.execRevertMigration()
 	case p.PlanShowMigrationLogs:
 		return qre.execShowMigrationLogs()
 	}
 	return nil, vterrors.Errorf(vtrpcpb.Code_INTERNAL, "[BUG] %s unexpected plan type", qre.plan.PlanID.String())
->>>>>>> cb142eea
 }
 
 func (qre *QueryExecutor) execAutocommit(f func(conn *StatefulConnection) (*sqltypes.Result, error)) (reply *sqltypes.Result, err error) {
@@ -299,11 +289,7 @@
 	}
 
 	if consolidator := qre.tsv.qe.streamConsolidator; consolidator != nil {
-<<<<<<< HEAD
-		if qre.connID == 0 && qre.plan.PlanID == planbuilder.PlanSelectStream && qre.shouldConsolidate() {
-=======
 		if qre.connID == 0 && qre.plan.PlanID == p.PlanSelectStream && qre.shouldConsolidate() {
->>>>>>> cb142eea
 			return consolidator.Consolidate(qre.logStats, sqlWithoutComments, callback,
 				func(callback StreamCallback) error {
 					dbConn, err := qre.getStreamConn()
@@ -858,8 +844,6 @@
 	return nil, vterrors.New(vtrpcpb.Code_UNIMPLEMENTED, "ALTER VITESS_MIGRATION not implemented")
 }
 
-<<<<<<< HEAD
-=======
 func (qre *QueryExecutor) execRevertMigration() (*sqltypes.Result, error) {
 	if _, ok := qre.plan.FullStmt.(*sqlparser.RevertMigration); !ok {
 		return nil, vterrors.New(vtrpcpb.Code_INTERNAL, "Expecting REVERT VITESS_MIGRATION plan")
@@ -874,7 +858,6 @@
 	return nil, vterrors.New(vtrpcpb.Code_INTERNAL, "Expecting SHOW VITESS_MIGRATION plan")
 }
 
->>>>>>> cb142eea
 func (qre *QueryExecutor) drainResultSetOnConn(conn *connpool.DBConn) error {
 	more := true
 	for more {
