--- conflicted
+++ resolved
@@ -38,10 +38,6 @@
 	"vitess.io/vitess/go/vt/tableacl"
 	"vitess.io/vitess/go/vt/vterrors"
 	"vitess.io/vitess/go/vt/vttablet/tabletserver/connpool"
-<<<<<<< HEAD
-	"vitess.io/vitess/go/vt/vttablet/tabletserver/planbuilder"
-=======
->>>>>>> cb142eea
 	p "vitess.io/vitess/go/vt/vttablet/tabletserver/planbuilder"
 	"vitess.io/vitess/go/vt/vttablet/tabletserver/rules"
 	"vitess.io/vitess/go/vt/vttablet/tabletserver/tabletenv"
@@ -181,17 +177,12 @@
 		return qre.execCallProc()
 	case p.PlanAlterMigration:
 		return qre.execAlterMigration()
-<<<<<<< HEAD
-	}
-	return nil, vterrors.Errorf(vtrpcpb.Code_INTERNAL, "%s unexpected plan type", qre.plan.PlanID.String())
-=======
 	case p.PlanRevertMigration:
 		return qre.execRevertMigration()
 	case p.PlanShowMigrationLogs:
 		return qre.execShowMigrationLogs()
 	}
 	return nil, vterrors.Errorf(vtrpcpb.Code_INTERNAL, "[BUG] %s unexpected plan type", qre.plan.PlanID.String())
->>>>>>> cb142eea
 }
 
 func (qre *QueryExecutor) execAutocommit(f func(conn *StatefulConnection) (*sqltypes.Result, error)) (reply *sqltypes.Result, err error) {
@@ -299,11 +290,7 @@
 	}
 
 	if consolidator := qre.tsv.qe.streamConsolidator; consolidator != nil {
-<<<<<<< HEAD
-		if qre.connID == 0 && qre.plan.PlanID == planbuilder.PlanSelectStream && qre.shouldConsolidate() {
-=======
 		if qre.connID == 0 && qre.plan.PlanID == p.PlanSelectStream && qre.shouldConsolidate() {
->>>>>>> cb142eea
 			return consolidator.Consolidate(qre.logStats, sqlWithoutComments, callback,
 				func(callback StreamCallback) error {
 					dbConn, err := qre.getStreamConn()
@@ -400,7 +387,7 @@
 		remoteAddr = ci.RemoteAddr()
 		username = ci.Username()
 	}
-	action, desc := qre.plan.Rules.GetAction(remoteAddr, username, qre.bindVars, qre.marginComments)
+	action, desc := qre.plan.Rules.GetAction(remoteAddr, username, qre.bindVars)
 	switch action {
 	case rules.QRFail:
 		return vterrors.Errorf(vtrpcpb.Code_INVALID_ARGUMENT, "disallowed due to rule: %s", desc)
@@ -858,8 +845,6 @@
 	return nil, vterrors.New(vtrpcpb.Code_UNIMPLEMENTED, "ALTER VITESS_MIGRATION not implemented")
 }
 
-<<<<<<< HEAD
-=======
 func (qre *QueryExecutor) execRevertMigration() (*sqltypes.Result, error) {
 	if _, ok := qre.plan.FullStmt.(*sqlparser.RevertMigration); !ok {
 		return nil, vterrors.New(vtrpcpb.Code_INTERNAL, "Expecting REVERT VITESS_MIGRATION plan")
@@ -874,7 +859,6 @@
 	return nil, vterrors.New(vtrpcpb.Code_INTERNAL, "Expecting SHOW VITESS_MIGRATION plan")
 }
 
->>>>>>> cb142eea
 func (qre *QueryExecutor) drainResultSetOnConn(conn *connpool.DBConn) error {
 	more := true
 	for more {
