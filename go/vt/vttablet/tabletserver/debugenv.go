/*
Copyright 2020 The Vitess Authors.

Licensed under the Apache License, Version 2.0 (the "License");
you may not use this file except in compliance with the License.
You may obtain a copy of the License at

    http://www.apache.org/licenses/LICENSE-2.0

Unless required by applicable law or agreed to in writing, software
distributed under the License is distributed on an "AS IS" BASIS,
WITHOUT WARRANTIES OR CONDITIONS OF ANY KIND, either express or implied.
See the License for the specific language governing permissions and
limitations under the License.
*/

package tabletserver

import (
	"encoding/json"
	"fmt"
	"html"
	"net/http"
	"strconv"
	"text/template"
	"time"

	"vitess.io/vitess/go/acl"
	"vitess.io/vitess/go/vt/log"
)

var (
	debugEnvHeader = []byte(`
	<thead><tr>
		<th>Variable Name</th>
		<th>Value</th>
		<th>Action</th>
	</tr></thead>
	`)
	debugEnvRow = template.Must(template.New("debugenv").Parse(`
	<tr><form method="POST">
		<td>{{.VarName}}</td>
		<td>
			<input type="hidden" name="varname" value="{{.VarName}}"></input>
			<input type="text" name="value" value="{{.Value}}"></input>
		</td>
		<td><input type="submit" name="Action" value="Modify"></input></td>
	</form></tr>
	`))
)

type envValue struct {
	VarName string
	Value   string
}

func debugEnvHandler(tsv *TabletServer, w http.ResponseWriter, r *http.Request) {
	if err := acl.CheckAccessHTTP(r, acl.ADMIN); err != nil {
		acl.SendError(w, err)
		return
	}

	var msg string
	if r.Method == "POST" {
		varname := r.FormValue("varname")
		value := r.FormValue("value")
		setIntVal := func(f func(int)) {
			ival, err := strconv.Atoi(value)
			if err != nil {
				msg = fmt.Sprintf("Failed setting value for %v: %v", varname, err)
				return
			}
			f(ival)
			msg = fmt.Sprintf("Setting %v to: %v", varname, value)
		}
		setDurationVal := func(f func(time.Duration)) {
			durationVal, err := time.ParseDuration(value)
			if err != nil {
				msg = fmt.Sprintf("Failed setting value for %v: %v", varname, err)
				return
			}
			f(durationVal)
			msg = fmt.Sprintf("Setting %v to: %v", varname, value)
		}
<<<<<<< HEAD
=======
		setFloat64Val := func(f func(float64)) {
			fval, err := strconv.ParseFloat(value, 64)
			if err != nil {
				msg = fmt.Sprintf("Failed setting value for %v: %v", varname, err)
				return
			}
			f(fval)
			msg = fmt.Sprintf("Setting %v to: %v", varname, value)
		}
>>>>>>> cb142eea
		switch varname {
		case "PoolSize":
			setIntVal(tsv.SetPoolSize)
		case "StreamPoolSize":
			setIntVal(tsv.SetStreamPoolSize)
		case "TxPoolSize":
			setIntVal(tsv.SetTxPoolSize)
		case "QueryCacheCapacity":
			setIntVal(tsv.SetQueryPlanCacheCap)
		case "MaxResultSize":
			setIntVal(tsv.SetMaxResultSize)
		case "WarnResultSize":
			setIntVal(tsv.SetWarnResultSize)
		case "UnhealthyThreshold":
			setDurationVal(tsv.Config().Healthcheck.UnhealthyThresholdSeconds.Set)
			setDurationVal(tsv.hs.SetUnhealthyThreshold)
			setDurationVal(tsv.sm.SetUnhealthyThreshold)
<<<<<<< HEAD
=======
		case "ThrottleMetricThreshold":
			setFloat64Val(tsv.SetThrottleMetricThreshold)
>>>>>>> cb142eea
		case "Consolidator":
			tsv.SetConsolidatorMode(value)
			msg = fmt.Sprintf("Setting %v to: %v", varname, value)
		}
	}

	var vars []envValue
	addIntVar := func(varname string, f func() int) {
		vars = append(vars, envValue{
			VarName: varname,
			Value:   fmt.Sprintf("%v", f()),
		})
	}
	addDurationVar := func(varname string, f func() time.Duration) {
		vars = append(vars, envValue{
			VarName: varname,
			Value:   fmt.Sprintf("%v", f()),
		})
	}
<<<<<<< HEAD
=======
	addFloat64Var := func(varname string, f func() float64) {
		vars = append(vars, envValue{
			VarName: varname,
			Value:   fmt.Sprintf("%v", f()),
		})
	}
>>>>>>> cb142eea
	addIntVar("PoolSize", tsv.PoolSize)
	addIntVar("StreamPoolSize", tsv.StreamPoolSize)
	addIntVar("TxPoolSize", tsv.TxPoolSize)
	addIntVar("QueryCacheCapacity", tsv.QueryPlanCacheCap)
	addIntVar("MaxResultSize", tsv.MaxResultSize)
	addIntVar("WarnResultSize", tsv.WarnResultSize)
	addDurationVar("UnhealthyThreshold", tsv.Config().Healthcheck.UnhealthyThresholdSeconds.Get)
<<<<<<< HEAD
=======
	addFloat64Var("ThrottleMetricThreshold", tsv.ThrottleMetricThreshold)
>>>>>>> cb142eea
	vars = append(vars, envValue{
		VarName: "Consolidator",
		Value:   tsv.ConsolidatorMode(),
	})

	format := r.FormValue("format")
	if format == "json" {
		mvars := make(map[string]string)
		for _, v := range vars {
			mvars[v.VarName] = v.Value
		}
		w.Header().Set("Content-Type", "application/json")
		_ = json.NewEncoder(w).Encode(mvars)
		return
	}

	// gridTable is reused from twopcz.go.
	w.Write(gridTable)
	w.Write([]byte("<h3>Internal Variables</h3>\n"))
	if msg != "" {
		w.Write([]byte(fmt.Sprintf("<b>%s</b><br /><br />\n", html.EscapeString(msg))))
	}
	w.Write(startTable)
	w.Write(debugEnvHeader)
	for _, v := range vars {
		if err := debugEnvRow.Execute(w, v); err != nil {
			log.Errorf("debugenv: couldn't execute template: %v", err)
		}
	}
	w.Write(endTable)
}<|MERGE_RESOLUTION|>--- conflicted
+++ resolved
@@ -82,8 +82,6 @@
 			f(durationVal)
 			msg = fmt.Sprintf("Setting %v to: %v", varname, value)
 		}
-<<<<<<< HEAD
-=======
 		setFloat64Val := func(f func(float64)) {
 			fval, err := strconv.ParseFloat(value, 64)
 			if err != nil {
@@ -93,7 +91,6 @@
 			f(fval)
 			msg = fmt.Sprintf("Setting %v to: %v", varname, value)
 		}
->>>>>>> cb142eea
 		switch varname {
 		case "PoolSize":
 			setIntVal(tsv.SetPoolSize)
@@ -111,11 +108,8 @@
 			setDurationVal(tsv.Config().Healthcheck.UnhealthyThresholdSeconds.Set)
 			setDurationVal(tsv.hs.SetUnhealthyThreshold)
 			setDurationVal(tsv.sm.SetUnhealthyThreshold)
-<<<<<<< HEAD
-=======
 		case "ThrottleMetricThreshold":
 			setFloat64Val(tsv.SetThrottleMetricThreshold)
->>>>>>> cb142eea
 		case "Consolidator":
 			tsv.SetConsolidatorMode(value)
 			msg = fmt.Sprintf("Setting %v to: %v", varname, value)
@@ -135,15 +129,12 @@
 			Value:   fmt.Sprintf("%v", f()),
 		})
 	}
-<<<<<<< HEAD
-=======
 	addFloat64Var := func(varname string, f func() float64) {
 		vars = append(vars, envValue{
 			VarName: varname,
 			Value:   fmt.Sprintf("%v", f()),
 		})
 	}
->>>>>>> cb142eea
 	addIntVar("PoolSize", tsv.PoolSize)
 	addIntVar("StreamPoolSize", tsv.StreamPoolSize)
 	addIntVar("TxPoolSize", tsv.TxPoolSize)
@@ -151,10 +142,7 @@
 	addIntVar("MaxResultSize", tsv.MaxResultSize)
 	addIntVar("WarnResultSize", tsv.WarnResultSize)
 	addDurationVar("UnhealthyThreshold", tsv.Config().Healthcheck.UnhealthyThresholdSeconds.Get)
-<<<<<<< HEAD
-=======
 	addFloat64Var("ThrottleMetricThreshold", tsv.ThrottleMetricThreshold)
->>>>>>> cb142eea
 	vars = append(vars, envValue{
 		VarName: "Consolidator",
 		Value:   tsv.ConsolidatorMode(),
