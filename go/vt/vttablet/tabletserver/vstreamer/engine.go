/*
Copyright 2019 The Vitess Authors.

Licensed under the Apache License, Version 2.0 (the "License");
you may not use this file except in compliance with the License.
You may obtain a copy of the License at

    http://www.apache.org/licenses/LICENSE-2.0

Unless required by applicable law or agreed to in writing, software
distributed under the License is distributed on an "AS IS" BASIS,
WITHOUT WARRANTIES OR CONDITIONS OF ANY KIND, either express or implied.
See the License for the specific language governing permissions and
limitations under the License.
*/

package vstreamer

import (
	"bytes"
	"context"
	"encoding/json"
	"errors"
	"net/http"
	"sync"

	"vitess.io/vitess/go/acl"
	"vitess.io/vitess/go/sqltypes"
	"vitess.io/vitess/go/stats"
	"vitess.io/vitess/go/vt/log"
	"vitess.io/vitess/go/vt/srvtopo"
	"vitess.io/vitess/go/vt/topo"
	"vitess.io/vitess/go/vt/vtgate/vindexes"
	"vitess.io/vitess/go/vt/vttablet/tabletserver/schema"
	"vitess.io/vitess/go/vt/vttablet/tabletserver/tabletenv"

	binlogdatapb "vitess.io/vitess/go/vt/proto/binlogdata"
	vschemapb "vitess.io/vitess/go/vt/proto/vschema"
)

// Engine is the engine for handling vreplication streaming requests.
type Engine struct {
	env tabletenv.Env

	// mu protects isOpen, streamers, streamIdx and vschema.
	mu sync.Mutex

	isOpen bool
	// wg is incremented for every Stream, and decremented on end.
	// Close waits for all current streams to end by waiting on wg.
	wg              sync.WaitGroup
	streamers       map[int]*vstreamer
	rowStreamers    map[int]*rowStreamer
	resultStreamers map[int]*resultStreamer
	streamIdx       int

	// watcherOnce is used for initializing vschema
	// and setting up the vschema watch. It's guaranteed that
	// no stream will start until vschema is initialized by
	// the first call through watcherOnce.
	watcherOnce sync.Once
	lvschema    *localVSchema

	// The following members are initialized once at the beginning.
	ts       srvtopo.Server
	se       *schema.Engine
	keyspace string
	cell     string

	vschemaErrors  *stats.Counter
	vschemaUpdates *stats.Counter
}

// NewEngine creates a new Engine.
// Initialization sequence is: NewEngine->InitDBConfig->Open.
// Open and Close can be called multiple times and are idempotent.
func NewEngine(env tabletenv.Env, ts srvtopo.Server, se *schema.Engine) *Engine {
	vse := &Engine{
		env:             env,
		streamers:       make(map[int]*vstreamer),
		rowStreamers:    make(map[int]*rowStreamer),
		resultStreamers: make(map[int]*resultStreamer),
		lvschema:        &localVSchema{vschema: &vindexes.VSchema{}},
		ts:              ts,
		se:              se,
		vschemaErrors:   env.Exporter().NewCounter("VSchemaErrors", "Count of VSchema errors"),
		vschemaUpdates:  env.Exporter().NewCounter("VSchemaUpdates", "Count of VSchema updates. Does not include errors"),
	}
	env.Exporter().HandleFunc("/debug/tablet_vschema", vse.ServeHTTP)
	return vse
}

// Open starts the Engine service.
func (vse *Engine) Open(keyspace, cell string) error {
	vse.mu.Lock()
	defer vse.mu.Unlock()
	if vse.isOpen {
		return nil
	}
	vse.isOpen = true
	vse.keyspace = keyspace
	vse.cell = cell
	return nil
}

// IsOpen checks if the engine is opened
func (vse *Engine) IsOpen() bool {
	vse.mu.Lock()
	defer vse.mu.Unlock()
	return vse.isOpen
}

// Close closes the Engine service.
func (vse *Engine) Close() {
	func() {
		vse.mu.Lock()
		defer vse.mu.Unlock()
		if !vse.isOpen {
			return
		}
		// cancels are non-blocking.
		for _, s := range vse.streamers {
			s.Cancel()
		}
		for _, s := range vse.rowStreamers {
			s.Cancel()
		}
		for _, s := range vse.resultStreamers {
			s.Cancel()
		}
		vse.isOpen = false
	}()

	// Wait only after releasing the lock because the end of every
	// stream will use the lock to remove the entry from streamers.
	vse.wg.Wait()
}

func (vse *Engine) vschema() *vindexes.VSchema {
	vse.mu.Lock()
	defer vse.mu.Unlock()
	return vse.lvschema.vschema
}

// Stream starts a new stream.
func (vse *Engine) Stream(ctx context.Context, startPos string, filter *binlogdatapb.Filter, send func([]*binlogdatapb.VEvent) error) error {
	// Ensure vschema is initialized and the watcher is started.
	// Starting of the watcher has to be delayed till the first call to Stream
	// because this overhead should be incurred only if someone uses this feature.
	vse.watcherOnce.Do(vse.setWatch)

	// Create stream and add it to the map.
	streamer, idx, err := func() (*vstreamer, int, error) {
		vse.mu.Lock()
		defer vse.mu.Unlock()
		if !vse.isOpen {
			return nil, 0, errors.New("VStreamer is not open")
		}
		streamer := newVStreamer(ctx, vse.env.DBConfigs().DbaWithDB(), vse.se, startPos, filter, vse.lvschema, send)
		idx := vse.streamIdx
		vse.streamers[idx] = streamer
		vse.streamIdx++
		// Now that we've added the stream, increment wg.
		// This must be done before releasing the lock.
		vse.wg.Add(1)
		return streamer, idx, nil
	}()
	if err != nil {
		return err
	}

	// Remove stream from map and decrement wg when it ends.
	defer func() {
		vse.mu.Lock()
		defer vse.mu.Unlock()
		delete(vse.streamers, idx)
		vse.wg.Done()
	}()

	// No lock is held while streaming, but wg is incremented.
	return streamer.Stream()
}

// StreamRows streams rows.
func (vse *Engine) StreamRows(ctx context.Context, query string, lastpk []sqltypes.Value, send func(*binlogdatapb.VStreamRowsResponse) error) error {
	// Ensure vschema is initialized and the watcher is started.
	// Starting of the watcher has to be delayed till the first call to Stream
	// because this overhead should be incurred only if someone uses this feature.
	vse.watcherOnce.Do(vse.setWatch)
	log.Infof("Streaming rows for query %s, lastpk: %s", query, lastpk)

	// Create stream and add it to the map.
	rowStreamer, idx, err := func() (*rowStreamer, int, error) {
		vse.mu.Lock()
		defer vse.mu.Unlock()
		if !vse.isOpen {
			return nil, 0, errors.New("VStreamer is not open")
		}
		rowStreamer := newRowStreamer(ctx, vse.env.DBConfigs().AppWithDB(), vse.se, query, lastpk, vse.lvschema, send)
		idx := vse.streamIdx
		vse.rowStreamers[idx] = rowStreamer
		vse.streamIdx++
		// Now that we've added the stream, increment wg.
		// This must be done before releasing the lock.
		vse.wg.Add(1)
		return rowStreamer, idx, nil
	}()
	if err != nil {
		return err
	}

	// Remove stream from map and decrement wg when it ends.
	defer func() {
		vse.mu.Lock()
		defer vse.mu.Unlock()
		delete(vse.rowStreamers, idx)
		vse.wg.Done()
	}()

	// No lock is held while streaming, but wg is incremented.
	return rowStreamer.Stream()
}

// StreamResults streams results of the query with the gtid.
func (vse *Engine) StreamResults(ctx context.Context, query string, send func(*binlogdatapb.VStreamResultsResponse) error) error {
	// Create stream and add it to the map.
	resultStreamer, idx, err := func() (*resultStreamer, int, error) {
		vse.mu.Lock()
		defer vse.mu.Unlock()
		if !vse.isOpen {
			return nil, 0, errors.New("VStreamer is not open")
		}
<<<<<<< HEAD
		resultStreamer := NewResultStreamer(ctx, vse.cp, query, send)
=======
		resultStreamer := newResultStreamer(ctx, vse.env.DBConfigs().AppWithDB(), query, send)
>>>>>>> ad8d9ef2
		idx := vse.streamIdx
		vse.resultStreamers[idx] = resultStreamer
		vse.streamIdx++
		// Now that we've added the stream, increment wg.
		// This must be done before releasing the lock.
		vse.wg.Add(1)
		return resultStreamer, idx, nil
	}()
	if err != nil {
		return err
	}

	// Remove stream from map and decrement wg when it ends.
	defer func() {
		vse.mu.Lock()
		defer vse.mu.Unlock()
		delete(vse.resultStreamers, idx)
		vse.wg.Done()
	}()

	// No lock is held while streaming, but wg is incremented.
	return resultStreamer.Stream()
}

// ServeHTTP shows the current VSchema.
func (vse *Engine) ServeHTTP(response http.ResponseWriter, request *http.Request) {
	if err := acl.CheckAccessHTTP(request, acl.DEBUGGING); err != nil {
		acl.SendError(response, err)
		return
	}
	response.Header().Set("Content-Type", "application/json; charset=utf-8")
	vs := vse.vschema()
	if vs == nil {
		response.Write([]byte("{}"))
	}
	b, err := json.MarshalIndent(vs, "", "  ")
	if err != nil {
		response.Write([]byte(err.Error()))
		return
	}
	buf := bytes.NewBuffer(nil)
	json.HTMLEscape(buf, b)
	response.Write(buf.Bytes())
}

func (vse *Engine) setWatch() {
	// WatchSrvVSchema does not return until the inner func has been called at least once.
	vse.ts.WatchSrvVSchema(context.TODO(), vse.cell, func(v *vschemapb.SrvVSchema, err error) {
		switch {
		case err == nil:
			// Build vschema down below.
		case topo.IsErrType(err, topo.NoNode):
			v = nil
		default:
			log.Errorf("Error fetching vschema: %v", err)
			vse.vschemaErrors.Add(1)
			return
		}
		var vschema *vindexes.VSchema
		if v != nil {
			vschema, err = vindexes.BuildVSchema(v)
			if err != nil {
				log.Errorf("Error building vschema: %v", err)
				vse.vschemaErrors.Add(1)
				return
			}
		} else {
			vschema = &vindexes.VSchema{}
		}

		// Broadcast the change to all streamers.
		vse.mu.Lock()
		defer vse.mu.Unlock()
		vse.lvschema = &localVSchema{
			keyspace: vse.keyspace,
			vschema:  vschema,
		}
		b, _ := json.MarshalIndent(vschema, "", "  ")
		log.Infof("Updated vschema: %s", b)
		for _, s := range vse.streamers {
			s.SetVSchema(vse.lvschema)
		}
		vse.vschemaUpdates.Add(1)
	})
}<|MERGE_RESOLUTION|>--- conflicted
+++ resolved
@@ -230,11 +230,7 @@
 		if !vse.isOpen {
 			return nil, 0, errors.New("VStreamer is not open")
 		}
-<<<<<<< HEAD
-		resultStreamer := NewResultStreamer(ctx, vse.cp, query, send)
-=======
 		resultStreamer := newResultStreamer(ctx, vse.env.DBConfigs().AppWithDB(), query, send)
->>>>>>> ad8d9ef2
 		idx := vse.streamIdx
 		vse.resultStreamers[idx] = resultStreamer
 		vse.streamIdx++
