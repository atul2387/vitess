/*
Copyright 2020 The Vitess Authors.

Licensed under the Apache License, Version 2.0 (the "License");
you may not use this file except in compliance with the License.
You may obtain a copy of the License at

    http://www.apache.org/licenses/LICENSE-2.0

Unless required by applicable law or agreed to in writing, software
distributed under the License is distributed on an "AS IS" BASIS,
WITHOUT WARRANTIES OR CONDITIONS OF ANY KIND, either express or implied.
See the License for the specific language governing permissions and
limitations under the License.
*/

// Package discovery provides a way to discover all tablets e.g. within a
// specific shard and monitor their current health.
//
// Use the HealthCheck object to query for tablets and their health.
//
// For an example how to use the HealthCheck object, see vtgate/tabletgateway.go
//
// Tablets have to be manually added to the HealthCheck using AddTablet().
// Alternatively, use a Watcher implementation which will constantly watch
// a source (e.g. the topology) and add and remove tablets as they are
// added or removed from the source.
// For a Watcher example have a look at NewCellTabletsWatcher().
//
// Internally, the HealthCheck module is connected to each tablet and has a
// streaming RPC (StreamHealth) open to receive periodic health infos.
package discovery

import (
	"bytes"
	"context"
	"encoding/json"
	"flag"
	"fmt"
	"hash/crc32"
	"html/template"
	"net/http"
	"sort"
	"strings"
	"sync"
	"time"

	"vitess.io/vitess/go/flagutil"
	"vitess.io/vitess/go/stats"
	"vitess.io/vitess/go/vt/log"
	"vitess.io/vitess/go/vt/proto/query"
	"vitess.io/vitess/go/vt/proto/topodata"
	"vitess.io/vitess/go/vt/proto/vtrpc"
	"vitess.io/vitess/go/vt/topo"
	"vitess.io/vitess/go/vt/topo/topoproto"
	"vitess.io/vitess/go/vt/vterrors"
	"vitess.io/vitess/go/vt/vttablet/queryservice"
)

var (
	hcErrorCounters          = stats.NewCountersWithMultiLabels("HealthcheckErrors", "Healthcheck Errors", []string{"Keyspace", "ShardName", "TabletType"})
	hcMasterPromotedCounters = stats.NewCountersWithMultiLabels("HealthcheckMasterPromoted", "Master promoted in keyspace/shard name because of health check errors", []string{"Keyspace", "ShardName"})
	healthcheckOnce          sync.Once

	// TabletURLTemplateString is a flag to generate URLs for the tablets that vtgate discovers.
	TabletURLTemplateString = flag.String("tablet_url_template", "http://{{.GetTabletHostPort}}", "format string describing debug tablet url formatting. See the Go code for getTabletDebugURL() how to customize this.")
	tabletURLTemplate       *template.Template

	//TODO(deepthi): change these vars back to unexported when discoveryGateway is removed

	// AllowedTabletTypes is the list of allowed tablet types. e.g. {MASTER, REPLICA}
	AllowedTabletTypes []topodata.TabletType
	// TabletFilters are the keyspace|shard or keyrange filters to apply to the full set of tablets
	TabletFilters flagutil.StringListValue
	// KeyspacesToWatch - if provided this specifies which keyspaces should be
	// visible to the healthcheck. By default the healthcheck will watch all keyspaces.
	KeyspacesToWatch flagutil.StringListValue
	// RefreshInterval is the interval at which healthcheck refreshes its list of tablets from topo
	RefreshInterval = flag.Duration("tablet_refresh_interval", 1*time.Minute, "tablet refresh interval")
	// RefreshKnownTablets tells us whether to process all tablets or only new tablets
	RefreshKnownTablets = flag.Bool("tablet_refresh_known_tablets", true, "tablet refresh reloads the tablet address/port map from topo in case it changes")
	// TopoReadConcurrency tells us how many topo reads are allowed in parallel
	TopoReadConcurrency = flag.Int("topo_read_concurrency", 32, "concurrent topo reads")
)

// See the documentation for NewHealthCheck below for an explanation of these parameters.
const (
	DefaultHealthCheckRetryDelay = 5 * time.Second
	DefaultHealthCheckTimeout    = 1 * time.Minute

	// DefaultTopoReadConcurrency is used as the default value for the TopoReadConcurrency parameter of a TopologyWatcher.
	DefaultTopoReadConcurrency int = 5
	// DefaultTopologyWatcherRefreshInterval is used as the default value for
	// the refresh interval of a topology watcher.
	DefaultTopologyWatcherRefreshInterval = 1 * time.Minute
	// HealthCheckTemplate is the HTML code to display a TabletsCacheStatusList
	HealthCheckTemplate = `
<style>
  table {
    border-collapse: collapse;
  }
  td, th {
    border: 1px solid #999;
    padding: 0.2rem;
  }
</style>
<table>
  <tr>
    <th colspan="5">HealthCheck Tablet Cache</th>
  </tr>
  <tr>
    <th>Cell</th>
    <th>Keyspace</th>
    <th>Shard</th>
    <th>TabletType</th>
    <th>TabletHealth</th>
  </tr>
  {{range $i, $ts := .}}
  <tr>
    <td>{{github_com_vitessio_vitess_vtctld_srv_cell $ts.Cell}}</td>
    <td>{{github_com_vitessio_vitess_vtctld_srv_keyspace $ts.Cell $ts.Target.Keyspace}}</td>
    <td>{{$ts.Target.Shard}}</td>
    <td>{{$ts.Target.TabletType}}</td>
    <td>{{$ts.StatusAsHTML}}</td>
  </tr>
  {{end}}
</table>
`
)

// ParseTabletURLTemplateFromFlag loads or reloads the URL template.
func ParseTabletURLTemplateFromFlag() {
	tabletURLTemplate = template.New("")
	_, err := tabletURLTemplate.Parse(*TabletURLTemplateString)
	if err != nil {
		log.Exitf("error parsing template: %v", err)
	}
}

func init() {
	// Flags are not parsed at this point and the default value of the flag (just the hostname) will be used.
	ParseTabletURLTemplateFromFlag()
	flag.Var(&TabletFilters, "tablet_filters", "Specifies a comma-separated list of 'keyspace|shard_name or keyrange' values to filter the tablets to watch")
	topoproto.TabletTypeListVar(&AllowedTabletTypes, "allowed_tablet_types", "Specifies the tablet types this vtgate is allowed to route queries to")
	flag.Var(&KeyspacesToWatch, "keyspaces_to_watch", "Specifies which keyspaces this vtgate should have access to while routing queries or accessing the vschema")
}

// FilteringKeyspaces returns true if any keyspaces have been configured to be filtered.
func FilteringKeyspaces() bool {
	return len(KeyspacesToWatch) > 0
}

// TabletRecorder is a sub interface of HealthCheck.
// It is separated out to enable unit testing.
type TabletRecorder interface {
	// AddTablet adds the tablet.
	AddTablet(tablet *topodata.Tablet)
	// RemoveTablet removes the tablet.
	RemoveTablet(tablet *topodata.Tablet)
	// ReplaceTablet does an AddTablet and RemoveTablet in one call, effectively replacing the old tablet with the new.
	ReplaceTablet(old, new *topodata.Tablet)
}

type keyspaceShardTabletType string
type tabletAliasString string

//HealthCheck declares what the TabletGateway needs from the HealthCheck
type HealthCheck interface {
	// CacheStatus returns a displayable version of the health check cache.
	CacheStatus() TabletsCacheStatusList

	// Close stops the healthcheck.
	Close() error

	// WaitForAllServingTablets waits for at least one healthy serving tablet in
	// each given target before returning.
	// It will return ctx.Err() if the context is canceled.
	// It will return an error if it can't read the necessary topology records.
	WaitForAllServingTablets(ctx context.Context, targets []*query.Target) error

	// TabletConnection returns the TabletConn of the given tablet.
	TabletConnection(alias *topodata.TabletAlias, target *query.Target) (queryservice.QueryService, error)

	// RegisterStats registers the connection counts stats
	RegisterStats()

	// GetHealthyTabletStats returns only the healthy tablets.
	// The returned array is owned by the caller.
	// For TabletType_MASTER, this will only return at most one entry,
	// the most recent tablet of type master.
	// This returns a copy of the data so that callers can access without
	// synchronization
	GetHealthyTabletStats(target *query.Target) []*TabletHealth

	// Subscribe adds a listener. Used by vtgate buffer to learn about master changes.
	Subscribe() chan *TabletHealth

	// Unsubscribe removes a listener.
	Unsubscribe(c chan *TabletHealth)
}

var _ HealthCheck = (*HealthCheckImpl)(nil)

// HealthCheckImpl performs health checking and stores the results.
// The goal of this object is to maintain a StreamHealth RPC
// to a lot of tablets. Tablets are added / removed by calling the
// AddTablet / RemoveTablet methods (other discovery module objects
// can for instance watch the topology and call these).
// It contains a map of tabletHealthCheck objects by Alias.
// Each tabletHealthCheck object stores the health information for one tablet.
// A checkConn goroutine is spawned for each tabletHealthCheck, which is responsible for
// keeping that tabletHealthCheck up-to-date.
// If checkConn terminates for any reason, then the corresponding tabletHealthCheck object
// is removed from the map. When a tabletHealthCheck
// gets removed from the map, its cancelFunc gets called, which ensures that the associated
// checkConn goroutine eventually terminates.
type HealthCheckImpl struct {
	// Immutable fields set at construction time.
	retryDelay         time.Duration
	healthCheckTimeout time.Duration
	ts                 *topo.Server
	cell               string
	// mu protects all the following fields.
	mu sync.Mutex
	// authoritative map of tabletHealth by alias
	healthByAlias map[tabletAliasString]*tabletHealthCheck
	// a map keyed by keyspace.shard.tabletType
	// contains a map of TabletHealth keyed by tablet alias for each tablet relevant to the keyspace.shard.tabletType
	// has to be kept in sync with healthByAlias
	healthData map[keyspaceShardTabletType]map[tabletAliasString]*TabletHealth
	// another map keyed by keyspace.shard.tabletType, this one containing a sorted list of TabletHealth
	healthy map[keyspaceShardTabletType][]*TabletHealth
	// connsWG keeps track of all launched Go routines that monitor tablet connections.
	connsWG sync.WaitGroup
	// topology watchers that inform healthcheck of tablets being added and deleted
	topoWatchers []*TopologyWatcher
	// cellAliases is a cache of cell aliases
	cellAliases map[string]string
	// mutex to protect subscribers
	subMu sync.Mutex
	// subscribers
	subscribers map[chan *TabletHealth]struct{}
}

// NewHealthCheck creates a new HealthCheck object.
// Parameters:
// retryDelay.
//   The duration to wait before retrying to connect (e.g. after a failed connection
//   attempt).
// healthCheckTimeout.
//   The duration for which we consider a health check response to be 'fresh'. If we don't get
//   a health check response from a tablet for more than this duration, we consider the tablet
//   not healthy.
// topoServer.
//   The topology server that this healthcheck object can use to retrieve cell or tablet information
// localCell.
//   The localCell for this healthcheck
// callback.
//   A function to call when there is a master change. Used to notify vtgate's buffer to stop buffering.
func NewHealthCheck(ctx context.Context, retryDelay, healthCheckTimeout time.Duration, topoServer *topo.Server, localCell, cellsToWatch string) *HealthCheckImpl {
	log.Infof("loading tablets for cells: %v", cellsToWatch)

	hc := &HealthCheckImpl{
		ts:                 topoServer,
		cell:               localCell,
		retryDelay:         retryDelay,
		healthCheckTimeout: healthCheckTimeout,
		healthByAlias:      make(map[tabletAliasString]*tabletHealthCheck),
		healthData:         make(map[keyspaceShardTabletType]map[tabletAliasString]*TabletHealth),
		healthy:            make(map[keyspaceShardTabletType][]*TabletHealth),
		subscribers:        make(map[chan *TabletHealth]struct{}),
		cellAliases:        make(map[string]string),
	}
	var topoWatchers []*TopologyWatcher
	var filter TabletFilter
	cells := strings.Split(cellsToWatch, ",")
	if len(cells) == 0 {
		cells = append(cells, localCell)
	}
	for _, c := range cells {
		log.Infof("Setting up healthcheck for cell: %v", c)
		if c == "" {
			continue
		}
		if len(TabletFilters) > 0 {
			if len(KeyspacesToWatch) > 0 {
				log.Exitf("Only one of -keyspaces_to_watch and -tablet_filters may be specified at a time")
			}

			fbs, err := NewFilterByShard(TabletFilters)
			if err != nil {
				log.Exitf("Cannot parse tablet_filters parameter: %v", err)
			}
			filter = fbs
		} else if len(KeyspacesToWatch) > 0 {
			filter = NewFilterByKeyspace(KeyspacesToWatch)
		}
		topoWatchers = append(topoWatchers, NewCellTabletsWatcher(ctx, topoServer, hc, filter, c, *RefreshInterval, *RefreshKnownTablets, *TopoReadConcurrency))
	}

	hc.topoWatchers = topoWatchers
	healthcheckOnce.Do(func() {
		http.Handle("/debug/gateway", hc)
	})

	// start the topo watches here
	for _, tw := range hc.topoWatchers {
		go tw.Start()
	}

	return hc
}

// AddTablet adds the tablet, and starts health check.
// It does not block on making connection.
// name is an optional tag for the tablet, e.g. an alternative address.
func (hc *HealthCheckImpl) AddTablet(tablet *topodata.Tablet) {
	// check whether grpc port is present on tablet, if not return
	if tablet.PortMap["grpc"] == 0 {
		return
	}

	log.Infof("Adding tablet to healthcheck: %v", tablet)
	hc.mu.Lock()
	defer hc.mu.Unlock()
	if hc.healthByAlias == nil {
		// already closed.
		return
	}
	ctx, cancelFunc := context.WithCancel(context.Background())
	target := &query.Target{
		Keyspace:   tablet.Keyspace,
		Shard:      tablet.Shard,
		TabletType: tablet.Type,
	}
	thc := &tabletHealthCheck{
		ctx:        ctx,
		cancelFunc: cancelFunc,
		Tablet:     tablet,
		Target:     target,
	}

	// add to our datastore
	key := hc.keyFromTarget(target)
	tabletAlias := topoproto.TabletAliasString(tablet.Alias)
	if _, ok := hc.healthByAlias[tabletAliasString(tabletAlias)]; ok {
		// We should not add a tablet that we already have
		log.Errorf("Program bug: tried to add existing tablet: %v to healthcheck", tabletAlias)
		return
	}
	hc.healthByAlias[tabletAliasString(tabletAlias)] = thc
	res := thc.SimpleCopy()
	if ths, ok := hc.healthData[key]; !ok {
		hc.healthData[key] = make(map[tabletAliasString]*TabletHealth)
		hc.healthData[key][tabletAliasString(tabletAlias)] = res
	} else {
		// just overwrite it if it exists already
		ths[tabletAliasString(tabletAlias)] = res
	}

	hc.broadcast(res)
	hc.connsWG.Add(1)
	go thc.checkConn(hc)
}

// RemoveTablet removes the tablet, and stops the health check.
// It does not block.
func (hc *HealthCheckImpl) RemoveTablet(tablet *topodata.Tablet) {
	hc.deleteTablet(tablet)
}

// ReplaceTablet removes the old tablet and adds the new tablet.
func (hc *HealthCheckImpl) ReplaceTablet(old, new *topodata.Tablet) {
	hc.RemoveTablet(old)
	hc.AddTablet(new)
}

func (hc *HealthCheckImpl) deleteTablet(tablet *topodata.Tablet) {
	log.Infof("Removing tablet from healthcheck: %v", tablet)
	hc.mu.Lock()
	defer hc.mu.Unlock()

	key := hc.keyFromTablet(tablet)
	tabletAlias := tabletAliasString(topoproto.TabletAliasString(tablet.Alias))
	// delete from authoritative map
	th, ok := hc.healthByAlias[tabletAlias]
	if !ok {
		log.Infof("We have no health data for tablet: %v, it might have been deleted already", tabletAlias)
		return
	}
	// Calling this will end the context associated with th.checkConn,
	// which will call finalizeConn, which will close the connection.
	th.cancelFunc()
	delete(hc.healthByAlias, tabletAlias)
	// delete from map by keyspace.shard.tabletType
	ths, ok := hc.healthData[key]
	if !ok {
		log.Warningf("We have no health data for target: %v", key)
		return
	}
	delete(ths, tabletAlias)
	// delete from healthy list
	healthy, ok := hc.healthy[key]
	if ok && len(healthy) > 0 {
		hc.recomputeHealthy(key)
	}
}

func (hc *HealthCheckImpl) updateHealth(th *TabletHealth, prevTarget *query.Target, trivialUpdate bool, up bool) {
	// hc.healthByAlias is authoritative, it should be updated
	hc.mu.Lock()
	defer hc.mu.Unlock()

	tabletAlias := tabletAliasString(topoproto.TabletAliasString(th.Tablet.Alias))
	targetKey := hc.keyFromTarget(th.Target)
	targetChanged := prevTarget.TabletType != th.Target.TabletType || prevTarget.Keyspace != th.Target.Keyspace || prevTarget.Shard != th.Target.Shard
	if targetChanged {
		// Error counter has to be set here in case we get a new tablet type for the first time in a stream response
		hcErrorCounters.Add([]string{th.Target.Keyspace, th.Target.Shard, topoproto.TabletTypeLString(th.Target.TabletType)}, 0)
		// keyspace and shard are not expected to change, but just in case ...
		// move this tabletHealthCheck to the correct map
		oldTargetKey := hc.keyFromTarget(prevTarget)
		delete(hc.healthData[oldTargetKey], tabletAlias)
		_, ok := hc.healthData[targetKey]
		if !ok {
			hc.healthData[targetKey] = make(map[tabletAliasString]*TabletHealth)
		}
	}
	// add it to the map by target
	hc.healthData[targetKey][tabletAlias] = th

	isPrimary := th.Target.TabletType == topodata.TabletType_MASTER
	switch {
	case isPrimary && up:
		if len(hc.healthy[targetKey]) == 0 {
			hc.healthy[targetKey] = append(hc.healthy[targetKey], th)
		} else {
			// We already have one up server, see if we
			// need to replace it.
			if th.MasterTermStartTime < hc.healthy[targetKey][0].MasterTermStartTime {
				log.Warningf("not marking healthy master %s as Up for %s because its MasterTermStartTime is smaller than the highest known timestamp from previous MASTERs %s: %d < %d ",
					topoproto.TabletAliasString(th.Tablet.Alias),
					topoproto.KeyspaceShardString(th.Target.Keyspace, th.Target.Shard),
					topoproto.TabletAliasString(hc.healthy[targetKey][0].Tablet.Alias),
					th.MasterTermStartTime,
					hc.healthy[targetKey][0].MasterTermStartTime)
			} else {
				// Just replace it.
				hc.healthy[targetKey][0] = th
			}
		}
<<<<<<< HEAD
	case isPrimary && !isPrimaryUp:
=======
	case isPrimary && !up:
>>>>>>> cb142eea
		if healthy, ok := hc.healthy[targetKey]; ok && len(healthy) > 0 {
			// isPrimary is true here therefore we should only have 1 tablet in healthy
			alias := tabletAliasString(topoproto.TabletAliasString(healthy[0].Tablet.Alias))
			// Clear healthy list for primary if the existing tablet is down
			if alias == tabletAlias {
				hc.healthy[targetKey] = []*TabletHealth{}
			}
		}
	}

	if !trivialUpdate {
		// We re-sort the healthy tablet list whenever we get a health update for tablets we can route to.
		// Tablets from other cells for non-master targets should not trigger a re-sort;
		// they should also be excluded from healthy list.
		if th.Target.TabletType != topodata.TabletType_MASTER && hc.isIncluded(th.Target.TabletType, th.Tablet.Alias) {
			hc.recomputeHealthy(targetKey)
		}
		if targetChanged && prevTarget.TabletType != topodata.TabletType_MASTER && hc.isIncluded(th.Target.TabletType, th.Tablet.Alias) { // also recompute old target's healthy list
			oldTargetKey := hc.keyFromTarget(prevTarget)
			hc.recomputeHealthy(oldTargetKey)
		}
	}

	isNewPrimary := isPrimary && prevTarget.TabletType != topodata.TabletType_MASTER
	if isNewPrimary {
		log.Errorf("Adding 1 to MasterPromoted counter for target: %v, tablet: %v, tabletType: %v", prevTarget, topoproto.TabletAliasString(th.Tablet.Alias), th.Target.TabletType)
		hcMasterPromotedCounters.Add([]string{th.Target.Keyspace, th.Target.Shard}, 1)
	}

	// broadcast to subscribers
	hc.broadcast(th)
}

func (hc *HealthCheckImpl) recomputeHealthy(key keyspaceShardTabletType) {
	all := hc.healthData[key]
	allArray := make([]*TabletHealth, 0, len(all))
	for _, s := range all {
		// Only tablets in same cell / cellAlias are included in healthy list.
		if hc.isIncluded(s.Tablet.Type, s.Tablet.Alias) {
			allArray = append(allArray, s)
		}
	}
	hc.healthy[key] = FilterStatsByReplicationLag(allArray)
}

// Subscribe adds a listener. Used by vtgate buffer to learn about master changes.
func (hc *HealthCheckImpl) Subscribe() chan *TabletHealth {
	hc.subMu.Lock()
	defer hc.subMu.Unlock()
	c := make(chan *TabletHealth, 2)
	hc.subscribers[c] = struct{}{}
	return c
}

// Unsubscribe removes a listener.
func (hc *HealthCheckImpl) Unsubscribe(c chan *TabletHealth) {
	hc.subMu.Lock()
	defer hc.subMu.Unlock()
	delete(hc.subscribers, c)
}

func (hc *HealthCheckImpl) broadcast(th *TabletHealth) {
	hc.subMu.Lock()
	defer hc.subMu.Unlock()
	for c := range hc.subscribers {
		select {
		case c <- th:
		default:
		}
	}
}

// CacheStatus returns a displayable version of the cache.
func (hc *HealthCheckImpl) CacheStatus() TabletsCacheStatusList {
	tcsMap := hc.cacheStatusMap()
	tcsl := make(TabletsCacheStatusList, 0, len(tcsMap))
	for _, tcs := range tcsMap {
		tcsl = append(tcsl, tcs)
	}
	sort.Sort(tcsl)
	return tcsl
}

func (hc *HealthCheckImpl) cacheStatusMap() map[string]*TabletsCacheStatus {
	tcsMap := make(map[string]*TabletsCacheStatus)
	hc.mu.Lock()
	defer hc.mu.Unlock()
	for _, ths := range hc.healthData {
		for _, th := range ths {
			key := fmt.Sprintf("%v.%v.%v.%v", th.Tablet.Alias.Cell, th.Target.Keyspace, th.Target.Shard, th.Target.TabletType.String())
			var tcs *TabletsCacheStatus
			var ok bool
			if tcs, ok = tcsMap[key]; !ok {
				tcs = &TabletsCacheStatus{
					Cell:   th.Tablet.Alias.Cell,
					Target: th.Target,
				}
				tcsMap[key] = tcs
			}
			tcs.TabletsStats = append(tcs.TabletsStats, th)
		}
	}
	return tcsMap
}

// Close stops the healthcheck.
func (hc *HealthCheckImpl) Close() error {
	hc.mu.Lock()
	for _, th := range hc.healthByAlias {
		th.cancelFunc()
	}
	hc.healthByAlias = nil
	hc.healthData = nil
	for _, tw := range hc.topoWatchers {
		tw.Stop()
	}
	for s := range hc.subscribers {
		close(s)
	}
	hc.subscribers = nil
	// Release the lock early or a pending checkHealthCheckTimeout
	// cannot get a read lock on it.
	hc.mu.Unlock()

	// Wait for the checkHealthCheckTimeout Go routine and each Go
	// routine per tablet.
	hc.connsWG.Wait()

	return nil
}

// GetHealthyTabletStats returns only the healthy tablets.
// The returned array is owned by the caller.
// For TabletType_MASTER, this will only return at most one entry,
// the most recent tablet of type master.
// This returns a copy of the data so that callers can access without
// synchronization
func (hc *HealthCheckImpl) GetHealthyTabletStats(target *query.Target) []*TabletHealth {
	var result []*TabletHealth
	hc.mu.Lock()
	defer hc.mu.Unlock()
	if target.Shard == "" {
		target.Shard = "0"
	}
	return append(result, hc.healthy[hc.keyFromTarget(target)]...)
}

// getTabletStats returns all tablets for the given target.
// The returned array is owned by the caller.
// For TabletType_MASTER, this will only return at most one entry,
// the most recent tablet of type master.
func (hc *HealthCheckImpl) getTabletStats(target *query.Target) []*TabletHealth {
	var result []*TabletHealth
	hc.mu.Lock()
	defer hc.mu.Unlock()
	ths := hc.healthData[hc.keyFromTarget(target)]
	for _, th := range ths {
		result = append(result, th)
	}
	return result
}

// WaitForTablets waits for at least one tablet in the given
// keyspace / shard / tablet type before returning. The tablets do not
// have to be healthy.  It will return ctx.Err() if the context is canceled.
func (hc *HealthCheckImpl) WaitForTablets(ctx context.Context, keyspace, shard string, tabletType topodata.TabletType) error {
	targets := []*query.Target{
		{
			Keyspace:   keyspace,
			Shard:      shard,
			TabletType: tabletType,
		},
	}
	return hc.waitForTablets(ctx, targets, false)
}

// WaitForAllServingTablets waits for at least one healthy serving tablet in
// each given target before returning.
// It will return ctx.Err() if the context is canceled.
// It will return an error if it can't read the necessary topology records.
func (hc *HealthCheckImpl) WaitForAllServingTablets(ctx context.Context, targets []*query.Target) error {
	return hc.waitForTablets(ctx, targets, true)
}

// FilterTargetsByKeyspaces only returns the targets that are part of the provided keyspaces
func FilterTargetsByKeyspaces(keyspaces []string, targets []*query.Target) []*query.Target {
	filteredTargets := make([]*query.Target, 0)

	// Keep them all if there are no keyspaces to watch
	if len(KeyspacesToWatch) == 0 {
		return append(filteredTargets, targets...)
	}

	// Let's remove from the target shards that are not in the keyspaceToWatch list.
	for _, target := range targets {
		for _, keyspaceToWatch := range keyspaces {
			if target.Keyspace == keyspaceToWatch {
				filteredTargets = append(filteredTargets, target)
			}
		}
	}
	return filteredTargets
}

// waitForTablets is the internal method that polls for tablets.
func (hc *HealthCheckImpl) waitForTablets(ctx context.Context, targets []*query.Target, requireServing bool) error {
	targets = FilterTargetsByKeyspaces(KeyspacesToWatch, targets)

	for {
		// We nil targets as we find them.
		allPresent := true
		for i, target := range targets {
			if target == nil {
				continue
			}

			var tabletHealths []*TabletHealth
			if requireServing {
				tabletHealths = hc.GetHealthyTabletStats(target)
			} else {
				tabletHealths = hc.getTabletStats(target)
			}
			if len(tabletHealths) == 0 {
				allPresent = false
			} else {
				targets[i] = nil
			}
		}

		if allPresent {
			// we found everything we needed
			return nil
		}

		// Unblock after the sleep or when the context has expired.
		timer := time.NewTimer(waitAvailableTabletInterval)
		select {
		case <-ctx.Done():
			timer.Stop()
			for _, target := range targets {
				if target != nil {
					log.Infof("couldn't find tablets for target: %v", target)
				}
			}
			return ctx.Err()
		case <-timer.C:
		}
	}
}

// TabletConnection returns the Connection to a given tablet.
func (hc *HealthCheckImpl) TabletConnection(alias *topodata.TabletAlias, target *query.Target) (queryservice.QueryService, error) {
	hc.mu.Lock()
	thc := hc.healthByAlias[tabletAliasString(topoproto.TabletAliasString(alias))]
	hc.mu.Unlock()
	if thc == nil || thc.Conn == nil {
		//TODO: test that throws this error
		return nil, vterrors.Errorf(vtrpc.Code_NOT_FOUND, "tablet: %v is either down or nonexistent", alias)
	}
	return thc.Connection(), nil
}

// Target includes cell which we ignore here
// because tabletStatsCache is intended to be per-cell
func (hc *HealthCheckImpl) keyFromTarget(target *query.Target) keyspaceShardTabletType {
	return keyspaceShardTabletType(fmt.Sprintf("%s.%s.%s", target.Keyspace, target.Shard, topoproto.TabletTypeLString(target.TabletType)))
}

func (hc *HealthCheckImpl) keyFromTablet(tablet *topodata.Tablet) keyspaceShardTabletType {
	return keyspaceShardTabletType(fmt.Sprintf("%s.%s.%s", tablet.Keyspace, tablet.Shard, topoproto.TabletTypeLString(tablet.Type)))
}

// getAliasByCell should only be called while holding hc.mu
func (hc *HealthCheckImpl) getAliasByCell(cell string) string {
	if alias, ok := hc.cellAliases[cell]; ok {
		return alias
	}

	alias := topo.GetAliasByCell(context.Background(), hc.ts, cell)
	// Currently cell aliases have to be non-overlapping.
	// If that changes, this will need to change to account for overlaps.
	hc.cellAliases[cell] = alias

	return alias
}

func (hc *HealthCheckImpl) isIncluded(tabletType topodata.TabletType, tabletAlias *topodata.TabletAlias) bool {
	if tabletType == topodata.TabletType_MASTER {
		return true
	}
	if tabletAlias.Cell == hc.cell {
		return true
	}
	if hc.getAliasByCell(tabletAlias.Cell) == hc.getAliasByCell(hc.cell) {
		return true
	}
	return false
}

// topologyWatcherMaxRefreshLag returns the maximum lag since the watched
// cells were refreshed from the topo server
func (hc *HealthCheckImpl) topologyWatcherMaxRefreshLag() time.Duration {
	var lag time.Duration
	for _, tw := range hc.topoWatchers {
		cellLag := tw.RefreshLag()
		if cellLag > lag {
			lag = cellLag
		}
	}
	return lag
}

// topologyWatcherChecksum returns a checksum of the topology watcher state
func (hc *HealthCheckImpl) topologyWatcherChecksum() int64 {
	var checksum int64
	for _, tw := range hc.topoWatchers {
		checksum = checksum ^ int64(tw.TopoChecksum())
	}
	return checksum
}

// RegisterStats registers the connection counts stats
func (hc *HealthCheckImpl) RegisterStats() {
	stats.NewGaugeDurationFunc(
		"TopologyWatcherMaxRefreshLag",
		"maximum time since the topology watcher refreshed a cell",
		hc.topologyWatcherMaxRefreshLag,
	)

	stats.NewGaugeFunc(
		"TopologyWatcherChecksum",
		"crc32 checksum of the topology watcher state",
		hc.topologyWatcherChecksum,
	)

	stats.NewGaugesFuncWithMultiLabels(
		"HealthcheckConnections",
		"the number of healthcheck connections registered",
		[]string{"Keyspace", "ShardName", "TabletType"},
		hc.servingConnStats)

	stats.NewGaugeFunc(
		"HealthcheckChecksum",
		"crc32 checksum of the current healthcheck state",
		hc.stateChecksum)
}

// ServeHTTP is part of the http.Handler interface. It renders the current state of the discovery gateway tablet cache into json.
func (hc *HealthCheckImpl) ServeHTTP(w http.ResponseWriter, _ *http.Request) {
	w.Header().Set("Content-Type", "application/json; charset=utf-8")
	status := hc.CacheStatus()
	b, err := json.MarshalIndent(status, "", " ")
	if err != nil {
		//Error logged
		if _, err := w.Write([]byte(err.Error())); err != nil {
			log.Errorf("write to buffer error failed: %v", err)
		}

		return
	}

	buf := bytes.NewBuffer(nil)
	json.HTMLEscape(buf, b)

	//Error logged
	if _, err := w.Write(buf.Bytes()); err != nil {
		log.Errorf("write to buffer bytes failed: %v", err)
	}
}

// servingConnStats returns the number of serving tablets per keyspace/shard/tablet type.
func (hc *HealthCheckImpl) servingConnStats() map[string]int64 {
	res := make(map[string]int64)
	hc.mu.Lock()
	defer hc.mu.Unlock()
	for key, ths := range hc.healthData {
		for _, th := range ths {
			if th.Serving && th.LastError == nil {
				res[string(key)]++
			}
		}
	}
	return res
}

// stateChecksum returns a crc32 checksum of the healthcheck state
func (hc *HealthCheckImpl) stateChecksum() int64 {
	// CacheStatus is sorted so this should be stable across vtgates
	cacheStatus := hc.CacheStatus()
	var buf bytes.Buffer
	for _, st := range cacheStatus {
		fmt.Fprintf(&buf,
			"%v%v%v%v\n",
			st.Cell,
			st.Target.Keyspace,
			st.Target.Shard,
			st.Target.TabletType.String(),
		)
		sort.Sort(st.TabletsStats)
		for _, ts := range st.TabletsStats {
			fmt.Fprintf(&buf, "%v%v\n", ts.Serving, ts.MasterTermStartTime)
		}
	}

	return int64(crc32.ChecksumIEEE(buf.Bytes()))
}<|MERGE_RESOLUTION|>--- conflicted
+++ resolved
@@ -449,11 +449,7 @@
 				hc.healthy[targetKey][0] = th
 			}
 		}
-<<<<<<< HEAD
-	case isPrimary && !isPrimaryUp:
-=======
 	case isPrimary && !up:
->>>>>>> cb142eea
 		if healthy, ok := hc.healthy[targetKey]; ok && len(healthy) > 0 {
 			// isPrimary is true here therefore we should only have 1 tablet in healthy
 			alias := tabletAliasString(topoproto.TabletAliasString(healthy[0].Tablet.Alias))
