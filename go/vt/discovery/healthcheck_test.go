--- conflicted
+++ resolved
@@ -322,8 +322,6 @@
 	// tablet should be removed from healthy list
 	a := hc.GetHealthyTabletStats(&querypb.Target{Keyspace: "k", Shard: "s", TabletType: topodatapb.TabletType_MASTER})
 	assert.Empty(t, a, "wrong result, expected empty list")
-<<<<<<< HEAD
-=======
 }
 
 func TestHealthCheckErrorOnPrimaryAfterExternalReparent(t *testing.T) {
@@ -402,7 +400,6 @@
 	// tablet 2 should still be the master
 	a = hc.GetHealthyTabletStats(&querypb.Target{Keyspace: "k", Shard: "s", TabletType: topodatapb.TabletType_MASTER})
 	mustMatch(t, health, a, "unexpected result")
->>>>>>> fc784709
 }
 
 func TestHealthCheckVerifiesTabletAlias(t *testing.T) {
