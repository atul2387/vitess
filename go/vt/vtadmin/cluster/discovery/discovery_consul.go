--- conflicted
+++ resolved
@@ -49,19 +49,13 @@
 	vtgateCellTag             string
 	vtgateKeyspacesToWatchTag string
 	vtgateAddrTmpl            *template.Template
-<<<<<<< HEAD
-=======
 	vtgateFQDNTmpl            *template.Template
->>>>>>> cb142eea
 
 	/* vtctld options */
 	vtctldDatacenter string
 	vtctldService    string
 	vtctldAddrTmpl   *template.Template
-<<<<<<< HEAD
-=======
 	vtctldFQDNTmpl   *template.Template
->>>>>>> cb142eea
 }
 
 // NewConsul returns a ConsulDiscovery for the given cluster. Args are a slice
@@ -123,16 +117,6 @@
 		"Optional Go template string to produce an FQDN to access the vtctld from a browser. "+
 			"E.g. \"{{ .Hostname }}.example.com\".")
 
-	/* vtctld discovery config options */
-	flags.StringVar(&disco.vtctldService, "vtctld-service-name", "vtctld", "consul service name vtctlds register as")
-
-	vtctldAddrTmplStr := flags.String("vtctld-addr-tmpl", "{{ .Hostname }}",
-		"Go template string to produce a dialable address from a *vtadminpb.Vtctld")
-	vtctldDatacenterTmplStr := flags.String("vtctld-datacenter-tmpl", "",
-		"Go template string to generate the datacenter for vtgate consul queries. "+
-			"The cluster name is provided to the template via {{ .Cluster }}. "+
-			"Used once during initialization.")
-
 	if err := flags.Parse(args); err != nil {
 		return nil, err
 	}
@@ -145,8 +129,6 @@
 		}
 	}
 
-<<<<<<< HEAD
-=======
 	if *vtgateFQDNTmplStr != "" {
 		disco.vtgateFQDNTmpl, err = template.New("consul-vtgate-fqdn-template-" + cluster.Id).Parse(*vtgateFQDNTmplStr)
 		if err != nil {
@@ -154,23 +136,17 @@
 		}
 	}
 
->>>>>>> cb142eea
 	disco.vtgateAddrTmpl, err = template.New("consul-vtgate-address-template-" + cluster.Id).Parse(*vtgateAddrTmplStr)
 	if err != nil {
 		return nil, fmt.Errorf("failed to parse vtgate host address template %s: %w", *vtgateAddrTmplStr, err)
 	}
 
-<<<<<<< HEAD
-=======
 	/* vtctld options */
->>>>>>> cb142eea
 	if *vtctldDatacenterTmplStr != "" {
 		disco.vtctldDatacenter, err = generateConsulDatacenter("vtctld", cluster, *vtctldDatacenterTmplStr)
 		if err != nil {
 			return nil, fmt.Errorf("failed to generate vtctld consul datacenter from template: %w", err)
 		}
-<<<<<<< HEAD
-=======
 	}
 
 	if *vtctldFQDNTmplStr != "" {
@@ -178,7 +154,6 @@
 		if err != nil {
 			return nil, fmt.Errorf("failed to parse vtctld FQDN template %s: %w", *vtctldFQDNTmplStr, err)
 		}
->>>>>>> cb142eea
 	}
 
 	disco.vtctldAddrTmpl, err = template.New("consul-vtctld-address-template-" + cluster.Id).Parse(*vtctldAddrTmplStr)
@@ -195,12 +170,7 @@
 		return "", fmt.Errorf("error parsing template %s: %w", tmplStr, err)
 	}
 
-<<<<<<< HEAD
-	buf := bytes.NewBuffer(nil)
-	err = tmpl.Execute(buf, &struct {
-=======
 	dc, err := textutil.ExecuteTemplate(tmpl, &struct {
->>>>>>> cb142eea
 		Cluster *vtadminpb.Cluster
 	}{
 		Cluster: cluster,
@@ -210,11 +180,7 @@
 		return "", fmt.Errorf("failed to execute template: %w", err)
 	}
 
-<<<<<<< HEAD
-	return buf.String(), nil
-=======
 	return dc, nil
->>>>>>> cb142eea
 }
 
 // DiscoverVTGate is part of the Discovery interface.
@@ -254,13 +220,8 @@
 		return "", err
 	}
 
-<<<<<<< HEAD
-	buf := bytes.NewBuffer(nil)
-	if err := c.vtgateAddrTmpl.Execute(buf, vtgate); err != nil {
-=======
 	addr, err := textutil.ExecuteTemplate(c.vtgateAddrTmpl, vtgate)
 	if err != nil {
->>>>>>> cb142eea
 		return "", fmt.Errorf("failed to execute vtgate address template for %v: %w", vtgate, err)
 	}
 
@@ -347,13 +308,6 @@
 	span, ctx := trace.NewSpan(ctx, "ConsulDiscovery.DiscoverVtctld")
 	defer span.Finish()
 
-<<<<<<< HEAD
-	return c.discoverVtctld(ctx, tags)
-}
-
-func (c *ConsulDiscovery) discoverVtctld(ctx context.Context, tags []string) (*vtadminpb.Vtctld, error) {
-	vtctlds, err := c.discoverVtctlds(ctx, tags)
-=======
 	executeFQDNTemplate := true
 
 	return c.discoverVtctld(ctx, tags, executeFQDNTemplate)
@@ -363,7 +317,6 @@
 // the result. see discoverVtctlds for further documentation.
 func (c *ConsulDiscovery) discoverVtctld(ctx context.Context, tags []string, executeFQDNTemplate bool) (*vtadminpb.Vtctld, error) {
 	vtctlds, err := c.discoverVtctlds(ctx, tags, executeFQDNTemplate)
->>>>>>> cb142eea
 	if err != nil {
 		return nil, err
 	}
@@ -380,32 +333,19 @@
 	span, ctx := trace.NewSpan(ctx, "ConsulDiscovery.DiscoverVtctldAddr")
 	defer span.Finish()
 
-<<<<<<< HEAD
-	vtctld, err := c.discoverVtctld(ctx, tags)
-=======
 	executeFQDNTemplate := false
 
 	vtctld, err := c.discoverVtctld(ctx, tags, executeFQDNTemplate)
->>>>>>> cb142eea
 	if err != nil {
 		return "", err
 	}
 
-<<<<<<< HEAD
-	buf := bytes.NewBuffer(nil)
-	if err := c.vtctldAddrTmpl.Execute(buf, vtctld); err != nil {
+	addr, err := textutil.ExecuteTemplate(c.vtctldAddrTmpl, vtctld)
+	if err != nil {
 		return "", fmt.Errorf("failed to execute vtctld address template for %v: %w", vtctld, err)
 	}
 
-	return buf.String(), nil
-=======
-	addr, err := textutil.ExecuteTemplate(c.vtctldAddrTmpl, vtctld)
-	if err != nil {
-		return "", fmt.Errorf("failed to execute vtctld address template for %v: %w", vtctld, err)
-	}
-
 	return addr, nil
->>>>>>> cb142eea
 }
 
 // DiscoverVtctlds is part of the Discovery interface.
@@ -413,12 +353,6 @@
 	span, ctx := trace.NewSpan(ctx, "ConsulDiscovery.DiscoverVtctlds")
 	defer span.Finish()
 
-<<<<<<< HEAD
-	return c.discoverVtctlds(ctx, tags)
-}
-
-func (c *ConsulDiscovery) discoverVtctlds(_ context.Context, tags []string) ([]*vtadminpb.Vtctld, error) {
-=======
 	executeFQDNTemplate := true
 
 	return c.discoverVtctlds(ctx, tags, executeFQDNTemplate)
@@ -428,7 +362,6 @@
 // consul datacenter. executeFQDNTemplate is boolean to allow an optimization
 // for DiscoverVtctldAddr (the only function that sets the boolean to false).
 func (c *ConsulDiscovery) discoverVtctlds(_ context.Context, tags []string, executeFQDNTemplate bool) ([]*vtadminpb.Vtctld, error) {
->>>>>>> cb142eea
 	opts := c.getQueryOptions()
 	opts.Datacenter = c.vtctldDatacenter
 
@@ -448,8 +381,6 @@
 			Hostname: entry.Node.Node,
 		}
 
-<<<<<<< HEAD
-=======
 		if executeFQDNTemplate {
 			if c.vtctldFQDNTmpl != nil {
 				vtctld.FQDN, err = textutil.ExecuteTemplate(c.vtctldFQDNTmpl, vtctld)
@@ -459,7 +390,6 @@
 			}
 		}
 
->>>>>>> cb142eea
 		vtctlds[i] = vtctld
 	}
 
