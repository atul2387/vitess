/*
Copyright 2020 The Vitess Authors.

Licensed under the Apache License, Version 2.0 (the "License");
you may not use this file except in compliance with the License.
You may obtain a copy of the License at

    http://www.apache.org/licenses/LICENSE-2.0

Unless required by applicable law or agreed to in writing, software
distributed under the License is distributed on an "AS IS" BASIS,
WITHOUT WARRANTIES OR CONDITIONS OF ANY KIND, either express or implied.
See the License for the specific language governing permissions and
limitations under the License.
*/

package vtadmin

import (
	"context"
	"encoding/json"
	stderrors "errors"
	"fmt"
	"net/http"
<<<<<<< HEAD
=======
	"net/http/pprof"
	stdsort "sort"
>>>>>>> cb142eea
	"strings"
	"sync"
	"time"

	"github.com/gorilla/handlers"
	"github.com/gorilla/mux"
	"k8s.io/apimachinery/pkg/util/sets"

	"vitess.io/vitess/go/trace"
	"vitess.io/vitess/go/vt/concurrency"
	"vitess.io/vitess/go/vt/log"
	"vitess.io/vitess/go/vt/topo"
	"vitess.io/vitess/go/vt/topo/topoproto"
	"vitess.io/vitess/go/vt/vtadmin/cluster"
	"vitess.io/vitess/go/vt/vtadmin/errors"
	"vitess.io/vitess/go/vt/vtadmin/grpcserver"
	vtadminhttp "vitess.io/vitess/go/vt/vtadmin/http"
	"vitess.io/vitess/go/vt/vtadmin/http/debug"
	"vitess.io/vitess/go/vt/vtadmin/http/experimental"
	vthandlers "vitess.io/vitess/go/vt/vtadmin/http/handlers"
	"vitess.io/vitess/go/vt/vtadmin/sort"
	"vitess.io/vitess/go/vt/vtadmin/vtadminproto"
	"vitess.io/vitess/go/vt/vterrors"
	"vitess.io/vitess/go/vt/vtexplain"

	topodatapb "vitess.io/vitess/go/vt/proto/topodata"
	vtadminpb "vitess.io/vitess/go/vt/proto/vtadmin"
	vtctldatapb "vitess.io/vitess/go/vt/proto/vtctldata"
	vtrpcpb "vitess.io/vitess/go/vt/proto/vtrpc"
)

// API is the main entrypoint for the vtadmin server. It implements
// vtadminpb.VTAdminServer.
type API struct {
	vtadminpb.UnimplementedVTAdminServer

	clusters   []*cluster.Cluster
	clusterMap map[string]*cluster.Cluster
	serv       *grpcserver.Server
	router     *mux.Router

	// See https://github.com/vitessio/vitess/issues/7723 for why this exists.
	vtexplainLock sync.Mutex
}

// NewAPI returns a new API, configured to service the given set of clusters,
// and configured with the given gRPC and HTTP server options.
//
// If opts.Services is nil, NewAPI will automatically add
// "vtadmin.VTAdminServer" to the list of services queryable in the healthcheck
// service. Callers can opt-out of this behavior by explicitly setting this
// value to the empty slice.
func NewAPI(clusters []*cluster.Cluster, opts grpcserver.Options, httpOpts vtadminhttp.Options) *API {
	clusterMap := make(map[string]*cluster.Cluster, len(clusters))
	for _, cluster := range clusters {
		clusterMap[cluster.ID] = cluster
	}

	sort.ClustersBy(func(c1, c2 *cluster.Cluster) bool {
		return c1.ID < c2.ID
	}).Sort(clusters)

	if opts.Services == nil {
		opts.Services = []string{"vtadmin.VTAdminServer"}
	}

	serv := grpcserver.New("vtadmin", opts)
	serv.Router().HandleFunc("/health", func(w http.ResponseWriter, r *http.Request) {
		w.Write([]byte("ok\n"))
	})

	router := serv.Router().PathPrefix("/api").Subrouter()

	api := &API{
		clusters:   clusters,
		clusterMap: clusterMap,
		router:     router,
		serv:       serv,
	}

	vtadminpb.RegisterVTAdminServer(serv.GRPCServer(), api)

	httpAPI := vtadminhttp.NewAPI(api, httpOpts)

<<<<<<< HEAD
	router.HandleFunc("/clusters", httpAPI.Adapt(vtadminhttp.GetClusters)).Name("API.GetClusters")
	router.HandleFunc("/gates", httpAPI.Adapt(vtadminhttp.GetGates)).Name("API.GetGates")
=======
	router.HandleFunc("/backups", httpAPI.Adapt(vtadminhttp.GetBackups)).Name("API.GetBackups")
	router.HandleFunc("/clusters", httpAPI.Adapt(vtadminhttp.GetClusters)).Name("API.GetClusters")
	router.HandleFunc("/gates", httpAPI.Adapt(vtadminhttp.GetGates)).Name("API.GetGates")
	router.HandleFunc("/keyspace/{cluster_id}/{name}", httpAPI.Adapt(vtadminhttp.GetKeyspace)).Name("API.GetKeyspace")
>>>>>>> cb142eea
	router.HandleFunc("/keyspaces", httpAPI.Adapt(vtadminhttp.GetKeyspaces)).Name("API.GetKeyspaces")
	router.HandleFunc("/schema/{table}", httpAPI.Adapt(vtadminhttp.FindSchema)).Name("API.FindSchema")
	router.HandleFunc("/schema/{cluster_id}/{keyspace}/{table}", httpAPI.Adapt(vtadminhttp.GetSchema)).Name("API.GetSchema")
	router.HandleFunc("/schemas", httpAPI.Adapt(vtadminhttp.GetSchemas)).Name("API.GetSchemas")
<<<<<<< HEAD
=======
	router.HandleFunc("/srvvschema/{cluster_id}/{cell}", httpAPI.Adapt(vtadminhttp.GetSrvVSchema)).Name("API.GetSrvVSchema")
	router.HandleFunc("/srvvschemas", httpAPI.Adapt(vtadminhttp.GetSrvVSchemas)).Name("API.GetSrvVSchemas")
>>>>>>> cb142eea
	router.HandleFunc("/tablets", httpAPI.Adapt(vtadminhttp.GetTablets)).Name("API.GetTablets")
	router.HandleFunc("/tablet/{tablet}", httpAPI.Adapt(vtadminhttp.GetTablet)).Name("API.GetTablet")
	router.HandleFunc("/vschema/{cluster_id}/{keyspace}", httpAPI.Adapt(vtadminhttp.GetVSchema)).Name("API.GetVSchema")
	router.HandleFunc("/vschemas", httpAPI.Adapt(vtadminhttp.GetVSchemas)).Name("API.GetVSchemas")
	router.HandleFunc("/vtexplain", httpAPI.Adapt(vtadminhttp.VTExplain)).Name("API.VTExplain")
	router.HandleFunc("/workflow/{cluster_id}/{keyspace}/{name}", httpAPI.Adapt(vtadminhttp.GetWorkflow)).Name("API.GetWorkflow")
	router.HandleFunc("/workflows", httpAPI.Adapt(vtadminhttp.GetWorkflows)).Name("API.GetWorkflows")
<<<<<<< HEAD
=======

	experimentalRouter := router.PathPrefix("/experimental").Subrouter()
	experimentalRouter.HandleFunc("/tablet/{tablet}/debug/vars", httpAPI.Adapt(experimental.TabletDebugVarsPassthrough)).Name("API.TabletDebugVarsPassthrough")

	if !httpOpts.DisableDebug {
		// Due to the way net/http/pprof insists on registering its handlers, we
		// have to put these on the root router, and not on the /debug prefixed
		// subrouter, which would make way more sense, but alas. Additional
		// debug routes should still go on the /debug subrouter, though.
		serv.Router().HandleFunc("/debug/pprof/cmdline", pprof.Cmdline)
		serv.Router().HandleFunc("/debug/pprof/profile", pprof.Profile)
		serv.Router().HandleFunc("/debug/pprof/symbol", pprof.Symbol)
		serv.Router().PathPrefix("/debug/pprof").HandlerFunc(pprof.Index)
		debugRouter := serv.Router().PathPrefix("/debug").Subrouter()
		debugRouter.HandleFunc("/env", debug.Env)
	}
>>>>>>> cb142eea

	// Middlewares are executed in order of addition. Our ordering (all
	// middlewares being optional) is:
	// 	1. CORS. CORS is a special case and is applied globally, the rest are applied only to the subrouter.
	//	2. Compression
	//	3. Tracing
	middlewares := []mux.MiddlewareFunc{}

	if len(httpOpts.CORSOrigins) > 0 {
		serv.Router().Use(handlers.CORS(
			handlers.AllowCredentials(), handlers.AllowedOrigins(httpOpts.CORSOrigins)))
	}

	if !httpOpts.DisableCompression {
		middlewares = append(middlewares, handlers.CompressHandler)
	}

	if httpOpts.EnableTracing {
		middlewares = append(middlewares, vthandlers.TraceHandler)
	}

	router.Use(middlewares...)

	return api
}

// ListenAndServe starts serving this API on the configured Addr (see
// grpcserver.Options) until shutdown or irrecoverable error occurs.
func (api *API) ListenAndServe() error {
	return api.serv.ListenAndServe()
}

// FindSchema is part of the vtadminpb.VTAdminServer interface.
func (api *API) FindSchema(ctx context.Context, req *vtadminpb.FindSchemaRequest) (*vtadminpb.Schema, error) {
	span, _ := trace.NewSpan(ctx, "API.FindSchema")
	defer span.Finish()

	span.Annotate("table", req.Table)

<<<<<<< HEAD
	clusters, _ := api.getClustersForRequest(req.ClusterIds)
=======
	clusters, clusterIDs := api.getClustersForRequest(req.ClusterIds)
>>>>>>> cb142eea

	var (
		m       sync.Mutex
		wg      sync.WaitGroup
		rec     concurrency.AllErrorRecorder
		results []*vtadminpb.Schema
	)

	for _, c := range clusters {
		wg.Add(1)

		go func(c *cluster.Cluster) {
			defer wg.Done()

			tablets, err := c.FindTablets(ctx, func(t *vtadminpb.Tablet) bool {
				// Filter out all the non-serving tablets once, to make the
				// later, per-keyspace filtering slightly faster (fewer
				// potentially-redundant iterations).
				return t.State == vtadminpb.Tablet_SERVING
			}, -1)
			if err != nil {
				err := fmt.Errorf("could not find any serving tablets for cluster %s: %w", c.ID, err)
				rec.RecordError(err)

				return
			}

			schemas, err := api.getSchemas(ctx, c, cluster.GetSchemaOptions{
				Tablets:          tablets,
				TableSizeOptions: req.TableSizeOptions,
			})
			if err != nil {
				err := fmt.Errorf("%w: while collecting schemas for cluster %s", err, c.ID)
				rec.RecordError(err)

				return
			}

			for _, schema := range schemas {
				for _, td := range schema.TableDefinitions {
					if td.Name == req.Table {
						m.Lock()
						results = append(results, schema)
						m.Unlock()

						return
					}
				}
			}

			log.Infof("cluster %s has no tables named %s", c.ID, req.Table)
		}(c)
	}

	wg.Wait()

	if rec.HasErrors() {
		return nil, rec.Error()
	}

	switch len(results) {
	case 0:
<<<<<<< HEAD
		return nil, fmt.Errorf("%w: no schemas found with table named %s", errors.ErrNoSchema, req.Table)
=======
		return nil, &errors.NoSuchSchema{
			Clusters: clusterIDs,
			Table:    req.Table,
		}
>>>>>>> cb142eea
	case 1:
		return results[0], nil
	default:
		return nil, fmt.Errorf("%w: %d schemas found with table named %s", errors.ErrAmbiguousSchema, len(results), req.Table)
	}
}

<<<<<<< HEAD
=======
// GetBackups is part of the vtadminpb.VTAdminServer interface.
func (api *API) GetBackups(ctx context.Context, req *vtadminpb.GetBackupsRequest) (*vtadminpb.GetBackupsResponse, error) {
	span, ctx := trace.NewSpan(ctx, "API.GetBackups")
	defer span.Finish()

	clusters, _ := api.getClustersForRequest(req.ClusterIds)

	var (
		m       sync.Mutex
		wg      sync.WaitGroup
		rec     concurrency.AllErrorRecorder
		backups []*vtadminpb.ClusterBackup
	)

	for _, c := range clusters {
		wg.Add(1)

		go func(c *cluster.Cluster) {
			defer wg.Done()

			bs, err := c.GetBackups(ctx, req)
			if err != nil {
				rec.RecordError(err)
				return
			}

			m.Lock()
			defer m.Unlock()

			backups = append(backups, bs...)
		}(c)
	}

	wg.Wait()

	if rec.HasErrors() {
		return nil, rec.Error()
	}

	return &vtadminpb.GetBackupsResponse{
		Backups: backups,
	}, nil
}

>>>>>>> cb142eea
// GetClusters is part of the vtadminpb.VTAdminServer interface.
func (api *API) GetClusters(ctx context.Context, req *vtadminpb.GetClustersRequest) (*vtadminpb.GetClustersResponse, error) {
	span, _ := trace.NewSpan(ctx, "API.GetClusters")
	defer span.Finish()

	vcs := make([]*vtadminpb.Cluster, 0, len(api.clusters))

	for _, c := range api.clusters {
		vcs = append(vcs, &vtadminpb.Cluster{
			Id:   c.ID,
			Name: c.Name,
		})
	}

	return &vtadminpb.GetClustersResponse{
		Clusters: vcs,
	}, nil
}

// GetGates is part of the vtadminpb.VTAdminServer interface.
func (api *API) GetGates(ctx context.Context, req *vtadminpb.GetGatesRequest) (*vtadminpb.GetGatesResponse, error) {
	span, ctx := trace.NewSpan(ctx, "API.GetGates")
	defer span.Finish()

	clusters, _ := api.getClustersForRequest(req.ClusterIds)

	var (
		gates []*vtadminpb.VTGate
		wg    sync.WaitGroup
		er    concurrency.AllErrorRecorder
		m     sync.Mutex
	)

	for _, c := range clusters {
		wg.Add(1)

		go func(c *cluster.Cluster) {
			defer wg.Done()

<<<<<<< HEAD
			gs, err := c.Discovery.DiscoverVTGates(ctx, []string{})
=======
			gs, err := c.GetGates(ctx)
>>>>>>> cb142eea
			if err != nil {
				er.RecordError(fmt.Errorf("DiscoverVTGates(cluster = %s): %w", c.ID, err))
				return
			}

			m.Lock()
<<<<<<< HEAD

			for _, g := range gs {
				gates = append(gates, &vtadminpb.VTGate{
					Cell: g.Cell,
					Cluster: &vtadminpb.Cluster{
						Id:   c.ID,
						Name: c.Name,
					},
					Hostname:  g.Hostname,
					Keyspaces: g.Keyspaces,
					Pool:      g.Pool,
				})
			}

			m.Unlock()
=======
			defer m.Unlock()

			gates = append(gates, gs...)
>>>>>>> cb142eea
		}(c)
	}

	wg.Wait()

	if er.HasErrors() {
		return nil, er.Error()
	}

	return &vtadminpb.GetGatesResponse{
		Gates: gates,
	}, nil
}

<<<<<<< HEAD
=======
// GetKeyspace is part of the vtadminpb.VTAdminServer interface.
func (api *API) GetKeyspace(ctx context.Context, req *vtadminpb.GetKeyspaceRequest) (*vtadminpb.Keyspace, error) {
	span, ctx := trace.NewSpan(ctx, "API.GetKeyspace")
	defer span.Finish()

	c, ok := api.clusterMap[req.ClusterId]
	if !ok {
		return nil, fmt.Errorf("%w: %s", errors.ErrUnsupportedCluster, req.ClusterId)
	}

	return c.GetKeyspace(ctx, req.Keyspace)
}

>>>>>>> cb142eea
// GetKeyspaces is part of the vtadminpb.VTAdminServer interface.
func (api *API) GetKeyspaces(ctx context.Context, req *vtadminpb.GetKeyspacesRequest) (*vtadminpb.GetKeyspacesResponse, error) {
	span, ctx := trace.NewSpan(ctx, "API.GetKeyspaces")
	defer span.Finish()

	clusters, _ := api.getClustersForRequest(req.ClusterIds)

	var (
		keyspaces []*vtadminpb.Keyspace
		wg        sync.WaitGroup
		er        concurrency.AllErrorRecorder
		m         sync.Mutex
	)

	for _, c := range clusters {
		wg.Add(1)

		go func(c *cluster.Cluster) {
			defer wg.Done()

<<<<<<< HEAD
			if err := c.Vtctld.Dial(ctx); err != nil {
				er.RecordError(err)
				return
			}

			getKeyspacesSpan, getKeyspacesCtx := trace.NewSpan(ctx, "Cluster.GetKeyspaces")
			cluster.AnnotateSpan(c, getKeyspacesSpan)

			resp, err := c.Vtctld.GetKeyspaces(getKeyspacesCtx, &vtctldatapb.GetKeyspacesRequest{})
			if err != nil {
				er.RecordError(fmt.Errorf("GetKeyspaces(cluster = %s): %w", c.ID, err))
				getKeyspacesSpan.Finish()
				return
			}

			getKeyspacesSpan.Finish()

			kss := make([]*vtadminpb.Keyspace, 0, len(resp.Keyspaces))

			var (
				kwg sync.WaitGroup
				km  sync.Mutex
			)

			for _, ks := range resp.Keyspaces {
				kwg.Add(1)

				// Find all shards for each keyspace in the cluster, in parallel
				go func(c *cluster.Cluster, ks *vtctldatapb.Keyspace) {
					defer kwg.Done()

					shards, err := c.FindAllShardsInKeyspace(ctx, ks.Name, cluster.FindAllShardsInKeyspaceOptions{
						SkipDial: true,
					})

					if err != nil {
						er.RecordError(err)
						return
					}

					km.Lock()
					kss = append(kss, &vtadminpb.Keyspace{
						Cluster:  c.ToProto(),
						Keyspace: ks,
						Shards:   shards,
					})
					km.Unlock()
				}(c, ks)
			}

			kwg.Wait()

=======
			kss, err := c.GetKeyspaces(ctx)
			if err != nil {
				er.RecordError(err)
				return
			}

>>>>>>> cb142eea
			m.Lock()
			keyspaces = append(keyspaces, kss...)
			m.Unlock()
		}(c)
	}

	wg.Wait()

	if er.HasErrors() {
		return nil, er.Error()
	}

	return &vtadminpb.GetKeyspacesResponse{
		Keyspaces: keyspaces,
	}, nil
}

// GetSchema is part of the vtadminpb.VTAdminServer interface.
func (api *API) GetSchema(ctx context.Context, req *vtadminpb.GetSchemaRequest) (*vtadminpb.Schema, error) {
	span, ctx := trace.NewSpan(ctx, "API.GetSchema")
	defer span.Finish()

	span.Annotate("cluster_id", req.ClusterId)
	span.Annotate("keyspace", req.Keyspace)
	span.Annotate("table", req.Table)
	vtadminproto.AnnotateSpanWithGetSchemaTableSizeOptions(req.TableSizeOptions, span)

	c, ok := api.clusterMap[req.ClusterId]
	if !ok {
		return nil, fmt.Errorf("%w: no cluster with id %s", errors.ErrUnsupportedCluster, req.ClusterId)
	}

<<<<<<< HEAD
	return c.GetSchema(ctx, req.Keyspace, cluster.GetSchemaOptions{
=======
	schema, err := c.GetSchema(ctx, req.Keyspace, cluster.GetSchemaOptions{
>>>>>>> cb142eea
		BaseRequest: &vtctldatapb.GetSchemaRequest{
			Tables: []string{req.Table},
		},
		TableSizeOptions: req.TableSizeOptions,
	})
<<<<<<< HEAD
=======
	if err != nil {
		return nil, err
	}

	if schema == nil || len(schema.TableDefinitions) == 0 {
		return nil, &errors.NoSuchSchema{
			Clusters: []string{req.ClusterId},
			Table:    req.Table,
		}
	}

	return schema, nil
>>>>>>> cb142eea
}

// GetSchemas is part of the vtadminpb.VTAdminServer interface.
func (api *API) GetSchemas(ctx context.Context, req *vtadminpb.GetSchemasRequest) (*vtadminpb.GetSchemasResponse, error) {
	span, ctx := trace.NewSpan(ctx, "API.GetSchemas")
	defer span.Finish()

	clusters, _ := api.getClustersForRequest(req.ClusterIds)

	var (
		schemas []*vtadminpb.Schema
		wg      sync.WaitGroup
		er      concurrency.AllErrorRecorder
		m       sync.Mutex
	)

	for _, c := range clusters {
		wg.Add(1)

		// Get schemas for the cluster
		go func(c *cluster.Cluster) {
			defer wg.Done()

			// Since tablets are per-cluster, we can fetch them once
			// and use them throughout the other waitgroups.
			tablets, err := c.GetTablets(ctx)
			if err != nil {
				er.RecordError(err)
				return
			}

			ss, err := api.getSchemas(ctx, c, cluster.GetSchemaOptions{
				Tablets:          tablets,
				TableSizeOptions: req.TableSizeOptions,
			})
			if err != nil {
				er.RecordError(err)
				return
			}

			m.Lock()
			schemas = append(schemas, ss...)
			m.Unlock()
		}(c)
	}

	wg.Wait()

	if er.HasErrors() {
		return nil, er.Error()
	}

<<<<<<< HEAD
=======
	stdsort.Slice(schemas, func(i, j int) bool {
		return schemas[i].Cluster.Id < schemas[j].Cluster.Id
	})

>>>>>>> cb142eea
	return &vtadminpb.GetSchemasResponse{
		Schemas: schemas,
	}, nil
}

// getSchemas returns all of the schemas across all keyspaces in the given cluster.
func (api *API) getSchemas(ctx context.Context, c *cluster.Cluster, opts cluster.GetSchemaOptions) ([]*vtadminpb.Schema, error) {
	if err := c.Vtctld.Dial(ctx); err != nil {
		return nil, err
	}

	getKeyspacesSpan, getKeyspacesCtx := trace.NewSpan(ctx, "Cluster.GetKeyspaces")
	cluster.AnnotateSpan(c, getKeyspacesSpan)

	resp, err := c.Vtctld.GetKeyspaces(getKeyspacesCtx, &vtctldatapb.GetKeyspacesRequest{})
	if err != nil {
		getKeyspacesSpan.Finish()
		return nil, err
	}

	getKeyspacesSpan.Finish()

	var (
		schemas []*vtadminpb.Schema
		wg      sync.WaitGroup
		er      concurrency.AllErrorRecorder
		m       sync.Mutex
	)

	for _, ks := range resp.Keyspaces {
		wg.Add(1)

		// Get schemas for the cluster/keyspace
		go func(c *cluster.Cluster, ks *vtctldatapb.Keyspace) {
			defer wg.Done()

			ss, err := c.GetSchema(ctx, ks.Name, opts)
			if err != nil {
				// Ignore keyspaces without any serving tablets.
				if stderrors.Is(err, errors.ErrNoServingTablet) {
					log.Infof(err.Error())
					return
				}

				er.RecordError(err)
				return
			}

			// Ignore keyspaces without schemas
			if ss == nil {
				log.Infof("No schemas for %s", ks.Name)
				return
			}

			if len(ss.TableDefinitions) == 0 {
				log.Infof("No tables in schema for %s", ks.Name)
				return
			}

			m.Lock()
			schemas = append(schemas, ss)
			m.Unlock()
		}(c, ks)
	}

	wg.Wait()

	if er.HasErrors() {
		return nil, er.Error()
	}

	return schemas, nil
}

<<<<<<< HEAD
=======
// GetSrvVSchema is part of the vtadminpb.VTAdminServer interface.
func (api *API) GetSrvVSchema(ctx context.Context, req *vtadminpb.GetSrvVSchemaRequest) (*vtadminpb.SrvVSchema, error) {
	span, ctx := trace.NewSpan(ctx, "API.GetSrvVSchema")
	defer span.Finish()

	span.Annotate("cluster_id", req.ClusterId)
	span.Annotate("cell", req.Cell)

	c, ok := api.clusterMap[req.ClusterId]
	if !ok {
		return nil, fmt.Errorf("%w: %s", errors.ErrUnsupportedCluster, req.ClusterId)
	}

	return c.GetSrvVSchema(ctx, req.Cell)
}

// GetSrvVSchemas is part of the vtadminpb.VTAdminServer interface.
func (api *API) GetSrvVSchemas(ctx context.Context, req *vtadminpb.GetSrvVSchemasRequest) (*vtadminpb.GetSrvVSchemasResponse, error) {
	span, ctx := trace.NewSpan(ctx, "API.GetSrvVSchemas")
	defer span.Finish()

	clusters, _ := api.getClustersForRequest(req.ClusterIds)

	var (
		svs []*vtadminpb.SrvVSchema
		wg  sync.WaitGroup
		er  concurrency.AllErrorRecorder
		m   sync.Mutex
	)

	for _, c := range clusters {
		wg.Add(1)

		go func(c *cluster.Cluster) {
			defer wg.Done()

			s, err := c.GetSrvVSchemas(ctx, req.Cells)

			if err != nil {
				er.RecordError(err)
				return
			}

			m.Lock()
			svs = append(svs, s...)
			m.Unlock()
		}(c)
	}

	wg.Wait()

	if er.HasErrors() {
		return nil, er.Error()
	}

	return &vtadminpb.GetSrvVSchemasResponse{
		SrvVSchemas: svs,
	}, nil
}

>>>>>>> cb142eea
// GetTablet is part of the vtadminpb.VTAdminServer interface.
func (api *API) GetTablet(ctx context.Context, req *vtadminpb.GetTabletRequest) (*vtadminpb.Tablet, error) {
	span, ctx := trace.NewSpan(ctx, "API.GetTablet")
	defer span.Finish()

	span.Annotate("tablet_alias", req.Alias)

	alias, err := topoproto.ParseTabletAlias(req.Alias)
	if err != nil {
		return nil, fmt.Errorf("failed to parse tablet_alias %s: %w", req.Alias, err)
	}

	span.Annotate("tablet_cell", alias.Cell)
	span.Annotate("tablet_uid", alias.Uid)

	clusters, ids := api.getClustersForRequest(req.ClusterIds)

	var (
		tablets []*vtadminpb.Tablet
		wg      sync.WaitGroup
		er      concurrency.AllErrorRecorder
		m       sync.Mutex
	)

	for _, c := range clusters {
		wg.Add(1)

		go func(c *cluster.Cluster) {
			defer wg.Done()

			ts, err := c.GetTablets(ctx)
			if err != nil {
				er.RecordError(fmt.Errorf("GetTablets(cluster = %s): %w", c.ID, err))
				return
			}

			var found []*vtadminpb.Tablet

			for _, t := range ts {
				if t.Tablet.Alias.Cell == alias.Cell && t.Tablet.Alias.Uid == alias.Uid {
					found = append(found, t)
				}
			}

			m.Lock()
			tablets = append(tablets, found...)
			m.Unlock()
		}(c)
	}

	wg.Wait()

	if er.HasErrors() {
		return nil, er.Error()
	}

	switch len(tablets) {
	case 0:
<<<<<<< HEAD
		return nil, vterrors.Errorf(vtrpcpb.Code_NOT_FOUND, "%s: %s, searched clusters = %v", errors.ErrNoTablet, req.Hostname, ids)
=======
		return nil, vterrors.Errorf(vtrpcpb.Code_NOT_FOUND, "%s: %s, searched clusters = %v", errors.ErrNoTablet, req.Alias, ids)
>>>>>>> cb142eea
	case 1:
		return tablets[0], nil
	}

<<<<<<< HEAD
	return nil, vterrors.Errorf(vtrpcpb.Code_NOT_FOUND, "%s: %s, searched clusters = %v", errors.ErrAmbiguousTablet, req.Hostname, ids)
=======
	return nil, vterrors.Errorf(vtrpcpb.Code_NOT_FOUND, "%s: %s, searched clusters = %v", errors.ErrAmbiguousTablet, req.Alias, ids)
>>>>>>> cb142eea
}

// GetTablets is part of the vtadminpb.VTAdminServer interface.
func (api *API) GetTablets(ctx context.Context, req *vtadminpb.GetTabletsRequest) (*vtadminpb.GetTabletsResponse, error) {
	span, ctx := trace.NewSpan(ctx, "API.GetTablets")
	defer span.Finish()

	clusters, _ := api.getClustersForRequest(req.ClusterIds)

	var (
		tablets []*vtadminpb.Tablet
		wg      sync.WaitGroup
		er      concurrency.AllErrorRecorder
		m       sync.Mutex
	)

	for _, c := range clusters {
		wg.Add(1)

		go func(c *cluster.Cluster) {
			defer wg.Done()

			ts, err := c.GetTablets(ctx)
			if err != nil {
				er.RecordError(fmt.Errorf("GetTablets(cluster = %s): %w", c.ID, err))
				return
			}

			m.Lock()
			tablets = append(tablets, ts...)
			m.Unlock()
		}(c)
	}

	wg.Wait()

	if er.HasErrors() {
		return nil, er.Error()
	}

	return &vtadminpb.GetTabletsResponse{
		Tablets: tablets,
	}, nil
}

// GetVSchema is part of the vtadminpb.VTAdminServer interface.
func (api *API) GetVSchema(ctx context.Context, req *vtadminpb.GetVSchemaRequest) (*vtadminpb.VSchema, error) {
	span, ctx := trace.NewSpan(ctx, "API.GetVSchema")
	defer span.Finish()

	c, ok := api.clusterMap[req.ClusterId]
	if !ok {
		return nil, fmt.Errorf("%w: no such cluster %s", errors.ErrUnsupportedCluster, req.ClusterId)
	}

	cluster.AnnotateSpan(c, span)

	if err := c.Vtctld.Dial(ctx); err != nil {
		return nil, err
	}

	return c.GetVSchema(ctx, req.Keyspace)
}

// GetVSchemas is part of the vtadminpb.VTAdminServer interface.
func (api *API) GetVSchemas(ctx context.Context, req *vtadminpb.GetVSchemasRequest) (*vtadminpb.GetVSchemasResponse, error) {
	span, ctx := trace.NewSpan(ctx, "API.GetVSchemas")
	defer span.Finish()

	clusters, _ := api.getClustersForRequest(req.ClusterIds)

	var (
		m        sync.Mutex
		wg       sync.WaitGroup
		rec      concurrency.AllErrorRecorder
		vschemas []*vtadminpb.VSchema
	)

	if len(clusters) == 0 {
		if len(req.ClusterIds) > 0 {
			return nil, fmt.Errorf("%w: %s", errors.ErrUnsupportedCluster, strings.Join(req.ClusterIds, ", "))
		}

		return &vtadminpb.GetVSchemasResponse{VSchemas: []*vtadminpb.VSchema{}}, nil
	}

	for _, c := range clusters {
		wg.Add(1)

		go func(c *cluster.Cluster) {
			defer wg.Done()

			span, ctx := trace.NewSpan(ctx, "Cluster.GetVSchemas")
			defer span.Finish()

			cluster.AnnotateSpan(c, span)

			if err := c.Vtctld.Dial(ctx); err != nil {
				rec.RecordError(fmt.Errorf("Vtctld.Dial(cluster = %s): %w", c.ID, err))
				return
			}

			getKeyspacesSpan, getKeyspacesCtx := trace.NewSpan(ctx, "Cluster.GetKeyspaces")
			cluster.AnnotateSpan(c, getKeyspacesSpan)

			keyspaces, err := c.Vtctld.GetKeyspaces(getKeyspacesCtx, &vtctldatapb.GetKeyspacesRequest{})
			if err != nil {
				rec.RecordError(fmt.Errorf("GetKeyspaces(cluster = %s): %w", c.ID, err))
				getKeyspacesSpan.Finish()
				return
			}

			getKeyspacesSpan.Finish()

			var (
				clusterM        sync.Mutex
				clusterWG       sync.WaitGroup
				clusterRec      concurrency.AllErrorRecorder
				clusterVSchemas = make([]*vtadminpb.VSchema, 0, len(keyspaces.Keyspaces))
			)

			for _, keyspace := range keyspaces.Keyspaces {
				clusterWG.Add(1)

				go func(keyspace *vtctldatapb.Keyspace) {
					defer clusterWG.Done()
					vschema, err := c.GetVSchema(ctx, keyspace.Name)
					if err != nil {
						clusterRec.RecordError(fmt.Errorf("GetVSchema(keyspace = %s): %w", keyspace.Name, err))
						return
					}

					clusterM.Lock()
					clusterVSchemas = append(clusterVSchemas, vschema)
					clusterM.Unlock()
				}(keyspace)
			}

			clusterWG.Wait()

			if clusterRec.HasErrors() {
				rec.RecordError(fmt.Errorf("GetVSchemas(cluster = %s): %w", c.ID, clusterRec.Error()))
				return
			}

			m.Lock()
			vschemas = append(vschemas, clusterVSchemas...)
			m.Unlock()
		}(c)
	}

	wg.Wait()

	if rec.HasErrors() {
		return nil, rec.Error()
	}

	return &vtadminpb.GetVSchemasResponse{
		VSchemas: vschemas,
	}, nil
}

// GetWorkflow is part of the vtadminpb.VTAdminServer interface.
func (api *API) GetWorkflow(ctx context.Context, req *vtadminpb.GetWorkflowRequest) (*vtadminpb.Workflow, error) {
	span, ctx := trace.NewSpan(ctx, "API.GetWorkflow")
	defer span.Finish()

	c, ok := api.clusterMap[req.ClusterId]
	if !ok {
		return nil, fmt.Errorf("%w: no such cluster %s", errors.ErrUnsupportedCluster, req.ClusterId)
	}

	cluster.AnnotateSpan(c, span)
	span.Annotate("keyspace", req.Keyspace)
	span.Annotate("workflow_name", req.Name)
	span.Annotate("active_only", req.ActiveOnly)

	return c.GetWorkflow(ctx, req.Keyspace, req.Name, cluster.GetWorkflowOptions{
		ActiveOnly: req.ActiveOnly,
	})
}

// GetWorkflows is part of the vtadminpb.VTAdminServer interface.
func (api *API) GetWorkflows(ctx context.Context, req *vtadminpb.GetWorkflowsRequest) (*vtadminpb.GetWorkflowsResponse, error) {
	span, ctx := trace.NewSpan(ctx, "API.GetWorkflows")
	defer span.Finish()

	clusters, _ := api.getClustersForRequest(req.ClusterIds)

	var (
		m       sync.Mutex
		wg      sync.WaitGroup
		rec     concurrency.AllErrorRecorder
		results = map[string]*vtadminpb.ClusterWorkflows{}
	)

	for _, c := range clusters {
		wg.Add(1)

		go func(c *cluster.Cluster) {
			defer wg.Done()

			workflows, err := c.GetWorkflows(ctx, req.Keyspaces, cluster.GetWorkflowsOptions{
				ActiveOnly:      req.ActiveOnly,
				IgnoreKeyspaces: sets.NewString(req.IgnoreKeyspaces...),
			})
			if err != nil {
				rec.RecordError(err)

				return
			}

			m.Lock()
			results[c.ID] = workflows
			m.Unlock()
		}(c)
	}

	wg.Wait()

	if rec.HasErrors() {
		return nil, rec.Error()
	}

	return &vtadminpb.GetWorkflowsResponse{
		WorkflowsByCluster: results,
	}, nil
}

// VTExplain is part of the vtadminpb.VTAdminServer interface.
func (api *API) VTExplain(ctx context.Context, req *vtadminpb.VTExplainRequest) (*vtadminpb.VTExplainResponse, error) {
	span, ctx := trace.NewSpan(ctx, "API.VTExplain")
	defer span.Finish()

	if req.Cluster == "" {
		return nil, fmt.Errorf("%w: cluster ID is required", errors.ErrInvalidRequest)
	}

	if req.Keyspace == "" {
		return nil, fmt.Errorf("%w: keyspace name is required", errors.ErrInvalidRequest)
	}

	if req.Sql == "" {
		return nil, fmt.Errorf("%w: SQL query is required", errors.ErrInvalidRequest)
	}

	c, ok := api.clusterMap[req.Cluster]
	if !ok {
		return nil, fmt.Errorf("%w: %s", errors.ErrUnsupportedCluster, req.Cluster)
	}

	span.Annotate("keyspace", req.Keyspace)
	cluster.AnnotateSpan(c, span)

	tablet, err := c.FindTablet(ctx, func(t *vtadminpb.Tablet) bool {
		return t.Tablet.Keyspace == req.Keyspace && topo.IsInServingGraph(t.Tablet.Type) && t.Tablet.Type != topodatapb.TabletType_MASTER && t.State == vtadminpb.Tablet_SERVING
	})
	if err != nil {
		return nil, fmt.Errorf("cannot find serving, non-primary tablet in keyspace=%s: %w", req.Keyspace, err)
	}

	span.Annotate("tablet_alias", topoproto.TabletAliasString(tablet.Tablet.Alias))

	if err := c.Vtctld.Dial(ctx); err != nil {
		return nil, err
	}

	var (
		wg sync.WaitGroup
		er concurrency.AllErrorRecorder

		// Writes to these three variables are, in the strictest sense, unsafe.
		// However, there is one goroutine responsible for writing each of these
		// values (so, no concurrent writes), and reads are blocked on the call to
		// wg.Wait(), so we guarantee that all writes have finished before attempting
		// to read anything.
		srvVSchema string
		schema     string
		shardMap   string
	)

	wg.Add(3)

	// GetSchema
	go func(c *cluster.Cluster) {
		defer wg.Done()

		res, err := c.GetSchema(ctx, req.Keyspace, cluster.GetSchemaOptions{
			Tablets: []*vtadminpb.Tablet{tablet},
		})
		if err != nil {
			er.RecordError(fmt.Errorf("GetSchema(%s): %w", topoproto.TabletAliasString(tablet.Tablet.Alias), err))
			return
		}

		schemas := make([]string, len(res.TableDefinitions))
		for i, td := range res.TableDefinitions {
			schemas[i] = td.Schema
		}

		schema = strings.Join(schemas, ";")
	}(c)

	// GetSrvVSchema
	go func(c *cluster.Cluster) {
		defer wg.Done()

		span, ctx := trace.NewSpan(ctx, "Cluster.GetSrvVSchema")
		defer span.Finish()

		span.Annotate("cell", tablet.Tablet.Alias.Cell)
		cluster.AnnotateSpan(c, span)

		res, err := c.Vtctld.GetSrvVSchema(ctx, &vtctldatapb.GetSrvVSchemaRequest{
			Cell: tablet.Tablet.Alias.Cell,
		})

		if err != nil {
			er.RecordError(fmt.Errorf("GetSrvVSchema(%s): %w", tablet.Tablet.Alias.Cell, err))
			return
		}

		ksvs, ok := res.SrvVSchema.Keyspaces[req.Keyspace]
		if !ok {
			er.RecordError(fmt.Errorf("%w: keyspace %s", errors.ErrNoSrvVSchema, req.Keyspace))
			return
		}

		ksvsb, err := json.Marshal(&ksvs)
		if err != nil {
			er.RecordError(err)
			return
		}

		srvVSchema = fmt.Sprintf(`{"%s": %s}`, req.Keyspace, string(ksvsb))
	}(c)

	// FindAllShardsInKeyspace
	go func(c *cluster.Cluster) {
		defer wg.Done()

		shards, err := c.FindAllShardsInKeyspace(ctx, req.Keyspace, cluster.FindAllShardsInKeyspaceOptions{
			SkipDial: true,
		})
		if err != nil {
			er.RecordError(err)
			return
		}

		vtsm := make(map[string]*topodatapb.Shard)
		for _, s := range shards {
			vtsm[s.Name] = s.Shard
		}

		vtsb, err := json.Marshal(&vtsm)
		if err != nil {
			er.RecordError(err)
			return
		}

		shardMap = fmt.Sprintf(`{"%s": %s}`, req.Keyspace, string(vtsb))
	}(c)

	wg.Wait()

	if er.HasErrors() {
		return nil, er.Error()
	}

	opts := &vtexplain.Options{ReplicationMode: "ROW"}

	lockWaitStart := time.Now()

	api.vtexplainLock.Lock()
	defer api.vtexplainLock.Unlock()

	lockWaitTime := time.Since(lockWaitStart)
	log.Infof("vtexplain lock wait time: %s", lockWaitTime)

	span.Annotate("vtexplain_lock_wait_time", lockWaitTime.String())

	if err := vtexplain.Init(srvVSchema, schema, shardMap, opts); err != nil {
		return nil, fmt.Errorf("error initilaizing vtexplain: %w", err)
	}

	defer vtexplain.Stop()

	plans, err := vtexplain.Run(req.Sql)
	if err != nil {
		return nil, fmt.Errorf("error running vtexplain: %w", err)
	}

	response := vtexplain.ExplainsAsText(plans)
	return &vtadminpb.VTExplainResponse{
		Response: response,
	}, nil
}

func (api *API) getClustersForRequest(ids []string) ([]*cluster.Cluster, []string) {
	if len(ids) == 0 {
		clusterIDs := make([]string, 0, len(api.clusters))

		for k := range api.clusterMap {
			clusterIDs = append(clusterIDs, k)
		}

		return api.clusters, clusterIDs
	}

	clusters := make([]*cluster.Cluster, 0, len(ids))

	for _, id := range ids {
		if c, ok := api.clusterMap[id]; ok {
			clusters = append(clusters, c)
		}
	}

	return clusters, ids
}<|MERGE_RESOLUTION|>--- conflicted
+++ resolved
@@ -22,11 +22,8 @@
 	stderrors "errors"
 	"fmt"
 	"net/http"
-<<<<<<< HEAD
-=======
 	"net/http/pprof"
 	stdsort "sort"
->>>>>>> cb142eea
 	"strings"
 	"sync"
 	"time"
@@ -111,24 +108,16 @@
 
 	httpAPI := vtadminhttp.NewAPI(api, httpOpts)
 
-<<<<<<< HEAD
-	router.HandleFunc("/clusters", httpAPI.Adapt(vtadminhttp.GetClusters)).Name("API.GetClusters")
-	router.HandleFunc("/gates", httpAPI.Adapt(vtadminhttp.GetGates)).Name("API.GetGates")
-=======
 	router.HandleFunc("/backups", httpAPI.Adapt(vtadminhttp.GetBackups)).Name("API.GetBackups")
 	router.HandleFunc("/clusters", httpAPI.Adapt(vtadminhttp.GetClusters)).Name("API.GetClusters")
 	router.HandleFunc("/gates", httpAPI.Adapt(vtadminhttp.GetGates)).Name("API.GetGates")
 	router.HandleFunc("/keyspace/{cluster_id}/{name}", httpAPI.Adapt(vtadminhttp.GetKeyspace)).Name("API.GetKeyspace")
->>>>>>> cb142eea
 	router.HandleFunc("/keyspaces", httpAPI.Adapt(vtadminhttp.GetKeyspaces)).Name("API.GetKeyspaces")
 	router.HandleFunc("/schema/{table}", httpAPI.Adapt(vtadminhttp.FindSchema)).Name("API.FindSchema")
 	router.HandleFunc("/schema/{cluster_id}/{keyspace}/{table}", httpAPI.Adapt(vtadminhttp.GetSchema)).Name("API.GetSchema")
 	router.HandleFunc("/schemas", httpAPI.Adapt(vtadminhttp.GetSchemas)).Name("API.GetSchemas")
-<<<<<<< HEAD
-=======
 	router.HandleFunc("/srvvschema/{cluster_id}/{cell}", httpAPI.Adapt(vtadminhttp.GetSrvVSchema)).Name("API.GetSrvVSchema")
 	router.HandleFunc("/srvvschemas", httpAPI.Adapt(vtadminhttp.GetSrvVSchemas)).Name("API.GetSrvVSchemas")
->>>>>>> cb142eea
 	router.HandleFunc("/tablets", httpAPI.Adapt(vtadminhttp.GetTablets)).Name("API.GetTablets")
 	router.HandleFunc("/tablet/{tablet}", httpAPI.Adapt(vtadminhttp.GetTablet)).Name("API.GetTablet")
 	router.HandleFunc("/vschema/{cluster_id}/{keyspace}", httpAPI.Adapt(vtadminhttp.GetVSchema)).Name("API.GetVSchema")
@@ -136,8 +125,6 @@
 	router.HandleFunc("/vtexplain", httpAPI.Adapt(vtadminhttp.VTExplain)).Name("API.VTExplain")
 	router.HandleFunc("/workflow/{cluster_id}/{keyspace}/{name}", httpAPI.Adapt(vtadminhttp.GetWorkflow)).Name("API.GetWorkflow")
 	router.HandleFunc("/workflows", httpAPI.Adapt(vtadminhttp.GetWorkflows)).Name("API.GetWorkflows")
-<<<<<<< HEAD
-=======
 
 	experimentalRouter := router.PathPrefix("/experimental").Subrouter()
 	experimentalRouter.HandleFunc("/tablet/{tablet}/debug/vars", httpAPI.Adapt(experimental.TabletDebugVarsPassthrough)).Name("API.TabletDebugVarsPassthrough")
@@ -154,7 +141,6 @@
 		debugRouter := serv.Router().PathPrefix("/debug").Subrouter()
 		debugRouter.HandleFunc("/env", debug.Env)
 	}
->>>>>>> cb142eea
 
 	// Middlewares are executed in order of addition. Our ordering (all
 	// middlewares being optional) is:
@@ -194,11 +180,7 @@
 
 	span.Annotate("table", req.Table)
 
-<<<<<<< HEAD
-	clusters, _ := api.getClustersForRequest(req.ClusterIds)
-=======
 	clusters, clusterIDs := api.getClustersForRequest(req.ClusterIds)
->>>>>>> cb142eea
 
 	var (
 		m       sync.Mutex
@@ -261,14 +243,10 @@
 
 	switch len(results) {
 	case 0:
-<<<<<<< HEAD
-		return nil, fmt.Errorf("%w: no schemas found with table named %s", errors.ErrNoSchema, req.Table)
-=======
 		return nil, &errors.NoSuchSchema{
 			Clusters: clusterIDs,
 			Table:    req.Table,
 		}
->>>>>>> cb142eea
 	case 1:
 		return results[0], nil
 	default:
@@ -276,8 +254,6 @@
 	}
 }
 
-<<<<<<< HEAD
-=======
 // GetBackups is part of the vtadminpb.VTAdminServer interface.
 func (api *API) GetBackups(ctx context.Context, req *vtadminpb.GetBackupsRequest) (*vtadminpb.GetBackupsResponse, error) {
 	span, ctx := trace.NewSpan(ctx, "API.GetBackups")
@@ -322,7 +298,6 @@
 	}, nil
 }
 
->>>>>>> cb142eea
 // GetClusters is part of the vtadminpb.VTAdminServer interface.
 func (api *API) GetClusters(ctx context.Context, req *vtadminpb.GetClustersRequest) (*vtadminpb.GetClustersResponse, error) {
 	span, _ := trace.NewSpan(ctx, "API.GetClusters")
@@ -362,38 +337,16 @@
 		go func(c *cluster.Cluster) {
 			defer wg.Done()
 
-<<<<<<< HEAD
-			gs, err := c.Discovery.DiscoverVTGates(ctx, []string{})
-=======
 			gs, err := c.GetGates(ctx)
->>>>>>> cb142eea
-			if err != nil {
-				er.RecordError(fmt.Errorf("DiscoverVTGates(cluster = %s): %w", c.ID, err))
+			if err != nil {
+				er.RecordError(err)
 				return
 			}
 
 			m.Lock()
-<<<<<<< HEAD
-
-			for _, g := range gs {
-				gates = append(gates, &vtadminpb.VTGate{
-					Cell: g.Cell,
-					Cluster: &vtadminpb.Cluster{
-						Id:   c.ID,
-						Name: c.Name,
-					},
-					Hostname:  g.Hostname,
-					Keyspaces: g.Keyspaces,
-					Pool:      g.Pool,
-				})
-			}
-
-			m.Unlock()
-=======
 			defer m.Unlock()
 
 			gates = append(gates, gs...)
->>>>>>> cb142eea
 		}(c)
 	}
 
@@ -408,8 +361,6 @@
 	}, nil
 }
 
-<<<<<<< HEAD
-=======
 // GetKeyspace is part of the vtadminpb.VTAdminServer interface.
 func (api *API) GetKeyspace(ctx context.Context, req *vtadminpb.GetKeyspaceRequest) (*vtadminpb.Keyspace, error) {
 	span, ctx := trace.NewSpan(ctx, "API.GetKeyspace")
@@ -423,7 +374,6 @@
 	return c.GetKeyspace(ctx, req.Keyspace)
 }
 
->>>>>>> cb142eea
 // GetKeyspaces is part of the vtadminpb.VTAdminServer interface.
 func (api *API) GetKeyspaces(ctx context.Context, req *vtadminpb.GetKeyspacesRequest) (*vtadminpb.GetKeyspacesResponse, error) {
 	span, ctx := trace.NewSpan(ctx, "API.GetKeyspaces")
@@ -444,67 +394,12 @@
 		go func(c *cluster.Cluster) {
 			defer wg.Done()
 
-<<<<<<< HEAD
-			if err := c.Vtctld.Dial(ctx); err != nil {
+			kss, err := c.GetKeyspaces(ctx)
+			if err != nil {
 				er.RecordError(err)
 				return
 			}
 
-			getKeyspacesSpan, getKeyspacesCtx := trace.NewSpan(ctx, "Cluster.GetKeyspaces")
-			cluster.AnnotateSpan(c, getKeyspacesSpan)
-
-			resp, err := c.Vtctld.GetKeyspaces(getKeyspacesCtx, &vtctldatapb.GetKeyspacesRequest{})
-			if err != nil {
-				er.RecordError(fmt.Errorf("GetKeyspaces(cluster = %s): %w", c.ID, err))
-				getKeyspacesSpan.Finish()
-				return
-			}
-
-			getKeyspacesSpan.Finish()
-
-			kss := make([]*vtadminpb.Keyspace, 0, len(resp.Keyspaces))
-
-			var (
-				kwg sync.WaitGroup
-				km  sync.Mutex
-			)
-
-			for _, ks := range resp.Keyspaces {
-				kwg.Add(1)
-
-				// Find all shards for each keyspace in the cluster, in parallel
-				go func(c *cluster.Cluster, ks *vtctldatapb.Keyspace) {
-					defer kwg.Done()
-
-					shards, err := c.FindAllShardsInKeyspace(ctx, ks.Name, cluster.FindAllShardsInKeyspaceOptions{
-						SkipDial: true,
-					})
-
-					if err != nil {
-						er.RecordError(err)
-						return
-					}
-
-					km.Lock()
-					kss = append(kss, &vtadminpb.Keyspace{
-						Cluster:  c.ToProto(),
-						Keyspace: ks,
-						Shards:   shards,
-					})
-					km.Unlock()
-				}(c, ks)
-			}
-
-			kwg.Wait()
-
-=======
-			kss, err := c.GetKeyspaces(ctx)
-			if err != nil {
-				er.RecordError(err)
-				return
-			}
-
->>>>>>> cb142eea
 			m.Lock()
 			keyspaces = append(keyspaces, kss...)
 			m.Unlock()
@@ -537,18 +432,12 @@
 		return nil, fmt.Errorf("%w: no cluster with id %s", errors.ErrUnsupportedCluster, req.ClusterId)
 	}
 
-<<<<<<< HEAD
-	return c.GetSchema(ctx, req.Keyspace, cluster.GetSchemaOptions{
-=======
 	schema, err := c.GetSchema(ctx, req.Keyspace, cluster.GetSchemaOptions{
->>>>>>> cb142eea
 		BaseRequest: &vtctldatapb.GetSchemaRequest{
 			Tables: []string{req.Table},
 		},
 		TableSizeOptions: req.TableSizeOptions,
 	})
-<<<<<<< HEAD
-=======
 	if err != nil {
 		return nil, err
 	}
@@ -561,7 +450,6 @@
 	}
 
 	return schema, nil
->>>>>>> cb142eea
 }
 
 // GetSchemas is part of the vtadminpb.VTAdminServer interface.
@@ -614,13 +502,10 @@
 		return nil, er.Error()
 	}
 
-<<<<<<< HEAD
-=======
 	stdsort.Slice(schemas, func(i, j int) bool {
 		return schemas[i].Cluster.Id < schemas[j].Cluster.Id
 	})
 
->>>>>>> cb142eea
 	return &vtadminpb.GetSchemasResponse{
 		Schemas: schemas,
 	}, nil
@@ -695,8 +580,6 @@
 	return schemas, nil
 }
 
-<<<<<<< HEAD
-=======
 // GetSrvVSchema is part of the vtadminpb.VTAdminServer interface.
 func (api *API) GetSrvVSchema(ctx context.Context, req *vtadminpb.GetSrvVSchemaRequest) (*vtadminpb.SrvVSchema, error) {
 	span, ctx := trace.NewSpan(ctx, "API.GetSrvVSchema")
@@ -757,7 +640,6 @@
 	}, nil
 }
 
->>>>>>> cb142eea
 // GetTablet is part of the vtadminpb.VTAdminServer interface.
 func (api *API) GetTablet(ctx context.Context, req *vtadminpb.GetTabletRequest) (*vtadminpb.Tablet, error) {
 	span, ctx := trace.NewSpan(ctx, "API.GetTablet")
@@ -816,20 +698,12 @@
 
 	switch len(tablets) {
 	case 0:
-<<<<<<< HEAD
-		return nil, vterrors.Errorf(vtrpcpb.Code_NOT_FOUND, "%s: %s, searched clusters = %v", errors.ErrNoTablet, req.Hostname, ids)
-=======
 		return nil, vterrors.Errorf(vtrpcpb.Code_NOT_FOUND, "%s: %s, searched clusters = %v", errors.ErrNoTablet, req.Alias, ids)
->>>>>>> cb142eea
 	case 1:
 		return tablets[0], nil
 	}
 
-<<<<<<< HEAD
-	return nil, vterrors.Errorf(vtrpcpb.Code_NOT_FOUND, "%s: %s, searched clusters = %v", errors.ErrAmbiguousTablet, req.Hostname, ids)
-=======
 	return nil, vterrors.Errorf(vtrpcpb.Code_NOT_FOUND, "%s: %s, searched clusters = %v", errors.ErrAmbiguousTablet, req.Alias, ids)
->>>>>>> cb142eea
 }
 
 // GetTablets is part of the vtadminpb.VTAdminServer interface.
