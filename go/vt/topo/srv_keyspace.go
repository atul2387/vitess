--- conflicted
+++ resolved
@@ -17,12 +17,9 @@
 package topo
 
 import (
-<<<<<<< HEAD
 	"bytes"
 	"encoding/hex"
 	"fmt"
-=======
->>>>>>> 8913fcf0
 	"path"
 	"sync"
 
