----------------------------------------------------------------------
select * from user /* scatter */

1 ks_sharded/-40: select * from `user` limit 10001 /* scatter */
1 ks_sharded/40-80: select * from `user` limit 10001 /* scatter */
1 ks_sharded/80-c0: select * from `user` limit 10001 /* scatter */
1 ks_sharded/c0-: select * from `user` limit 10001 /* scatter */

----------------------------------------------------------------------
select * from user where id = 1 /* equal unique */

1 ks_sharded/-40: select * from `user` where id = 1 limit 10001 /* equal unique */

----------------------------------------------------------------------
select * from user where id > 100 /* scatter range */

1 ks_sharded/-40: select * from `user` where id > 100 limit 10001 /* scatter range */
1 ks_sharded/40-80: select * from `user` where id > 100 limit 10001 /* scatter range */
1 ks_sharded/80-c0: select * from `user` where id > 100 limit 10001 /* scatter range */
1 ks_sharded/c0-: select * from `user` where id > 100 limit 10001 /* scatter range */

----------------------------------------------------------------------
select * from user where name = 'bob' /* vindex lookup */

1 ks_sharded/c0-: select `name`, user_id from name_user_map where `name` in ('bob') limit 10001 /* vindex lookup */
2 ks_sharded/-40: select * from `user` where `name` = 'bob' limit 10001 /* vindex lookup */

----------------------------------------------------------------------
select * from user where name = 'bob' or nickname = 'bob' /* vindex lookup */

1 ks_sharded/-40: select * from `user` where `name` = 'bob' or nickname = 'bob' limit 10001 /* vindex lookup */
1 ks_sharded/40-80: select * from `user` where `name` = 'bob' or nickname = 'bob' limit 10001 /* vindex lookup */
1 ks_sharded/80-c0: select * from `user` where `name` = 'bob' or nickname = 'bob' limit 10001 /* vindex lookup */
1 ks_sharded/c0-: select * from `user` where `name` = 'bob' or nickname = 'bob' limit 10001 /* vindex lookup */

----------------------------------------------------------------------
select u.id, u.name, u.nickname, n.info from user u join name_info n on u.name = n.name /* join on varchar */

1 ks_sharded/-40: select u.id, u.`name`, u.nickname from `user` as u limit 10001 /* join on varchar */
1 ks_sharded/40-80: select u.id, u.`name`, u.nickname from `user` as u limit 10001 /* join on varchar */
1 ks_sharded/80-c0: select u.id, u.`name`, u.nickname from `user` as u limit 10001 /* join on varchar */
1 ks_sharded/c0-: select u.id, u.`name`, u.nickname from `user` as u limit 10001 /* join on varchar */
2 ks_sharded/40-80: select n.info from name_info as n where n.`name` = 'name_val_2' limit 10001 /* join on varchar */
3 ks_sharded/40-80: select n.info from name_info as n where n.`name` = 'name_val_2' limit 10001 /* join on varchar */
4 ks_sharded/40-80: select n.info from name_info as n where n.`name` = 'name_val_2' limit 10001 /* join on varchar */
5 ks_sharded/40-80: select n.info from name_info as n where n.`name` = 'name_val_2' limit 10001 /* join on varchar */

----------------------------------------------------------------------
select m.id, m.song, e.extra from music m join music_extra e on m.id = e.id where m.user_id = 100 /* join on int */

1 ks_sharded/80-c0: select m.id, m.song from music as m where m.user_id = 100 limit 10001 /* join on int */
2 ks_sharded/-40: select e.extra from music_extra as e where e.id = 1 limit 10001 /* join on int */

----------------------------------------------------------------------
select count(*) from user where id = 1 /* point aggregate */

1 ks_sharded/-40: select count(*) from `user` where id = 1 limit 10001 /* point aggregate */

----------------------------------------------------------------------
select count(*) from user where name in ('alice','bob') /* scatter aggregate */

1 ks_sharded/40-80: select `name`, user_id from name_user_map where `name` in ('alice') limit 10001 /* scatter aggregate */
2 ks_sharded/c0-: select `name`, user_id from name_user_map where `name` in ('bob') limit 10001 /* scatter aggregate */
<<<<<<< HEAD
3 ks_sharded/-40: select count(*) from user where `name` in ('alice', 'bob') limit 10001 /* scatter aggregate */
=======
3 ks_sharded/-40: select count(*) from `user` where `name` in ('alice', 'bob') limit 10001 /* scatter aggregate */
>>>>>>> fc784709

----------------------------------------------------------------------
select name, count(*) from user group by name /* scatter aggregate */

1 ks_sharded/-40: select `name`, count(*) from `user` group by `name` limit 10001 /* scatter aggregate */
1 ks_sharded/40-80: select `name`, count(*) from `user` group by `name` limit 10001 /* scatter aggregate */
1 ks_sharded/80-c0: select `name`, count(*) from `user` group by `name` limit 10001 /* scatter aggregate */
1 ks_sharded/c0-: select `name`, count(*) from `user` group by `name` limit 10001 /* scatter aggregate */

----------------------------------------------------------------------
select 1, "hello", 3.14, null from user limit 10 /* select constant sql values */

1 ks_sharded/-40: select 1, 'hello', 3.14, null from `user` limit 10 /* select constant sql values */
1 ks_sharded/40-80: select 1, 'hello', 3.14, null from `user` limit 10 /* select constant sql values */
1 ks_sharded/80-c0: select 1, 'hello', 3.14, null from `user` limit 10 /* select constant sql values */
1 ks_sharded/c0-: select 1, 'hello', 3.14, null from `user` limit 10 /* select constant sql values */

----------------------------------------------------------------------
select * from (select id from user) s /* scatter paren select */

1 ks_sharded/-40: select * from (select id from `user`) as s limit 10001 /* scatter paren select */
1 ks_sharded/40-80: select * from (select id from `user`) as s limit 10001 /* scatter paren select */
1 ks_sharded/80-c0: select * from (select id from `user`) as s limit 10001 /* scatter paren select */
1 ks_sharded/c0-: select * from (select id from `user`) as s limit 10001 /* scatter paren select */

----------------------------------------------------------------------
select name from user where id = (select id from t1) /* non-correlated subquery as value */

1 ks_unsharded/-: select id from t1 limit 10001 /* non-correlated subquery as value */
2 ks_sharded/-40: select `name` from `user` where id = 1 limit 10001 /* non-correlated subquery as value */

----------------------------------------------------------------------
select name from user where id in (select id from t1) /* non-correlated subquery in IN clause */

1 ks_unsharded/-: select id from t1 limit 10001 /* non-correlated subquery in IN clause */
2 ks_sharded/-40: select `name` from `user` where 1 = 1 and id in (1) limit 10001 /* non-correlated subquery in IN clause */

----------------------------------------------------------------------
select name from user where id not in (select id from t1) /* non-correlated subquery in NOT IN clause */

1 ks_unsharded/-: select id from t1 limit 10001 /* non-correlated subquery in NOT IN clause */
2 ks_sharded/-40: select `name` from `user` where 1 = 0 or id not in (1) limit 10001 /* non-correlated subquery in NOT IN clause */
2 ks_sharded/40-80: select `name` from `user` where 1 = 0 or id not in (1) limit 10001 /* non-correlated subquery in NOT IN clause */
2 ks_sharded/80-c0: select `name` from `user` where 1 = 0 or id not in (1) limit 10001 /* non-correlated subquery in NOT IN clause */
2 ks_sharded/c0-: select `name` from `user` where 1 = 0 or id not in (1) limit 10001 /* non-correlated subquery in NOT IN clause */

----------------------------------------------------------------------
select name from user where exists (select id from t1) /* non-correlated subquery as EXISTS */

1 ks_unsharded/-: select id from t1 limit 10001 /* non-correlated subquery as EXISTS */
2 ks_sharded/-40: select `name` from `user` where 1 limit 10001 /* non-correlated subquery as EXISTS */
2 ks_sharded/40-80: select `name` from `user` where 1 limit 10001 /* non-correlated subquery as EXISTS */
2 ks_sharded/80-c0: select `name` from `user` where 1 limit 10001 /* non-correlated subquery as EXISTS */
2 ks_sharded/c0-: select `name` from `user` where 1 limit 10001 /* non-correlated subquery as EXISTS */

----------------------------------------------------------------------
select * from name_info order by info /* select * and order by varchar column */

1 ks_sharded/-40: select `name`, info, weight_string(info) from name_info order by info asc limit 10001 /* select * and order by varchar column */
1 ks_sharded/40-80: select `name`, info, weight_string(info) from name_info order by info asc limit 10001 /* select * and order by varchar column */
1 ks_sharded/80-c0: select `name`, info, weight_string(info) from name_info order by info asc limit 10001 /* select * and order by varchar column */
1 ks_sharded/c0-: select `name`, info, weight_string(info) from name_info order by info asc limit 10001 /* select * and order by varchar column */

----------------------------------------------------------------------
select distinct(name) from user where id = 1 /* select distinct */

1 ks_sharded/-40: select distinct `name` from `user` where id = 1 limit 10001 /* select distinct */

----------------------------------------------------------------------
select distinct name from user where id = 1 /* select distinct */

1 ks_sharded/-40: select distinct `name` from `user` where id = 1 limit 10001 /* select distinct */

----------------------------------------------------------------------
select id, substring(name, 1, -1) from user where id = 123 /* select substring */

1 ks_sharded/-40: select id, substr(`name`, 1, -1) from `user` where id = 123 limit 10001 /* select substring */

----------------------------------------------------------------------
select id, substring_index(name, '123456', -1) from user where id = 123 /* select substring_index */

1 ks_sharded/-40: select id, substring_index(`name`, '123456', -1) from `user` where id = 123 limit 10001 /* select substring_index */

----------------------------------------------------------------------
select id, case when name = 'alice' then 'ALICE' when name = 'bob' then 'BOB' end as name from user where id = 1 /* select case */

1 ks_sharded/-40: select id, case when `name` = 'alice' then 'ALICE' when `name` = 'bob' then 'BOB' end as `name` from `user` where id = 1 limit 10001 /* select case */

----------------------------------------------------------------------
select id, case when name = 'alice' then 'ALICE' when name = 'bob' then 'BOB' else 'OTHER' end as name from user where id = 1 /* select case */

1 ks_sharded/-40: select id, case when `name` = 'alice' then 'ALICE' when `name` = 'bob' then 'BOB' else 'OTHER' end as `name` from `user` where id = 1 limit 10001 /* select case */

----------------------------------------------------------------------
select id, case when substr(name, 1, 5) = 'alice' then 'ALICE' when name = 'bob' then 'BOB' else 'OTHER' end as name from user where id = 1 /* select case */

1 ks_sharded/-40: select id, case when substr(`name`, 1, 5) = 'alice' then 'ALICE' when `name` = 'bob' then 'BOB' else 'OTHER' end as `name` from `user` where id = 1 limit 10001 /* select case */

----------------------------------------------------------------------
select id, 'abc' as test from user where id = 1 union all select id, 'def' as test from user where id = 1 union all select id, 'ghi' as test from user where id = 1 /* union all */

1 ks_sharded/-40: select id, 'abc' as test from `user` where id = 1 union all select id, 'def' as test from `user` where id = 1 union all select id, 'ghi' as test from `user` where id = 1 limit 10001 /* union all */

----------------------------------------------------------------------
select id from user where not id in (select col from music where music.user_id = 42) and id in (select col from music where music.user_id = 411)

1 ks_sharded/40-80: select col from music where music.user_id = 42 limit 10001
2 ks_sharded/40-80: select col from music where music.user_id = 411 limit 10001

----------------------------------------------------------------------
select id from user where not id in (select col from music where music.user_id = 42) and id in (select col from music where music.user_id = 411)

1 ks_sharded/40-80: select col from music where music.user_id = 42 limit 10001
2 ks_sharded/40-80: select col from music where music.user_id = 411 limit 10001

----------------------------------------------------------------------<|MERGE_RESOLUTION|>--- conflicted
+++ resolved
@@ -61,11 +61,7 @@
 
 1 ks_sharded/40-80: select `name`, user_id from name_user_map where `name` in ('alice') limit 10001 /* scatter aggregate */
 2 ks_sharded/c0-: select `name`, user_id from name_user_map where `name` in ('bob') limit 10001 /* scatter aggregate */
-<<<<<<< HEAD
-3 ks_sharded/-40: select count(*) from user where `name` in ('alice', 'bob') limit 10001 /* scatter aggregate */
-=======
 3 ks_sharded/-40: select count(*) from `user` where `name` in ('alice', 'bob') limit 10001 /* scatter aggregate */
->>>>>>> fc784709
 
 ----------------------------------------------------------------------
 select name, count(*) from user group by name /* scatter aggregate */
