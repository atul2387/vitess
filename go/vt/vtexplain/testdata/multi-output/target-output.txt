----------------------------------------------------------------------
select * from user where email='null@void.com'

1 ks_sharded/40-80: select * from user where email = 'null@void.com' limit 10001

----------------------------------------------------------------------
select * from user where id in (1,2,3,4,5,6,7,8)

1 ks_sharded/40-80: select * from user where id in (1, 2, 3, 4, 5, 6, 7, 8) limit 10001

----------------------------------------------------------------------
insert into user (id, name) values (2, 'bob')

1 ks_sharded/40-80: begin
<<<<<<< HEAD
1 ks_sharded/40-80: insert into user(id, name) values (2, 'bob')/* vtgate:: filtered_replication_unfriendly */
=======
1 ks_sharded/40-80: insert into user(id, name) values (2, 'bob')
>>>>>>> ad8d9ef2
1 ks_sharded/40-80: commit

----------------------------------------------------------------------<|MERGE_RESOLUTION|>--- conflicted
+++ resolved
@@ -12,11 +12,7 @@
 insert into user (id, name) values (2, 'bob')
 
 1 ks_sharded/40-80: begin
-<<<<<<< HEAD
-1 ks_sharded/40-80: insert into user(id, name) values (2, 'bob')/* vtgate:: filtered_replication_unfriendly */
-=======
 1 ks_sharded/40-80: insert into user(id, name) values (2, 'bob')
->>>>>>> ad8d9ef2
 1 ks_sharded/40-80: commit
 
 ----------------------------------------------------------------------