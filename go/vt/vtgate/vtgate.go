--- conflicted
+++ resolved
@@ -63,17 +63,12 @@
 
 	// TODO(deepthi): change these two vars to unexported and move to healthcheck.go when LegacyHealthcheck is removed
 
-<<<<<<< HEAD
-	maxPayloadSize  = flag.Int("max_payload_size", 0, "The threshold for query payloads in bytes. A payload greater than this threshold will result in a failure to handle the query.")
-	warnPayloadSize = flag.Int("warn_payload_size", 0, "The warning threshold for query payloads in bytes. A payload greater than this threshold will cause the VtGateWarnings.WarnPayloadSizeExceeded counter to be incremented.")
-=======
 	// HealthCheckRetryDelay is the time to wait before retrying healthcheck
 	HealthCheckRetryDelay = flag.Duration("healthcheck_retry_delay", 2*time.Millisecond, "health check retry delay")
 	// HealthCheckTimeout is the timeout on the RPC call to tablets
 	HealthCheckTimeout = flag.Duration("healthcheck_timeout", time.Minute, "the health check timeout period")
 	maxPayloadSize     = flag.Int("max_payload_size", 0, "The threshold for query payloads in bytes. A payload greater than this threshold will result in a failure to handle the query.")
 	warnPayloadSize    = flag.Int("warn_payload_size", 0, "The warning threshold for query payloads in bytes. A payload greater than this threshold will cause the VtGateWarnings.WarnPayloadSizeExceeded counter to be incremented.")
->>>>>>> a3a52322
 )
 
 func getTxMode() vtgatepb.TransactionMode {
