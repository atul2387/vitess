/*
Copyright 2019 The Vitess Authors.

Licensed under the Apache License, Version 2.0 (the "License");
you may not use this file except in compliance with the License.
You may obtain a copy of the License at

    http://www.apache.org/licenses/LICENSE-2.0

Unless required by applicable law or agreed to in writing, software
distributed under the License is distributed on an "AS IS" BASIS,
WITHOUT WARRANTIES OR CONDITIONS OF ANY KIND, either express or implied.
See the License for the specific language governing permissions and
limitations under the License.
*/

// Package vtgate provides query routing rpc services
// for vttablets.
package vtgate

import (
	"flag"
	"fmt"
	"net/http"
	"os"
	"strings"
	"time"

	"golang.org/x/net/context"

	"vitess.io/vitess/go/acl"
	"vitess.io/vitess/go/sqltypes"
	"vitess.io/vitess/go/stats"
	"vitess.io/vitess/go/tb"
	"vitess.io/vitess/go/vt/discovery"
	"vitess.io/vitess/go/vt/key"
	"vitess.io/vitess/go/vt/log"
	"vitess.io/vitess/go/vt/logutil"
	"vitess.io/vitess/go/vt/servenv"
	"vitess.io/vitess/go/vt/sqlparser"
	"vitess.io/vitess/go/vt/srvtopo"
	"vitess.io/vitess/go/vt/topo/topoproto"
	"vitess.io/vitess/go/vt/vterrors"

	"vitess.io/vitess/go/vt/vtgate/vtgateservice"

	binlogdatapb "vitess.io/vitess/go/vt/proto/binlogdata"
	querypb "vitess.io/vitess/go/vt/proto/query"
	topodatapb "vitess.io/vitess/go/vt/proto/topodata"
	vtgatepb "vitess.io/vitess/go/vt/proto/vtgate"
	vtrpcpb "vitess.io/vitess/go/vt/proto/vtrpc"
)

var (
	transactionMode    = flag.String("transaction_mode", "MULTI", "SINGLE: disallow multi-db transactions, MULTI: allow multi-db transactions with best effort commit, TWOPC: allow multi-db transactions with 2pc commit")
	normalizeQueries   = flag.Bool("normalize_queries", true, "Rewrite queries with bind vars. Turn this off if the app itself sends normalized queries with bind vars.")
	terseErrors        = flag.Bool("vtgate-config-terse-errors", false, "prevent bind vars from escaping in returned errors")
	streamBufferSize   = flag.Int("stream_buffer_size", 32*1024, "the number of bytes sent from vtgate for each stream call. It's recommended to keep this value in sync with vttablet's query-server-config-stream-buffer-size.")
	queryPlanCacheSize = flag.Int64("gate_query_cache_size", 10000, "gate server query cache size, maximum number of queries to be cached. vtgate analyzes every incoming query and generate a query plan, these plans are being cached in a lru cache. This config controls the capacity of the lru cache.")
	_                  = flag.Bool("disable_local_gateway", false, "deprecated: if specified, this process will not route any queries to local tablets in the local cell")
	maxMemoryRows      = flag.Int("max_memory_rows", 300000, "Maximum number of rows that will be held in memory for intermediate results as well as the final result.")
	warnMemoryRows     = flag.Int("warn_memory_rows", 30000, "Warning threshold for in-memory results. A row count higher than this amount will cause the VtGateWarnings.ResultsExceeded counter to be incremented.")
)

func getTxMode() vtgatepb.TransactionMode {
	switch strings.ToLower(*transactionMode) {
	case "single":
		log.Infof("Transaction mode: '%s'", *transactionMode)
		return vtgatepb.TransactionMode_SINGLE
	case "multi":
		log.Infof("Transaction mode: '%s'", *transactionMode)
		return vtgatepb.TransactionMode_MULTI
	case "twopc":
		log.Infof("Transaction mode: '%s'", *transactionMode)
		return vtgatepb.TransactionMode_TWOPC
	default:
		fmt.Printf("Invalid option: %v\n", *transactionMode)
		fmt.Println("Usage: -transaction_mode {SINGLE | MULTI | TWOPC}")
		os.Exit(1)
		return -1
	}
}

var (
	rpcVTGate *VTGate

	vschemaCounters *stats.CountersWithSingleLabel

	// Error counters should be global so they can be set from anywhere
	errorCounts *stats.CountersWithMultiLabels

	warnings *stats.CountersWithSingleLabel
)

// VTGate is the rpc interface to vtgate. Only one instance
// can be created. It implements vtgateservice.VTGateService
// VTGate exposes multiple generations of interfaces.
type VTGate struct {
	// Dependency: executor->resolver->scatterConn->txConn->gateway.
	executor *Executor
	resolver *Resolver
	vsm      *vstreamManager
	txConn   *TxConn
	gw       Gateway

	// stats objects.
	// TODO(sougou): This needs to be cleaned up. There
	// are global vars that depend on this member var.
	timings      *stats.MultiTimings
	rowsReturned *stats.CountersWithMultiLabels

	// the throttled loggers for all errors, one per API entry
	logExecute       *logutil.ThrottledLogger
	logStreamExecute *logutil.ThrottledLogger
}

// RegisterVTGate defines the type of registration mechanism.
type RegisterVTGate func(vtgateservice.VTGateService)

// RegisterVTGates stores register funcs for VTGate server.
var RegisterVTGates []RegisterVTGate

// Init initializes VTGate server.
func Init(ctx context.Context, hc discovery.HealthCheck, serv srvtopo.Server, cell string, retryCount int, tabletTypesToWait []topodatapb.TabletType) *VTGate {
	if rpcVTGate != nil {
		log.Fatalf("VTGate already initialized")
	}

	// vschemaCounters needs to be initialized before planner to
	// catch the initial load stats.
	vschemaCounters = stats.NewCountersWithSingleLabel("VtgateVSchemaCounts", "Vtgate vschema counts", "changes")

	// Build objects from low to high level.
	// Start with the gateway. If we can't reach the topology service,
	// we can't go on much further, so we log.Fatal out.
	gw := GatewayCreator()(ctx, hc, serv, cell, retryCount)
	gw.RegisterStats()
	if err := WaitForTablets(gw, tabletTypesToWait); err != nil {
		log.Fatalf("gateway.WaitForTablets failed: %v", err)
	}

	// If we want to filter keyspaces replace the srvtopo.Server with a
	// filtering server
	if len(KeyspacesToWatch) > 0 {
		log.Infof("Keyspace filtering enabled, selecting %v", KeyspacesToWatch)
		var err error
		serv, err = srvtopo.NewKeyspaceFilteringServer(serv, KeyspacesToWatch)
		if err != nil {
			log.Fatalf("Unable to construct SrvTopo server: %v", err.Error())
		}
	}

	tc := NewTxConn(gw, getTxMode())
	// ScatterConn depends on TxConn to perform forced rollbacks.
	sc := NewScatterConn("VttabletCall", tc, gw, hc)
	srvResolver := srvtopo.NewResolver(serv, gw, cell)
	resolver := NewResolver(srvResolver, serv, cell, sc)
	vsm := newVStreamManager(srvResolver, serv, cell)

	rpcVTGate = &VTGate{
		executor: NewExecutor(ctx, serv, cell, resolver, *normalizeQueries, *streamBufferSize, *queryPlanCacheSize),
		resolver: resolver,
		vsm:      vsm,
		txConn:   tc,
		gw:       gw,
		timings: stats.NewMultiTimings(
			"VtgateApi",
			"VtgateApi timings",
			[]string{"Operation", "Keyspace", "DbType"}),
		rowsReturned: stats.NewCountersWithMultiLabels(
			"VtgateApiRowsReturned",
			"Rows returned through the VTgate API",
			[]string{"Operation", "Keyspace", "DbType"}),

		logExecute:       logutil.NewThrottledLogger("Execute", 5*time.Second),
		logStreamExecute: logutil.NewThrottledLogger("StreamExecute", 5*time.Second),
	}

	errorCounts = stats.NewCountersWithMultiLabels("VtgateApiErrorCounts", "Vtgate API error counts per error type", []string{"Operation", "Keyspace", "DbType", "Code"})

	_ = stats.NewRates("QPSByOperation", stats.CounterForDimension(rpcVTGate.timings, "Operation"), 15, 1*time.Minute)
	_ = stats.NewRates("QPSByKeyspace", stats.CounterForDimension(rpcVTGate.timings, "Keyspace"), 15, 1*time.Minute)
	_ = stats.NewRates("QPSByDbType", stats.CounterForDimension(rpcVTGate.timings, "DbType"), 15*60/5, 5*time.Second)

	_ = stats.NewRates("ErrorsByOperation", stats.CounterForDimension(errorCounts, "Operation"), 15, 1*time.Minute)
	_ = stats.NewRates("ErrorsByKeyspace", stats.CounterForDimension(errorCounts, "Keyspace"), 15, 1*time.Minute)
	_ = stats.NewRates("ErrorsByDbType", stats.CounterForDimension(errorCounts, "DbType"), 15, 1*time.Minute)
	_ = stats.NewRates("ErrorsByCode", stats.CounterForDimension(errorCounts, "Code"), 15, 1*time.Minute)

	warnings = stats.NewCountersWithSingleLabel("VtGateWarnings", "Vtgate warnings", "type", "IgnoredSet", "ResultsExceeded")

	servenv.OnRun(func() {
		for _, f := range RegisterVTGates {
			f(rpcVTGate)
		}
	})
	rpcVTGate.registerDebugHealthHandler()
	err := initQueryLogger(rpcVTGate)
	if err != nil {
		log.Fatalf("error initializing query logger: %v", err)
	}

	initAPI(ctx, hc)

	return rpcVTGate
}

func (vtg *VTGate) registerDebugHealthHandler() {
	http.HandleFunc("/debug/health", func(w http.ResponseWriter, r *http.Request) {
		if err := acl.CheckAccessHTTP(r, acl.MONITORING); err != nil {
			acl.SendError(w, err)
			return
		}
		w.Header().Set("Content-Type", "text/plain")
		if err := vtg.IsHealthy(); err != nil {
			w.Write([]byte("not ok"))
			return
		}
		w.Write([]byte("ok"))
	})
}

// IsHealthy returns nil if server is healthy.
// Otherwise, it returns an error indicating the reason.
func (vtg *VTGate) IsHealthy() error {
	return nil
}

// Gateway returns the current gateway implementation. Mostly used for tests.
func (vtg *VTGate) Gateway() Gateway {
	return vtg.gw
}

// Execute executes a non-streaming query. This is a V3 function.
func (vtg *VTGate) Execute(ctx context.Context, session *vtgatepb.Session, sql string, bindVariables map[string]*querypb.BindVariable) (newSession *vtgatepb.Session, qr *sqltypes.Result, err error) {
	// In this context, we don't care if we can't fully parse destination
	destKeyspace, destTabletType, _, _ := vtg.executor.ParseDestinationTarget(session.TargetString)
	statsKey := []string{"Execute", destKeyspace, topoproto.TabletTypeLString(destTabletType)}
	defer vtg.timings.Record(statsKey, time.Now())

	if bvErr := sqltypes.ValidateBindVariables(bindVariables); bvErr != nil {
		err = vterrors.Errorf(vtrpcpb.Code_INVALID_ARGUMENT, "%v", bvErr)
		goto handleError
	}

	qr, err = vtg.executor.Execute(ctx, "Execute", NewSafeSession(session), sql, bindVariables)
	if err == nil {
		vtg.rowsReturned.Add(statsKey, int64(len(qr.Rows)))
		return session, qr, nil
	}

handleError:
	query := map[string]interface{}{
		"Sql":           sql,
		"BindVariables": bindVariables,
		"Session":       session,
	}
	err = recordAndAnnotateError(err, statsKey, query, vtg.logExecute)
	return session, nil, err
}

// ExecuteBatch executes a batch of queries. This is a V3 function.
func (vtg *VTGate) ExecuteBatch(ctx context.Context, session *vtgatepb.Session, sqlList []string, bindVariablesList []map[string]*querypb.BindVariable) (*vtgatepb.Session, []sqltypes.QueryResponse, error) {
	// In this context, we don't care if we can't fully parse destination
	destKeyspace, destTabletType, _, _ := vtg.executor.ParseDestinationTarget(session.TargetString)
	statsKey := []string{"ExecuteBatch", destKeyspace, topoproto.TabletTypeLString(destTabletType)}
	defer vtg.timings.Record(statsKey, time.Now())

	for _, bindVariables := range bindVariablesList {
		if bvErr := sqltypes.ValidateBindVariables(bindVariables); bvErr != nil {
			return session, nil, vterrors.Errorf(vtrpcpb.Code_INVALID_ARGUMENT, "%v", bvErr)
		}
	}

	qrl := make([]sqltypes.QueryResponse, len(sqlList))
	for i, sql := range sqlList {
		var bv map[string]*querypb.BindVariable
		if len(bindVariablesList) != 0 {
			bv = bindVariablesList[i]
		}
		session, qrl[i].QueryResult, qrl[i].QueryError = vtg.Execute(ctx, session, sql, bv)
		if qr := qrl[i].QueryResult; qr != nil {
			vtg.rowsReturned.Add(statsKey, int64(len(qr.Rows)))
		}
	}
	return session, qrl, nil
}

// StreamExecute executes a streaming query. This is a V3 function.
// Note we guarantee the callback will not be called concurrently
// by multiple go routines.
func (vtg *VTGate) StreamExecute(ctx context.Context, session *vtgatepb.Session, sql string, bindVariables map[string]*querypb.BindVariable, callback func(*sqltypes.Result) error) error {
	// In this context, we don't care if we can't fully parse destination
	destKeyspace, destTabletType, dest, _ := vtg.executor.ParseDestinationTarget(session.TargetString)
	statsKey := []string{"StreamExecute", destKeyspace, topoproto.TabletTypeLString(destTabletType)}

	defer vtg.timings.Record(statsKey, time.Now())

	var err error
	if bvErr := sqltypes.ValidateBindVariables(bindVariables); bvErr != nil {
		err = vterrors.Errorf(vtrpcpb.Code_INVALID_ARGUMENT, "%v", bvErr)
		goto handleError
	}

	// TODO: This could be simplified to have a StreamExecute that takes
	// a destTarget without explicit destination.
	switch dest.(type) {
	case key.DestinationShard:
		err = vtg.resolver.StreamExecute(
			ctx,
			sql,
			bindVariables,
			destKeyspace,
			destTabletType,
			dest,
			session.Options,
			func(reply *sqltypes.Result) error {
				vtg.rowsReturned.Add(statsKey, int64(len(reply.Rows)))
				return callback(reply)
			})
	default:
		err = vtg.executor.StreamExecute(
			ctx,
			"StreamExecute",
			NewSafeSession(session),
			sql,
			bindVariables,
			querypb.Target{
				Keyspace:   destKeyspace,
				TabletType: destTabletType,
			},
			func(reply *sqltypes.Result) error {
				vtg.rowsReturned.Add(statsKey, int64(len(reply.Rows)))
				return callback(reply)
			})
	}
handleError:
	if err != nil {
		query := map[string]interface{}{
			"Sql":           sql,
			"BindVariables": bindVariables,
			"Session":       session,
		}
		return recordAndAnnotateError(err, statsKey, query, vtg.logStreamExecute)
	}
	return nil
}

<<<<<<< HEAD
// ExecuteShards executes a non-streaming query on the specified shards.
// This is a legacy function.
func (vtg *VTGate) ExecuteShards(ctx context.Context, sql string, bindVariables map[string]*querypb.BindVariable, keyspace string, shards []string, tabletType topodatapb.TabletType, session *vtgatepb.Session, notInTransaction bool, options *querypb.ExecuteOptions) (*sqltypes.Result, error) {
	startTime := time.Now()
	ltt := topoproto.TabletTypeLString(tabletType)
	statsKey := []string{"ExecuteShards", keyspace, ltt}
	defer vtg.timings.Record(statsKey, startTime)

	var qr *sqltypes.Result
	var err error

	if bvErr := sqltypes.ValidateBindVariables(bindVariables); bvErr != nil {
		err = vterrors.Errorf(vtrpcpb.Code_INVALID_ARGUMENT, "%v", bvErr)
		goto handleError
	}

	sql = sqlannotation.AnnotateIfDML(sql, nil)

	qr, err = vtg.resolver.Execute(
		ctx,
		sql,
		bindVariables,
		keyspace,
		tabletType,
		key.DestinationShards(shards),
		NewSafeSession(session),
		notInTransaction,
		options,
		nil,
		false, /* autocommit */
	)
	if err == nil {
		vtg.rowsReturned.Add(statsKey, int64(len(qr.Rows)))
		return qr, nil
	}

handleError:
	query := map[string]interface{}{
		"Sql":              sql,
		"BindVariables":    bindVariables,
		"Keyspace":         keyspace,
		"Shards":           shards,
		"TabletType":       ltt,
		"Session":          session,
		"NotInTransaction": notInTransaction,
		"Options":          options,
	}
	err = recordAndAnnotateError(err, statsKey, query, vtg.logExecuteShards)
	return nil, err
}

// ExecuteKeyspaceIds executes a non-streaming query based on the specified keyspace ids. This is a legacy function.
func (vtg *VTGate) ExecuteKeyspaceIds(ctx context.Context, sql string, bindVariables map[string]*querypb.BindVariable, keyspace string, keyspaceIds [][]byte, tabletType topodatapb.TabletType, session *vtgatepb.Session, notInTransaction bool, options *querypb.ExecuteOptions) (*sqltypes.Result, error) {
	startTime := time.Now()
	ltt := topoproto.TabletTypeLString(tabletType)
	statsKey := []string{"ExecuteKeyspaceIds", keyspace, ltt}
	defer vtg.timings.Record(statsKey, startTime)

	var qr *sqltypes.Result
	var err error

	if bvErr := sqltypes.ValidateBindVariables(bindVariables); bvErr != nil {
		err = vterrors.Errorf(vtrpcpb.Code_INVALID_ARGUMENT, "%v", bvErr)
		goto handleError
	}

	sql = sqlannotation.AnnotateIfDML(sql, keyspaceIds)
	if sqlparser.IsDML(sql) && len(keyspaceIds) > 1 {
		err = vterrors.New(vtrpcpb.Code_INVALID_ARGUMENT, "DML should not span multiple keyspace_ids")
		goto handleError
	}

	qr, err = vtg.resolver.Execute(ctx, sql, bindVariables, keyspace, tabletType, key.DestinationKeyspaceIDs(keyspaceIds), NewSafeSession(session), notInTransaction, options, nil /* LogStats */, false /* autocommit */)
	if err == nil {
		vtg.rowsReturned.Add(statsKey, int64(len(qr.Rows)))
		return qr, nil
	}

handleError:
	query := map[string]interface{}{
		"Sql":              sql,
		"BindVariables":    bindVariables,
		"Keyspace":         keyspace,
		"KeyspaceIds":      keyspaceIds,
		"TabletType":       ltt,
		"Session":          session,
		"NotInTransaction": notInTransaction,
		"Options":          options,
	}
	err = recordAndAnnotateError(err, statsKey, query, vtg.logExecuteKeyspaceIds)
	return nil, err
}

// ExecuteKeyRanges executes a non-streaming query based on the specified keyranges. This is a legacy function.
func (vtg *VTGate) ExecuteKeyRanges(ctx context.Context, sql string, bindVariables map[string]*querypb.BindVariable, keyspace string, keyRanges []*topodatapb.KeyRange, tabletType topodatapb.TabletType, session *vtgatepb.Session, notInTransaction bool, options *querypb.ExecuteOptions) (*sqltypes.Result, error) {
	startTime := time.Now()
	ltt := topoproto.TabletTypeLString(tabletType)
	statsKey := []string{"ExecuteKeyRanges", keyspace, ltt}
	defer vtg.timings.Record(statsKey, startTime)

	var qr *sqltypes.Result
	var err error

	if bvErr := sqltypes.ValidateBindVariables(bindVariables); bvErr != nil {
		err = vterrors.Errorf(vtrpcpb.Code_INVALID_ARGUMENT, "%v", bvErr)
		goto handleError
	}

	sql = sqlannotation.AnnotateIfDML(sql, nil)

	qr, err = vtg.resolver.Execute(ctx, sql, bindVariables, keyspace, tabletType, key.DestinationKeyRanges(keyRanges), NewSafeSession(session), notInTransaction, options, nil /* LogStats */, false /* autocommit */)
	if err == nil {
		vtg.rowsReturned.Add(statsKey, int64(len(qr.Rows)))
		return qr, nil
	}

handleError:
	query := map[string]interface{}{
		"Sql":              sql,
		"BindVariables":    bindVariables,
		"Keyspace":         keyspace,
		"KeyRanges":        keyRanges,
		"TabletType":       ltt,
		"Session":          session,
		"NotInTransaction": notInTransaction,
		"Options":          options,
	}
	err = recordAndAnnotateError(err, statsKey, query, vtg.logExecuteKeyRanges)
	return nil, err
}

// ExecuteEntityIds excutes a non-streaming query based on given KeyspaceId map. This is a legacy function.
func (vtg *VTGate) ExecuteEntityIds(ctx context.Context, sql string, bindVariables map[string]*querypb.BindVariable, keyspace string, entityColumnName string, entityKeyspaceIDs []*vtgatepb.ExecuteEntityIdsRequest_EntityId, tabletType topodatapb.TabletType, session *vtgatepb.Session, notInTransaction bool, options *querypb.ExecuteOptions) (*sqltypes.Result, error) {
	startTime := time.Now()
	ltt := topoproto.TabletTypeLString(tabletType)
	statsKey := []string{"ExecuteEntityIds", keyspace, ltt}
	defer vtg.timings.Record(statsKey, startTime)

	var qr *sqltypes.Result
	var err error

	if bvErr := sqltypes.ValidateBindVariables(bindVariables); bvErr != nil {
		err = vterrors.Errorf(vtrpcpb.Code_INVALID_ARGUMENT, "%v", bvErr)
		goto handleError
	}

	sql = sqlannotation.AnnotateIfDML(sql, nil)

	qr, err = vtg.resolver.ExecuteEntityIds(ctx, sql, bindVariables, keyspace, entityColumnName, entityKeyspaceIDs, tabletType, session, notInTransaction, options)
	if err == nil {
		vtg.rowsReturned.Add(statsKey, int64(len(qr.Rows)))
		return qr, nil
	}

handleError:
	query := map[string]interface{}{
		"Sql":               sql,
		"BindVariables":     bindVariables,
		"Keyspace":          keyspace,
		"EntityColumnName":  entityColumnName,
		"EntityKeyspaceIDs": entityKeyspaceIDs,
		"TabletType":        ltt,
		"Session":           session,
		"NotInTransaction":  notInTransaction,
		"Options":           options,
	}
	err = recordAndAnnotateError(err, statsKey, query, vtg.logExecuteEntityIds)
	return nil, err
}

// ExecuteBatchShards executes a group of queries on the specified shards. This is a legacy function.
func (vtg *VTGate) ExecuteBatchShards(ctx context.Context, queries []*vtgatepb.BoundShardQuery, tabletType topodatapb.TabletType, asTransaction bool, session *vtgatepb.Session, options *querypb.ExecuteOptions) ([]sqltypes.Result, error) {
	startTime := time.Now()
	ltt := topoproto.TabletTypeLString(tabletType)
	statsKey := []string{"ExecuteBatchShards", unambiguousKeyspaceBSQ(queries), ltt}
	defer vtg.timings.Record(statsKey, startTime)

	var qrs []sqltypes.Result
	var err error

	for _, query := range queries {
		if bvErr := sqltypes.ValidateBindVariables(query.Query.BindVariables); bvErr != nil {
			err = vterrors.Errorf(vtrpcpb.Code_INVALID_ARGUMENT, "%v", bvErr)
			goto handleError
		}
	}

	annotateBoundShardQueriesAsUnfriendly(queries)

	qrs, err = vtg.resolver.ExecuteBatch(
		ctx,
		tabletType,
		asTransaction,
		session,
		options,
		func() (*scatterBatchRequest, error) {
			return boundShardQueriesToScatterBatchRequest(ctx, vtg.resolver.resolver, queries, tabletType)
		})
	if err == nil {
		var rowCount int64
		for _, qr := range qrs {
			rowCount += int64(len(qr.Rows))
		}
		vtg.rowsReturned.Add(statsKey, rowCount)
		return qrs, nil
	}

handleError:
	query := map[string]interface{}{
		"Queries":       queries,
		"TabletType":    ltt,
		"AsTransaction": asTransaction,
		"Session":       session,
		"Options":       options,
	}
	err = recordAndAnnotateError(err, statsKey, query, vtg.logExecuteBatchShards)
	return nil, err
}

// ExecuteBatchKeyspaceIds executes a group of queries based on the specified keyspace ids. This is a legacy function.
func (vtg *VTGate) ExecuteBatchKeyspaceIds(ctx context.Context, queries []*vtgatepb.BoundKeyspaceIdQuery, tabletType topodatapb.TabletType, asTransaction bool, session *vtgatepb.Session, options *querypb.ExecuteOptions) ([]sqltypes.Result, error) {
	startTime := time.Now()
	ltt := topoproto.TabletTypeLString(tabletType)
	statsKey := []string{"ExecuteBatchKeyspaceIds", unambiguousKeyspaceBKSIQ(queries), ltt}
	defer vtg.timings.Record(statsKey, startTime)

	var qrs []sqltypes.Result
	var err error

	for _, query := range queries {
		if bvErr := sqltypes.ValidateBindVariables(query.Query.BindVariables); bvErr != nil {
			err = vterrors.Errorf(vtrpcpb.Code_INVALID_ARGUMENT, "%v", bvErr)
			goto handleError
		}
	}

	annotateBoundKeyspaceIDQueries(queries)

	qrs, err = vtg.resolver.ExecuteBatch(
		ctx,
		tabletType,
		asTransaction,
		session,
		options,
		func() (*scatterBatchRequest, error) {
			return boundKeyspaceIDQueriesToScatterBatchRequest(ctx, vtg.resolver.resolver, queries, tabletType)
		})
	if err == nil {
		var rowCount int64
		for _, qr := range qrs {
			rowCount += int64(len(qr.Rows))
		}
		vtg.rowsReturned.Add(statsKey, rowCount)
		return qrs, nil
	}

handleError:
	query := map[string]interface{}{
		"Queries":       queries,
		"TabletType":    ltt,
		"AsTransaction": asTransaction,
		"Session":       session,
		"Options":       options,
	}
	err = recordAndAnnotateError(err, statsKey, query, vtg.logExecuteBatchKeyspaceIds)
	return nil, err
}

// StreamExecuteKeyspaceIds executes a streaming query on the specified KeyspaceIds.
// The KeyspaceIds are resolved to shards using the serving graph.
// This function currently temporarily enforces the restriction of executing on
// one shard since it cannot merge-sort the results to guarantee ordering of
// response which is needed for checkpointing.
// The api supports supplying multiple KeyspaceIds to make it future proof. This is a legacy function.
// Note we guarantee the callback will not be called concurrently
// by multiple go routines.
func (vtg *VTGate) StreamExecuteKeyspaceIds(ctx context.Context, sql string, bindVariables map[string]*querypb.BindVariable, keyspace string, keyspaceIds [][]byte, tabletType topodatapb.TabletType, options *querypb.ExecuteOptions, callback func(*sqltypes.Result) error) error {
	startTime := time.Now()
	ltt := topoproto.TabletTypeLString(tabletType)
	statsKey := []string{"StreamExecuteKeyspaceIds", keyspace, ltt}
	defer vtg.timings.Record(statsKey, startTime)

	var err error

	if bvErr := sqltypes.ValidateBindVariables(bindVariables); bvErr != nil {
		err = vterrors.Errorf(vtrpcpb.Code_INVALID_ARGUMENT, "%v", bvErr)
		goto handleError
	}

	err = vtg.resolver.StreamExecute(
		ctx,
		sql,
		bindVariables,
		keyspace,
		tabletType,
		key.DestinationKeyspaceIDs(keyspaceIds),
		options,
		func(reply *sqltypes.Result) error {
			vtg.rowsReturned.Add(statsKey, int64(len(reply.Rows)))
			return callback(reply)
		})

handleError:
	if err != nil {
		query := map[string]interface{}{
			"Sql":           sql,
			"BindVariables": bindVariables,
			"Keyspace":      keyspace,
			"KeyspaceIds":   keyspaceIds,
			"TabletType":    ltt,
			"Options":       options,
		}
		return recordAndAnnotateError(err, statsKey, query, vtg.logStreamExecuteKeyspaceIds)
	}
	return nil
}

// StreamExecuteKeyRanges executes a streaming query on the specified KeyRanges.
// The KeyRanges are resolved to shards using the serving graph.
// This function currently temporarily enforces the restriction of executing on
// one shard since it cannot merge-sort the results to guarantee ordering of
// response which is needed for checkpointing.
// The api supports supplying multiple keyranges to make it future proof. This is a legacy function.
// Note we guarantee the callback will not be called concurrently
// by multiple go routines.
func (vtg *VTGate) StreamExecuteKeyRanges(ctx context.Context, sql string, bindVariables map[string]*querypb.BindVariable, keyspace string, keyRanges []*topodatapb.KeyRange, tabletType topodatapb.TabletType, options *querypb.ExecuteOptions, callback func(*sqltypes.Result) error) error {
	startTime := time.Now()
	ltt := topoproto.TabletTypeLString(tabletType)
	statsKey := []string{"StreamExecuteKeyRanges", keyspace, ltt}
	defer vtg.timings.Record(statsKey, startTime)

	var err error

	if bvErr := sqltypes.ValidateBindVariables(bindVariables); bvErr != nil {
		err = vterrors.Errorf(vtrpcpb.Code_INVALID_ARGUMENT, "%v", bvErr)
		goto handleError
	}

	err = vtg.resolver.StreamExecute(
		ctx,
		sql,
		bindVariables,
		keyspace,
		tabletType,
		key.DestinationKeyRanges(keyRanges),
		options,
		func(reply *sqltypes.Result) error {
			vtg.rowsReturned.Add(statsKey, int64(len(reply.Rows)))
			return callback(reply)
		})

handleError:
	if err != nil {
		query := map[string]interface{}{
			"Sql":           sql,
			"BindVariables": bindVariables,
			"Keyspace":      keyspace,
			"KeyRanges":     keyRanges,
			"TabletType":    ltt,
			"Options":       options,
		}
		return recordAndAnnotateError(err, statsKey, query, vtg.logStreamExecuteKeyRanges)
	}
	return nil
}

// StreamExecuteShards executes a streaming query on the specified shards. This is a legacy function.
// Note we guarantee the callback will not be called concurrently
// by multiple go routines.
func (vtg *VTGate) StreamExecuteShards(ctx context.Context, sql string, bindVariables map[string]*querypb.BindVariable, keyspace string, shards []string, tabletType topodatapb.TabletType, options *querypb.ExecuteOptions, callback func(*sqltypes.Result) error) error {
	startTime := time.Now()
	ltt := topoproto.TabletTypeLString(tabletType)
	statsKey := []string{"StreamExecuteShards", keyspace, ltt}
	defer vtg.timings.Record(statsKey, startTime)

	var err error

	if bvErr := sqltypes.ValidateBindVariables(bindVariables); bvErr != nil {
		err = vterrors.Errorf(vtrpcpb.Code_INVALID_ARGUMENT, "%v", bvErr)
		goto handleError
	}

	err = vtg.resolver.StreamExecute(
		ctx,
		sql,
		bindVariables,
		keyspace,
		tabletType,
		key.DestinationShards(shards),
		options,
		func(reply *sqltypes.Result) error {
			vtg.rowsReturned.Add(statsKey, int64(len(reply.Rows)))
			return callback(reply)
		})

handleError:
	if err != nil {
		query := map[string]interface{}{
			"Sql":           sql,
			"BindVariables": bindVariables,
			"Keyspace":      keyspace,
			"Shards":        shards,
			"TabletType":    ltt,
			"Options":       options,
		}
		return recordAndAnnotateError(err, statsKey, query, vtg.logStreamExecuteShards)
	}
	return nil
}

// Begin begins a transaction. This is a legacy function.
func (vtg *VTGate) Begin(ctx context.Context, singledb bool) (*vtgatepb.Session, error) {
	if !singledb && vtg.txConn.mode == vtgatepb.TransactionMode_SINGLE {
		return nil, vterrors.New(vtrpcpb.Code_INVALID_ARGUMENT, "multi-db transaction disallowed")
	}
	return &vtgatepb.Session{
		InTransaction: true,
		SingleDb:      singledb,
	}, nil
}

// Commit commits a transaction. This is a legacy function.
func (vtg *VTGate) Commit(ctx context.Context, twopc bool, session *vtgatepb.Session) error {
	if session == nil {
		return formatError(vterrors.New(vtrpcpb.Code_INVALID_ARGUMENT, "cannot commit: empty session"))
	}
	if !session.InTransaction {
		return formatError(vterrors.New(vtrpcpb.Code_ABORTED, "cannot commit: not in transaction"))
	}
	if twopc {
		session.TransactionMode = vtgatepb.TransactionMode_TWOPC
	}
	return formatError(vtg.txConn.Commit(ctx, NewSafeSession(session)))
}

// Rollback rolls back a transaction. This is a legacy function.
func (vtg *VTGate) Rollback(ctx context.Context, session *vtgatepb.Session) error {
	return formatError(vtg.txConn.Rollback(ctx, NewSafeSession(session)))
}

=======
>>>>>>> ad8d9ef2
// ResolveTransaction resolves the specified 2PC transaction.
func (vtg *VTGate) ResolveTransaction(ctx context.Context, dtid string) error {
	return formatError(vtg.txConn.Resolve(ctx, dtid))
}

// Prepare supports non-streaming prepare statement query with multi shards
func (vtg *VTGate) Prepare(ctx context.Context, session *vtgatepb.Session, sql string, bindVariables map[string]*querypb.BindVariable) (newSession *vtgatepb.Session, fld []*querypb.Field, err error) {
	// In this context, we don't care if we can't fully parse destination
	destKeyspace, destTabletType, _, _ := vtg.executor.ParseDestinationTarget(session.TargetString)
	statsKey := []string{"Execute", destKeyspace, topoproto.TabletTypeLString(destTabletType)}
	defer vtg.timings.Record(statsKey, time.Now())

	if bvErr := sqltypes.ValidateBindVariables(bindVariables); bvErr != nil {
		err = vterrors.Errorf(vtrpcpb.Code_INVALID_ARGUMENT, "%v", bvErr)
		goto handleError
	}

	fld, err = vtg.executor.Prepare(ctx, "Prepare", NewSafeSession(session), sql, bindVariables)
	if err == nil {
		vtg.rowsReturned.Add(statsKey, int64(len(fld)))
		return session, fld, nil
	}

handleError:
	query := map[string]interface{}{
		"Sql":           sql,
		"BindVariables": bindVariables,
		"Session":       session,
	}
	err = recordAndAnnotateError(err, statsKey, query, vtg.logExecute)
	return session, nil, err
}

// VStream streams binlog events.
func (vtg *VTGate) VStream(ctx context.Context, tabletType topodatapb.TabletType, vgtid *binlogdatapb.VGtid, filter *binlogdatapb.Filter, send func([]*binlogdatapb.VEvent) error) error {
	return vtg.vsm.VStream(ctx, tabletType, vgtid, filter, send)
}

// GetGatewayCacheStatus returns a displayable version of the Gateway cache.
func (vtg *VTGate) GetGatewayCacheStatus() TabletCacheStatusList {
	return vtg.resolver.GetGatewayCacheStatus()
}

// VSchemaStats returns the loaded vschema stats.
func (vtg *VTGate) VSchemaStats() *VSchemaStats {
	return vtg.executor.VSchemaStats()
}

func truncateErrorStrings(data map[string]interface{}) map[string]interface{} {
	ret := map[string]interface{}{}
	if *terseErrors {
		// request might have PII information. Return an empty map
		return ret
	}
	for key, val := range data {
		mapVal, ok := val.(map[string]interface{})
		if ok {
			ret[key] = truncateErrorStrings(mapVal)
		} else {
			strVal := fmt.Sprintf("%v", val)
			ret[key] = sqlparser.TruncateForLog(strVal)
		}
	}
	return ret
}

func recordAndAnnotateError(err error, statsKey []string, request map[string]interface{}, logger *logutil.ThrottledLogger) error {
	ec := vterrors.Code(err)
	fullKey := []string{
		statsKey[0],
		statsKey[1],
		statsKey[2],
		ec.String(),
	}

	// Traverse the request structure and truncate any long values
	request = truncateErrorStrings(request)

	errorCounts.Add(fullKey, 1)

	// Most errors are not logged by vtgate because they're either too spammy or logged elsewhere.
	switch ec {
	case vtrpcpb.Code_UNKNOWN, vtrpcpb.Code_INTERNAL, vtrpcpb.Code_DATA_LOSS:
		logger.Errorf("%v, request: %+v", err, request)
	case vtrpcpb.Code_UNAVAILABLE:
		logger.Infof("%v, request: %+v", err, request)
	}
	return vterrors.Wrapf(err, "vtgate: %s", servenv.ListeningURL.String())
}

func formatError(err error) error {
	if err == nil {
		return nil
	}
	return vterrors.Wrapf(err, "vtgate: %s", servenv.ListeningURL.String())
}

// HandlePanic recovers from panics, and logs / increment counters
func (vtg *VTGate) HandlePanic(err *error) {
	if x := recover(); x != nil {
		log.Errorf("Uncaught panic:\n%v\n%s", x, tb.Stack(4))
		*err = fmt.Errorf("uncaught panic: %v, vtgate: %v", x, servenv.ListeningURL.String())
		errorCounts.Add([]string{"Panic", "Unknown", "Unknown", vtrpcpb.Code_INTERNAL.String()}, 1)
	}
}<|MERGE_RESOLUTION|>--- conflicted
+++ resolved
@@ -346,449 +346,6 @@
 	return nil
 }
 
-<<<<<<< HEAD
-// ExecuteShards executes a non-streaming query on the specified shards.
-// This is a legacy function.
-func (vtg *VTGate) ExecuteShards(ctx context.Context, sql string, bindVariables map[string]*querypb.BindVariable, keyspace string, shards []string, tabletType topodatapb.TabletType, session *vtgatepb.Session, notInTransaction bool, options *querypb.ExecuteOptions) (*sqltypes.Result, error) {
-	startTime := time.Now()
-	ltt := topoproto.TabletTypeLString(tabletType)
-	statsKey := []string{"ExecuteShards", keyspace, ltt}
-	defer vtg.timings.Record(statsKey, startTime)
-
-	var qr *sqltypes.Result
-	var err error
-
-	if bvErr := sqltypes.ValidateBindVariables(bindVariables); bvErr != nil {
-		err = vterrors.Errorf(vtrpcpb.Code_INVALID_ARGUMENT, "%v", bvErr)
-		goto handleError
-	}
-
-	sql = sqlannotation.AnnotateIfDML(sql, nil)
-
-	qr, err = vtg.resolver.Execute(
-		ctx,
-		sql,
-		bindVariables,
-		keyspace,
-		tabletType,
-		key.DestinationShards(shards),
-		NewSafeSession(session),
-		notInTransaction,
-		options,
-		nil,
-		false, /* autocommit */
-	)
-	if err == nil {
-		vtg.rowsReturned.Add(statsKey, int64(len(qr.Rows)))
-		return qr, nil
-	}
-
-handleError:
-	query := map[string]interface{}{
-		"Sql":              sql,
-		"BindVariables":    bindVariables,
-		"Keyspace":         keyspace,
-		"Shards":           shards,
-		"TabletType":       ltt,
-		"Session":          session,
-		"NotInTransaction": notInTransaction,
-		"Options":          options,
-	}
-	err = recordAndAnnotateError(err, statsKey, query, vtg.logExecuteShards)
-	return nil, err
-}
-
-// ExecuteKeyspaceIds executes a non-streaming query based on the specified keyspace ids. This is a legacy function.
-func (vtg *VTGate) ExecuteKeyspaceIds(ctx context.Context, sql string, bindVariables map[string]*querypb.BindVariable, keyspace string, keyspaceIds [][]byte, tabletType topodatapb.TabletType, session *vtgatepb.Session, notInTransaction bool, options *querypb.ExecuteOptions) (*sqltypes.Result, error) {
-	startTime := time.Now()
-	ltt := topoproto.TabletTypeLString(tabletType)
-	statsKey := []string{"ExecuteKeyspaceIds", keyspace, ltt}
-	defer vtg.timings.Record(statsKey, startTime)
-
-	var qr *sqltypes.Result
-	var err error
-
-	if bvErr := sqltypes.ValidateBindVariables(bindVariables); bvErr != nil {
-		err = vterrors.Errorf(vtrpcpb.Code_INVALID_ARGUMENT, "%v", bvErr)
-		goto handleError
-	}
-
-	sql = sqlannotation.AnnotateIfDML(sql, keyspaceIds)
-	if sqlparser.IsDML(sql) && len(keyspaceIds) > 1 {
-		err = vterrors.New(vtrpcpb.Code_INVALID_ARGUMENT, "DML should not span multiple keyspace_ids")
-		goto handleError
-	}
-
-	qr, err = vtg.resolver.Execute(ctx, sql, bindVariables, keyspace, tabletType, key.DestinationKeyspaceIDs(keyspaceIds), NewSafeSession(session), notInTransaction, options, nil /* LogStats */, false /* autocommit */)
-	if err == nil {
-		vtg.rowsReturned.Add(statsKey, int64(len(qr.Rows)))
-		return qr, nil
-	}
-
-handleError:
-	query := map[string]interface{}{
-		"Sql":              sql,
-		"BindVariables":    bindVariables,
-		"Keyspace":         keyspace,
-		"KeyspaceIds":      keyspaceIds,
-		"TabletType":       ltt,
-		"Session":          session,
-		"NotInTransaction": notInTransaction,
-		"Options":          options,
-	}
-	err = recordAndAnnotateError(err, statsKey, query, vtg.logExecuteKeyspaceIds)
-	return nil, err
-}
-
-// ExecuteKeyRanges executes a non-streaming query based on the specified keyranges. This is a legacy function.
-func (vtg *VTGate) ExecuteKeyRanges(ctx context.Context, sql string, bindVariables map[string]*querypb.BindVariable, keyspace string, keyRanges []*topodatapb.KeyRange, tabletType topodatapb.TabletType, session *vtgatepb.Session, notInTransaction bool, options *querypb.ExecuteOptions) (*sqltypes.Result, error) {
-	startTime := time.Now()
-	ltt := topoproto.TabletTypeLString(tabletType)
-	statsKey := []string{"ExecuteKeyRanges", keyspace, ltt}
-	defer vtg.timings.Record(statsKey, startTime)
-
-	var qr *sqltypes.Result
-	var err error
-
-	if bvErr := sqltypes.ValidateBindVariables(bindVariables); bvErr != nil {
-		err = vterrors.Errorf(vtrpcpb.Code_INVALID_ARGUMENT, "%v", bvErr)
-		goto handleError
-	}
-
-	sql = sqlannotation.AnnotateIfDML(sql, nil)
-
-	qr, err = vtg.resolver.Execute(ctx, sql, bindVariables, keyspace, tabletType, key.DestinationKeyRanges(keyRanges), NewSafeSession(session), notInTransaction, options, nil /* LogStats */, false /* autocommit */)
-	if err == nil {
-		vtg.rowsReturned.Add(statsKey, int64(len(qr.Rows)))
-		return qr, nil
-	}
-
-handleError:
-	query := map[string]interface{}{
-		"Sql":              sql,
-		"BindVariables":    bindVariables,
-		"Keyspace":         keyspace,
-		"KeyRanges":        keyRanges,
-		"TabletType":       ltt,
-		"Session":          session,
-		"NotInTransaction": notInTransaction,
-		"Options":          options,
-	}
-	err = recordAndAnnotateError(err, statsKey, query, vtg.logExecuteKeyRanges)
-	return nil, err
-}
-
-// ExecuteEntityIds excutes a non-streaming query based on given KeyspaceId map. This is a legacy function.
-func (vtg *VTGate) ExecuteEntityIds(ctx context.Context, sql string, bindVariables map[string]*querypb.BindVariable, keyspace string, entityColumnName string, entityKeyspaceIDs []*vtgatepb.ExecuteEntityIdsRequest_EntityId, tabletType topodatapb.TabletType, session *vtgatepb.Session, notInTransaction bool, options *querypb.ExecuteOptions) (*sqltypes.Result, error) {
-	startTime := time.Now()
-	ltt := topoproto.TabletTypeLString(tabletType)
-	statsKey := []string{"ExecuteEntityIds", keyspace, ltt}
-	defer vtg.timings.Record(statsKey, startTime)
-
-	var qr *sqltypes.Result
-	var err error
-
-	if bvErr := sqltypes.ValidateBindVariables(bindVariables); bvErr != nil {
-		err = vterrors.Errorf(vtrpcpb.Code_INVALID_ARGUMENT, "%v", bvErr)
-		goto handleError
-	}
-
-	sql = sqlannotation.AnnotateIfDML(sql, nil)
-
-	qr, err = vtg.resolver.ExecuteEntityIds(ctx, sql, bindVariables, keyspace, entityColumnName, entityKeyspaceIDs, tabletType, session, notInTransaction, options)
-	if err == nil {
-		vtg.rowsReturned.Add(statsKey, int64(len(qr.Rows)))
-		return qr, nil
-	}
-
-handleError:
-	query := map[string]interface{}{
-		"Sql":               sql,
-		"BindVariables":     bindVariables,
-		"Keyspace":          keyspace,
-		"EntityColumnName":  entityColumnName,
-		"EntityKeyspaceIDs": entityKeyspaceIDs,
-		"TabletType":        ltt,
-		"Session":           session,
-		"NotInTransaction":  notInTransaction,
-		"Options":           options,
-	}
-	err = recordAndAnnotateError(err, statsKey, query, vtg.logExecuteEntityIds)
-	return nil, err
-}
-
-// ExecuteBatchShards executes a group of queries on the specified shards. This is a legacy function.
-func (vtg *VTGate) ExecuteBatchShards(ctx context.Context, queries []*vtgatepb.BoundShardQuery, tabletType topodatapb.TabletType, asTransaction bool, session *vtgatepb.Session, options *querypb.ExecuteOptions) ([]sqltypes.Result, error) {
-	startTime := time.Now()
-	ltt := topoproto.TabletTypeLString(tabletType)
-	statsKey := []string{"ExecuteBatchShards", unambiguousKeyspaceBSQ(queries), ltt}
-	defer vtg.timings.Record(statsKey, startTime)
-
-	var qrs []sqltypes.Result
-	var err error
-
-	for _, query := range queries {
-		if bvErr := sqltypes.ValidateBindVariables(query.Query.BindVariables); bvErr != nil {
-			err = vterrors.Errorf(vtrpcpb.Code_INVALID_ARGUMENT, "%v", bvErr)
-			goto handleError
-		}
-	}
-
-	annotateBoundShardQueriesAsUnfriendly(queries)
-
-	qrs, err = vtg.resolver.ExecuteBatch(
-		ctx,
-		tabletType,
-		asTransaction,
-		session,
-		options,
-		func() (*scatterBatchRequest, error) {
-			return boundShardQueriesToScatterBatchRequest(ctx, vtg.resolver.resolver, queries, tabletType)
-		})
-	if err == nil {
-		var rowCount int64
-		for _, qr := range qrs {
-			rowCount += int64(len(qr.Rows))
-		}
-		vtg.rowsReturned.Add(statsKey, rowCount)
-		return qrs, nil
-	}
-
-handleError:
-	query := map[string]interface{}{
-		"Queries":       queries,
-		"TabletType":    ltt,
-		"AsTransaction": asTransaction,
-		"Session":       session,
-		"Options":       options,
-	}
-	err = recordAndAnnotateError(err, statsKey, query, vtg.logExecuteBatchShards)
-	return nil, err
-}
-
-// ExecuteBatchKeyspaceIds executes a group of queries based on the specified keyspace ids. This is a legacy function.
-func (vtg *VTGate) ExecuteBatchKeyspaceIds(ctx context.Context, queries []*vtgatepb.BoundKeyspaceIdQuery, tabletType topodatapb.TabletType, asTransaction bool, session *vtgatepb.Session, options *querypb.ExecuteOptions) ([]sqltypes.Result, error) {
-	startTime := time.Now()
-	ltt := topoproto.TabletTypeLString(tabletType)
-	statsKey := []string{"ExecuteBatchKeyspaceIds", unambiguousKeyspaceBKSIQ(queries), ltt}
-	defer vtg.timings.Record(statsKey, startTime)
-
-	var qrs []sqltypes.Result
-	var err error
-
-	for _, query := range queries {
-		if bvErr := sqltypes.ValidateBindVariables(query.Query.BindVariables); bvErr != nil {
-			err = vterrors.Errorf(vtrpcpb.Code_INVALID_ARGUMENT, "%v", bvErr)
-			goto handleError
-		}
-	}
-
-	annotateBoundKeyspaceIDQueries(queries)
-
-	qrs, err = vtg.resolver.ExecuteBatch(
-		ctx,
-		tabletType,
-		asTransaction,
-		session,
-		options,
-		func() (*scatterBatchRequest, error) {
-			return boundKeyspaceIDQueriesToScatterBatchRequest(ctx, vtg.resolver.resolver, queries, tabletType)
-		})
-	if err == nil {
-		var rowCount int64
-		for _, qr := range qrs {
-			rowCount += int64(len(qr.Rows))
-		}
-		vtg.rowsReturned.Add(statsKey, rowCount)
-		return qrs, nil
-	}
-
-handleError:
-	query := map[string]interface{}{
-		"Queries":       queries,
-		"TabletType":    ltt,
-		"AsTransaction": asTransaction,
-		"Session":       session,
-		"Options":       options,
-	}
-	err = recordAndAnnotateError(err, statsKey, query, vtg.logExecuteBatchKeyspaceIds)
-	return nil, err
-}
-
-// StreamExecuteKeyspaceIds executes a streaming query on the specified KeyspaceIds.
-// The KeyspaceIds are resolved to shards using the serving graph.
-// This function currently temporarily enforces the restriction of executing on
-// one shard since it cannot merge-sort the results to guarantee ordering of
-// response which is needed for checkpointing.
-// The api supports supplying multiple KeyspaceIds to make it future proof. This is a legacy function.
-// Note we guarantee the callback will not be called concurrently
-// by multiple go routines.
-func (vtg *VTGate) StreamExecuteKeyspaceIds(ctx context.Context, sql string, bindVariables map[string]*querypb.BindVariable, keyspace string, keyspaceIds [][]byte, tabletType topodatapb.TabletType, options *querypb.ExecuteOptions, callback func(*sqltypes.Result) error) error {
-	startTime := time.Now()
-	ltt := topoproto.TabletTypeLString(tabletType)
-	statsKey := []string{"StreamExecuteKeyspaceIds", keyspace, ltt}
-	defer vtg.timings.Record(statsKey, startTime)
-
-	var err error
-
-	if bvErr := sqltypes.ValidateBindVariables(bindVariables); bvErr != nil {
-		err = vterrors.Errorf(vtrpcpb.Code_INVALID_ARGUMENT, "%v", bvErr)
-		goto handleError
-	}
-
-	err = vtg.resolver.StreamExecute(
-		ctx,
-		sql,
-		bindVariables,
-		keyspace,
-		tabletType,
-		key.DestinationKeyspaceIDs(keyspaceIds),
-		options,
-		func(reply *sqltypes.Result) error {
-			vtg.rowsReturned.Add(statsKey, int64(len(reply.Rows)))
-			return callback(reply)
-		})
-
-handleError:
-	if err != nil {
-		query := map[string]interface{}{
-			"Sql":           sql,
-			"BindVariables": bindVariables,
-			"Keyspace":      keyspace,
-			"KeyspaceIds":   keyspaceIds,
-			"TabletType":    ltt,
-			"Options":       options,
-		}
-		return recordAndAnnotateError(err, statsKey, query, vtg.logStreamExecuteKeyspaceIds)
-	}
-	return nil
-}
-
-// StreamExecuteKeyRanges executes a streaming query on the specified KeyRanges.
-// The KeyRanges are resolved to shards using the serving graph.
-// This function currently temporarily enforces the restriction of executing on
-// one shard since it cannot merge-sort the results to guarantee ordering of
-// response which is needed for checkpointing.
-// The api supports supplying multiple keyranges to make it future proof. This is a legacy function.
-// Note we guarantee the callback will not be called concurrently
-// by multiple go routines.
-func (vtg *VTGate) StreamExecuteKeyRanges(ctx context.Context, sql string, bindVariables map[string]*querypb.BindVariable, keyspace string, keyRanges []*topodatapb.KeyRange, tabletType topodatapb.TabletType, options *querypb.ExecuteOptions, callback func(*sqltypes.Result) error) error {
-	startTime := time.Now()
-	ltt := topoproto.TabletTypeLString(tabletType)
-	statsKey := []string{"StreamExecuteKeyRanges", keyspace, ltt}
-	defer vtg.timings.Record(statsKey, startTime)
-
-	var err error
-
-	if bvErr := sqltypes.ValidateBindVariables(bindVariables); bvErr != nil {
-		err = vterrors.Errorf(vtrpcpb.Code_INVALID_ARGUMENT, "%v", bvErr)
-		goto handleError
-	}
-
-	err = vtg.resolver.StreamExecute(
-		ctx,
-		sql,
-		bindVariables,
-		keyspace,
-		tabletType,
-		key.DestinationKeyRanges(keyRanges),
-		options,
-		func(reply *sqltypes.Result) error {
-			vtg.rowsReturned.Add(statsKey, int64(len(reply.Rows)))
-			return callback(reply)
-		})
-
-handleError:
-	if err != nil {
-		query := map[string]interface{}{
-			"Sql":           sql,
-			"BindVariables": bindVariables,
-			"Keyspace":      keyspace,
-			"KeyRanges":     keyRanges,
-			"TabletType":    ltt,
-			"Options":       options,
-		}
-		return recordAndAnnotateError(err, statsKey, query, vtg.logStreamExecuteKeyRanges)
-	}
-	return nil
-}
-
-// StreamExecuteShards executes a streaming query on the specified shards. This is a legacy function.
-// Note we guarantee the callback will not be called concurrently
-// by multiple go routines.
-func (vtg *VTGate) StreamExecuteShards(ctx context.Context, sql string, bindVariables map[string]*querypb.BindVariable, keyspace string, shards []string, tabletType topodatapb.TabletType, options *querypb.ExecuteOptions, callback func(*sqltypes.Result) error) error {
-	startTime := time.Now()
-	ltt := topoproto.TabletTypeLString(tabletType)
-	statsKey := []string{"StreamExecuteShards", keyspace, ltt}
-	defer vtg.timings.Record(statsKey, startTime)
-
-	var err error
-
-	if bvErr := sqltypes.ValidateBindVariables(bindVariables); bvErr != nil {
-		err = vterrors.Errorf(vtrpcpb.Code_INVALID_ARGUMENT, "%v", bvErr)
-		goto handleError
-	}
-
-	err = vtg.resolver.StreamExecute(
-		ctx,
-		sql,
-		bindVariables,
-		keyspace,
-		tabletType,
-		key.DestinationShards(shards),
-		options,
-		func(reply *sqltypes.Result) error {
-			vtg.rowsReturned.Add(statsKey, int64(len(reply.Rows)))
-			return callback(reply)
-		})
-
-handleError:
-	if err != nil {
-		query := map[string]interface{}{
-			"Sql":           sql,
-			"BindVariables": bindVariables,
-			"Keyspace":      keyspace,
-			"Shards":        shards,
-			"TabletType":    ltt,
-			"Options":       options,
-		}
-		return recordAndAnnotateError(err, statsKey, query, vtg.logStreamExecuteShards)
-	}
-	return nil
-}
-
-// Begin begins a transaction. This is a legacy function.
-func (vtg *VTGate) Begin(ctx context.Context, singledb bool) (*vtgatepb.Session, error) {
-	if !singledb && vtg.txConn.mode == vtgatepb.TransactionMode_SINGLE {
-		return nil, vterrors.New(vtrpcpb.Code_INVALID_ARGUMENT, "multi-db transaction disallowed")
-	}
-	return &vtgatepb.Session{
-		InTransaction: true,
-		SingleDb:      singledb,
-	}, nil
-}
-
-// Commit commits a transaction. This is a legacy function.
-func (vtg *VTGate) Commit(ctx context.Context, twopc bool, session *vtgatepb.Session) error {
-	if session == nil {
-		return formatError(vterrors.New(vtrpcpb.Code_INVALID_ARGUMENT, "cannot commit: empty session"))
-	}
-	if !session.InTransaction {
-		return formatError(vterrors.New(vtrpcpb.Code_ABORTED, "cannot commit: not in transaction"))
-	}
-	if twopc {
-		session.TransactionMode = vtgatepb.TransactionMode_TWOPC
-	}
-	return formatError(vtg.txConn.Commit(ctx, NewSafeSession(session)))
-}
-
-// Rollback rolls back a transaction. This is a legacy function.
-func (vtg *VTGate) Rollback(ctx context.Context, session *vtgatepb.Session) error {
-	return formatError(vtg.txConn.Rollback(ctx, NewSafeSession(session)))
-}
-
-=======
->>>>>>> ad8d9ef2
 // ResolveTransaction resolves the specified 2PC transaction.
 func (vtg *VTGate) ResolveTransaction(ctx context.Context, dtid string) error {
 	return formatError(vtg.txConn.Resolve(ctx, dtid))
