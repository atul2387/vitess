--- conflicted
+++ resolved
@@ -29,19 +29,6 @@
 	"sync"
 	"time"
 
-<<<<<<< HEAD
-	"vitess.io/vitess/go/vt/servenv"
-
-	"vitess.io/vitess/go/vt/sysvars"
-
-	"context"
-
-	"vitess.io/vitess/go/trace"
-	"vitess.io/vitess/go/vt/discovery"
-	"vitess.io/vitess/go/vt/log"
-
-=======
->>>>>>> cb142eea
 	"vitess.io/vitess/go/acl"
 	"vitess.io/vitess/go/cache"
 	"vitess.io/vitess/go/mysql"
@@ -111,12 +98,8 @@
 	normalize       bool
 	warnShardedOnly bool
 
-<<<<<<< HEAD
-	vm *VSchemaManager
-=======
 	vm            *VSchemaManager
 	schemaTracker SchemaInfo
->>>>>>> cb142eea
 }
 
 var executorOnce sync.Once
@@ -126,9 +109,6 @@
 const pathVSchema = "/debug/vschema"
 
 // NewExecutor creates a new Executor.
-<<<<<<< HEAD
-func NewExecutor(ctx context.Context, serv srvtopo.Server, cell string, resolver *Resolver, normalize, warnOnShardedOnly bool, streamSize int, cacheCfg *cache.Config) *Executor {
-=======
 func NewExecutor(
 	ctx context.Context,
 	serv srvtopo.Server,
@@ -139,7 +119,6 @@
 	cacheCfg *cache.Config,
 	schemaTracker SchemaInfo,
 ) *Executor {
->>>>>>> cb142eea
 	e := &Executor{
 		serv:            serv,
 		cell:            cell,
@@ -150,10 +129,7 @@
 		normalize:       normalize,
 		warnShardedOnly: warnOnShardedOnly,
 		streamSize:      streamSize,
-<<<<<<< HEAD
-=======
 		schemaTracker:   schemaTracker,
->>>>>>> cb142eea
 	}
 
 	vschemaacl.Init()
@@ -481,20 +457,12 @@
 }
 
 func (e *Executor) handleSet(ctx context.Context, sql string, logStats *LogStats) (*sqltypes.Result, error) {
-<<<<<<< HEAD
-	stmt, reservedVars, err := sqlparser.Parse2(sql)
-	if err != nil {
-		return nil, err
-	}
-	rewrittenAST, err := sqlparser.PrepareAST(stmt, reservedVars, nil, "vtg", false, "")
-=======
 	stmt, reserved, err := sqlparser.Parse2(sql)
 	if err != nil {
 		return nil, err
 	}
 	reservedVars := sqlparser.NewReservedVars("vtg", reserved)
 	rewrittenAST, err := sqlparser.PrepareAST(stmt, reservedVars, nil, false, "")
->>>>>>> cb142eea
 	if err != nil {
 		return nil, err
 	}
@@ -883,31 +851,6 @@
 		}
 		return &sqltypes.Result{
 			Fields: buildVarCharFields("Keyspace", "Name", "Type", "Params", "Owner"),
-<<<<<<< HEAD
-			Rows:   rows,
-		}, nil
-	case sqlparser.KeywordString(sqlparser.WARNINGS):
-		fields := []*querypb.Field{
-			{Name: "Level", Type: sqltypes.VarChar},
-			{Name: "Code", Type: sqltypes.Uint16},
-			{Name: "Message", Type: sqltypes.VarChar},
-		}
-		rows := make([][]sqltypes.Value, 0)
-
-		if safeSession.Warnings != nil {
-			for _, warning := range safeSession.Warnings {
-				rows = append(rows, []sqltypes.Value{
-					sqltypes.NewVarChar("Warning"),
-					sqltypes.NewUint32(warning.Code),
-					sqltypes.NewVarChar(warning.Message),
-				})
-			}
-		}
-
-		return &sqltypes.Result{
-			Fields: fields,
-=======
->>>>>>> cb142eea
 			Rows:   rows,
 		}, nil
 	}
@@ -1084,29 +1027,8 @@
 		bindVars = make(map[string]*querypb.BindVariable)
 	}
 	query, comments := sqlparser.SplitMarginComments(sql)
-<<<<<<< HEAD
-	vcursor, _ := newVCursorImpl(ctx, safeSession, comments, e, logStats, e.vm, e.VSchema(), e.resolver.resolver, e.serv, e.warnShardedOnly)
-	vcursor.SetIgnoreMaxMemoryRows(true)
-	switch stmtType {
-	case sqlparser.StmtStream:
-		// this is a stream statement for messaging
-		// TODO: support keyRange syntax
-		return e.handleMessageStream(ctx, sql, target, callback, vcursor, logStats)
-	case sqlparser.StmtSelect, sqlparser.StmtDDL, sqlparser.StmtSet, sqlparser.StmtInsert, sqlparser.StmtReplace, sqlparser.StmtUpdate, sqlparser.StmtDelete,
-		sqlparser.StmtUse, sqlparser.StmtOther, sqlparser.StmtComment, sqlparser.StmtFlush:
-		// These may or may not all work, but getPlan() should either return a plan with instructions
-		// or an error, so it's safe to try.
-		break
-	case sqlparser.StmtVStream:
-		log.Infof("handleVStream called with target %v", target)
-		return e.handleVStream(ctx, sql, target, callback, vcursor, logStats)
-	default:
-		return vterrors.Errorf(vtrpcpb.Code_UNIMPLEMENTED, "OLAP does not supported statement type: %s", stmtType)
-	}
-=======
 	vc, _ := newVCursorImpl(ctx, safeSession, comments, e, logStats, e.vm, e.VSchema(), e.resolver.resolver, e.serv, e.warnShardedOnly)
 	vc.SetIgnoreMaxMemoryRows(true)
->>>>>>> cb142eea
 
 	plan, err := e.getPlan(
 		vc,
@@ -1192,15 +1114,8 @@
 		return err
 	}
 
-<<<<<<< HEAD
-	streamStmt, ok := stmt.(*sqlparser.Stream)
-	if !ok {
-		logStats.Error = err
-		return vterrors.Errorf(vtrpcpb.Code_INTERNAL, "[BUG] unrecognized STREAM statement: %v", sql)
-=======
 	if plan.Type == sqlparser.StmtStream || plan.Type == sqlparser.StmtVStream {
 		return nil
->>>>>>> cb142eea
 	}
 
 	// Send left-over rows if there is no error on execution.
@@ -1278,11 +1193,7 @@
 		return nil, errors.New("vschema not initialized")
 	}
 
-<<<<<<< HEAD
-	stmt, reservedVars, err := sqlparser.Parse2(sql)
-=======
 	stmt, reserved, err := sqlparser.Parse2(sql)
->>>>>>> cb142eea
 	if err != nil {
 		return nil, err
 	}
@@ -1299,11 +1210,7 @@
 	// Normalize if possible and retry.
 	if (e.normalize && sqlparser.CanNormalize(stmt)) || sqlparser.MustRewriteAST(stmt) {
 		parameterize := e.normalize // the public flag is called normalize
-<<<<<<< HEAD
-		result, err := sqlparser.PrepareAST(stmt, reservedVars, bindVars, "vtg", parameterize, vcursor.keyspace)
-=======
 		result, err := sqlparser.PrepareAST(stmt, reservedVars, bindVars, parameterize, vcursor.keyspace)
->>>>>>> cb142eea
 		if err != nil {
 			return nil, err
 		}
@@ -1322,11 +1229,7 @@
 		return plan.(*engine.Plan), nil
 	}
 
-<<<<<<< HEAD
-	plan, err := planbuilder.BuildFromStmt(query, statement, reservedVars, vcursor, bindVarNeeds)
-=======
 	plan, err := planbuilder.BuildFromStmt(query, statement, reservedVars, vcursor, bindVarNeeds, *enableOnlineDDL, *enableDirectDDL)
->>>>>>> cb142eea
 	if err != nil {
 		return nil, err
 	}
@@ -1443,101 +1346,6 @@
 	return row
 }
 
-<<<<<<< HEAD
-func generateCharsetRows(showFilter *sqlparser.ShowFilter, colNames []string) ([][]sqltypes.Value, error) {
-	if showFilter == nil {
-		return buildCharsetRows(both), nil
-	}
-
-	var filteredColName string
-	var err error
-
-	if showFilter.Like != "" {
-		filteredColName, err = checkLikeOpt(showFilter.Like, colNames)
-		if err != nil {
-			return nil, err
-		}
-
-	} else {
-		cmpExp, ok := showFilter.Filter.(*sqlparser.ComparisonExpr)
-		if !ok {
-			return nil, vterrors.NewErrorf(vtrpcpb.Code_INVALID_ARGUMENT, vterrors.SyntaxError, "expect a 'LIKE' or '=' expression")
-		}
-
-		left, ok := cmpExp.Left.(*sqlparser.ColName)
-		if !ok {
-			return nil, vterrors.NewErrorf(vtrpcpb.Code_INVALID_ARGUMENT, vterrors.SyntaxError, "expect left side to be 'column'")
-		}
-		leftOk := left.Name.EqualString(charset)
-
-		if leftOk {
-			literal, ok := cmpExp.Right.(*sqlparser.Literal)
-			if !ok {
-				return nil, vterrors.NewErrorf(vtrpcpb.Code_INVALID_ARGUMENT, vterrors.SyntaxError, "expect right side to be string")
-			}
-			rightString := string(literal.Val)
-
-			switch cmpExp.Operator {
-			case sqlparser.EqualOp:
-				for _, colName := range colNames {
-					if rightString == colName {
-						filteredColName = colName
-					}
-				}
-			case sqlparser.LikeOp:
-				filteredColName, err = checkLikeOpt(rightString, colNames)
-				if err != nil {
-					return nil, err
-				}
-			}
-		}
-
-	}
-
-	return buildCharsetRows(filteredColName), nil
-}
-
-func buildCharsetRows(colName string) [][]sqltypes.Value {
-	row0 := buildVarCharRow(
-		"utf8",
-		"UTF-8 Unicode",
-		"utf8_general_ci")
-	row0 = append(row0, sqltypes.NewInt32(3))
-	row1 := buildVarCharRow(
-		"utf8mb4",
-		"UTF-8 Unicode",
-		"utf8mb4_general_ci")
-	row1 = append(row1, sqltypes.NewInt32(4))
-
-	switch colName {
-	case utf8:
-		return [][]sqltypes.Value{row0}
-	case utf8mb4:
-		return [][]sqltypes.Value{row1}
-	case both:
-		return [][]sqltypes.Value{row0, row1}
-	}
-
-	return [][]sqltypes.Value{}
-}
-
-func checkLikeOpt(likeOpt string, colNames []string) (string, error) {
-	likeRegexp := strings.ReplaceAll(likeOpt, "%", ".*")
-	for _, v := range colNames {
-		match, err := regexp.MatchString(likeRegexp, v)
-		if err != nil {
-			return "", err
-		}
-		if match {
-			return v, nil
-		}
-	}
-
-	return "", nil
-}
-
-=======
->>>>>>> cb142eea
 // isValidPayloadSize validates whether a query payload is above the
 // configured MaxPayloadSize threshold. The WarnPayloadSizeExceeded will increment
 // if the payload size exceeds the warnPayloadSize.
