/*
Copyright 2017 Google Inc.

Licensed under the Apache License, Version 2.0 (the "License");
you may not use this file except in compliance with the License.
You may obtain a copy of the License at

    http://www.apache.org/licenses/LICENSE-2.0

Unless required by applicable law or agreed to in writing, software
distributed under the License is distributed on an "AS IS" BASIS,
WITHOUT WARRANTIES OR CONDITIONS OF ANY KIND, either express or implied.
See the License for the specific language governing permissions and
limitations under the License.
*/

package vtgate

import (
	"bytes"
	"encoding/json"
	"errors"
	"fmt"
	"net/http"
	"sort"
	"strings"
	"sync"
	"time"

	log "github.com/golang/glog"
	"golang.org/x/net/context"

	"github.com/youtube/vitess/go/acl"
	"github.com/youtube/vitess/go/cache"
	"github.com/youtube/vitess/go/sqltypes"
	"github.com/youtube/vitess/go/stats"
	"github.com/youtube/vitess/go/vt/sqlannotation"
	"github.com/youtube/vitess/go/vt/sqlparser"
	"github.com/youtube/vitess/go/vt/srvtopo"
	"github.com/youtube/vitess/go/vt/topo"
	"github.com/youtube/vitess/go/vt/topo/topoproto"
	"github.com/youtube/vitess/go/vt/vterrors"
	"github.com/youtube/vitess/go/vt/vtgate/engine"
	"github.com/youtube/vitess/go/vt/vtgate/planbuilder"
	"github.com/youtube/vitess/go/vt/vtgate/vindexes"

	querypb "github.com/youtube/vitess/go/vt/proto/query"
	topodatapb "github.com/youtube/vitess/go/vt/proto/topodata"
	vschemapb "github.com/youtube/vitess/go/vt/proto/vschema"
	vtgatepb "github.com/youtube/vitess/go/vt/proto/vtgate"
	vtrpcpb "github.com/youtube/vitess/go/vt/proto/vtrpc"
)

var (
	errNoKeyspace     = vterrors.Errorf(vtrpcpb.Code_FAILED_PRECONDITION, "no keyspace in database name specified. Supported database name format: keyspace[:shard][@type]")
	defaultTabletType topodatapb.TabletType
)

func init() {
	topoproto.TabletTypeVar(&defaultTabletType, "default_tablet_type", topodatapb.TabletType_MASTER, "The default tablet type to set for queries, when one is not explicitly selected")
}

// Executor is the engine that executes queries by utilizing
// the abilities of the underlying vttablets.
type Executor struct {
	serv        srvtopo.Server
	cell        string
	resolver    *Resolver
	scatterConn *ScatterConn
	txConn      *TxConn

<<<<<<< HEAD
	mu                          sync.Mutex
	vschema                     *vindexes.VSchema
	normalize                   bool
	streamSize                  int
	legacyAutocommit            bool
	tabletAutocommitWhenAllowed bool
	plans                       *cache.LRUCache
	vschemaStats                *VSchemaStats
=======
	mu               sync.Mutex
	srvVschema       *vschemapb.SrvVSchema
	vschema          *vindexes.VSchema
	normalize        bool
	streamSize       int
	legacyAutocommit bool
	plans            *cache.LRUCache
	vschemaStats     *VSchemaStats
>>>>>>> 2efa0dfc
}

var executorOnce sync.Once

// NewExecutor creates a new Executor.
<<<<<<< HEAD
func NewExecutor(ctx context.Context, serv topo.SrvTopoServer, cell, statsName string, resolver *Resolver, normalize bool, streamSize int, queryPlanCacheSize int64, legacyAutocommit bool, tabletAutocommitWhenAllowed bool) *Executor {
=======
func NewExecutor(ctx context.Context, serv srvtopo.Server, cell, statsName string, resolver *Resolver, normalize bool, streamSize int, queryPlanCacheSize int64, legacyAutocommit bool) *Executor {
>>>>>>> 2efa0dfc
	e := &Executor{
		serv:                        serv,
		cell:                        cell,
		resolver:                    resolver,
		scatterConn:                 resolver.scatterConn,
		txConn:                      resolver.scatterConn.txConn,
		plans:                       cache.NewLRUCache(queryPlanCacheSize),
		normalize:                   normalize,
		streamSize:                  streamSize,
		legacyAutocommit:            legacyAutocommit,
		tabletAutocommitWhenAllowed: tabletAutocommitWhenAllowed,
	}
	e.watchSrvVSchema(ctx, cell)
	executorOnce.Do(func() {
		stats.Publish("QueryPlanCacheLength", stats.IntFunc(e.plans.Length))
		stats.Publish("QueryPlanCacheSize", stats.IntFunc(e.plans.Size))
		stats.Publish("QueryPlanCacheCapacity", stats.IntFunc(e.plans.Capacity))
		stats.Publish("QueryPlanCacheEvictions", stats.IntFunc(e.plans.Evictions))
		stats.Publish("QueryPlanCacheOldest", stats.StringFunc(func() string {
			return fmt.Sprintf("%v", e.plans.Oldest())
		}))
		http.Handle("/debug/query_plans", e)
		http.Handle("/debug/vschema", e)
	})
	return e
}

// Execute executes a non-streaming query.
func (e *Executor) Execute(ctx context.Context, method string, session *vtgatepb.Session, sql string, bindVars map[string]*querypb.BindVariable) (result *sqltypes.Result, err error) {
	logStats := NewLogStats(ctx, method, sql, bindVars)
	result, err = e.execute(ctx, session, sql, bindVars, logStats)
	logStats.Error = err

	// The mysql plugin runs an implicit rollback whenever a connection closes.
	// To avoid spamming the log with no-op rollback records, ignore it if
	// it was a no-op record (i.e. didn't issue any queries)
	if !(logStats.StmtType == "ROLLBACK" && logStats.ShardQueries == 0) {
		logStats.Send()
	}
	return result, err
}

func (e *Executor) execute(ctx context.Context, session *vtgatepb.Session, sql string, bindVars map[string]*querypb.BindVariable, logStats *LogStats) (*sqltypes.Result, error) {
	// Start an implicit transaction if necessary.
	// TODO(sougou): deprecate legacyMode after all users are migrated out.
	if !e.legacyAutocommit && !session.Autocommit && !session.InTransaction {
		if err := e.txConn.Begin(ctx, NewSafeSession(session)); err != nil {
			return nil, err
		}
	}

	target := e.ParseTarget(session.TargetString)
	if session.InTransaction && target.TabletType != topodatapb.TabletType_MASTER {
		return nil, vterrors.Errorf(vtrpcpb.Code_INVALID_ARGUMENT, "transactions are supported only for master tablet types, current type: %v", target.TabletType)
	}
	if bindVars == nil {
		bindVars = make(map[string]*querypb.BindVariable)
	}

	stmtType := sqlparser.Preview(sql)
	logStats.StmtType = sqlparser.StmtType(stmtType)

	switch stmtType {
	case sqlparser.StmtSelect:
		return e.handleExec(ctx, session, sql, bindVars, target, logStats, false /* inAutocommit */)
	case sqlparser.StmtInsert, sqlparser.StmtReplace, sqlparser.StmtUpdate, sqlparser.StmtDelete:
		// In legacy mode, we ignore autocommit settings.
		if e.legacyAutocommit {
			return e.handleExec(ctx, session, sql, bindVars, target, logStats, false /* inAutocommit */)
		}

		nsf := NewSafeSession(session)
		autocommit := false
		if session.Autocommit && !session.InTransaction {
			autocommit = true
			if err := e.txConn.Begin(ctx, nsf); err != nil {
				return nil, err
			}
			// The defer acts as a failsafe. If commit was successful,
			// the rollback will be a no-op.
			defer e.txConn.Rollback(ctx, nsf)
		}

		qr, err := e.handleExec(ctx, session, sql, bindVars, target, logStats, autocommit)
		if err != nil {
			return nil, err
		}

		if autocommit {
			commitStart := time.Now()
			if err = e.txConn.Commit(ctx, nsf); err != nil {
				return nil, err
			}
			logStats.CommitTime = time.Since(commitStart)
		}
		return qr, nil
	case sqlparser.StmtDDL:
		return e.handleDDL(ctx, session, sql, bindVars, target, logStats)
	case sqlparser.StmtBegin:
		return e.handleBegin(ctx, session, sql, bindVars, target, logStats)
	case sqlparser.StmtCommit:
		return e.handleCommit(ctx, session, sql, bindVars, target, logStats)
	case sqlparser.StmtRollback:
		return e.handleRollback(ctx, session, sql, bindVars, target, logStats)
	case sqlparser.StmtSet:
		return e.handleSet(ctx, session, sql, bindVars, logStats)
	case sqlparser.StmtShow:
		return e.handleShow(ctx, session, sql, bindVars, target, logStats)
	case sqlparser.StmtUse:
		return e.handleUse(ctx, session, sql, bindVars)
	case sqlparser.StmtOther:
		return e.handleOther(ctx, session, sql, bindVars, target, logStats)
	}
	return nil, vterrors.Errorf(vtrpcpb.Code_INVALID_ARGUMENT, "unrecognized statement: %s", sql)
}

func (e *Executor) handleExec(ctx context.Context, session *vtgatepb.Session, sql string, bindVars map[string]*querypb.BindVariable, target querypb.Target, logStats *LogStats, inAutocommit bool) (*sqltypes.Result, error) {
	if target.Shard != "" {
		// V1 mode or V3 mode with a forced shard target
		sql = sqlannotation.AnnotateIfDML(sql, nil)

		if e.normalize {
			query, comments := sqlparser.SplitTrailingComments(sql)
			stmt, err := sqlparser.Parse(query)
			if err != nil {
				return nil, err
			}
			sqlparser.Normalize(stmt, bindVars, "vtg")
			normalized := sqlparser.String(stmt)
			sql = normalized + comments
		}

		logStats.SQL = sql
		logStats.BindVariables = bindVars

		execStart := time.Now()
		logStats.PlanTime = execStart.Sub(logStats.StartTime)

		result, err := e.shardExec(ctx, session, sql, bindVars, target, logStats)
		logStats.ExecuteTime = time.Now().Sub(execStart)

		logStats.ShardQueries = 1

		return result, err
	}

	// V3 mode.
	query, comments := sqlparser.SplitTrailingComments(sql)
	vcursor := newVCursorImpl(ctx, session, target, comments, e, logStats)
	plan, err := e.getPlan(
		vcursor,
		query,
		comments,
		bindVars,
		skipQueryPlanCache(session),
		logStats,
	)
	execStart := time.Now()
	logStats.PlanTime = execStart.Sub(logStats.StartTime)

	if err != nil {
		logStats.Error = err
		return nil, err
	}

	// The following is an optimization feature for autocommit transactions.
	// By default, vtgate commits all transactions in two round trips to the
	// tablet.
	// With this feature on, vgate plan builder will identify which
	// transactions are safe to commit in a single round trip (e.g transactions
	// for tables that do not have owned lookup vindexes) and gain the
	// performance of skipping an extra hop in the network.
	//
	// NOTE: This feature requires to have autocommit setting enabled on the
	// tablet as well.
	// The way this work is to explicitly set InTransaction to false.
	// In normal autocommit flow, the executor would have set this
	// to true, which causes the gate to issue a BeginExecute command
	// to the tablet (see Execute method in scatter_conn for more details).
	// By setting this back to false, vgate will only send an Execute command to
	// the tablet, which then will be commited automatically.
	if e.tabletAutocommitWhenAllowed && plan.TabletAutocommitAllowed && inAutocommit {
		session.InTransaction = false
	}

	qr, err := plan.Instructions.Execute(vcursor, bindVars, make(map[string]*querypb.BindVariable), true)
	logStats.ExecuteTime = time.Since(execStart)
	var errCount uint64
	if err != nil {
		logStats.Error = err
		errCount = 1
	} else {
		logStats.RowsAffected = qr.RowsAffected
	}

	// Check if there was partial DML execution. If so, rollback the transaction.
	if err != nil && session.InTransaction && vcursor.hasPartialDML {
		_ = e.txConn.Rollback(ctx, NewSafeSession(session))
		err = vterrors.Errorf(vtrpcpb.Code_ABORTED, "transaction rolled back due to partial DML execution: %v", err)
	}

	plan.AddStats(1, time.Since(logStats.StartTime), uint64(logStats.ShardQueries), logStats.RowsAffected, errCount)

	return qr, err
}

func (e *Executor) shardExec(ctx context.Context, session *vtgatepb.Session, sql string, bindVars map[string]*querypb.BindVariable, target querypb.Target, logStats *LogStats) (*sqltypes.Result, error) {
	f := func(keyspace string) (string, []string, error) {
		return keyspace, []string{target.Shard}, nil
	}
	return e.resolver.Execute(ctx, sql, bindVars, target.Keyspace, target.TabletType, session, f, false /* notInTransaction */, session.Options, logStats)
}

func (e *Executor) handleDDL(ctx context.Context, session *vtgatepb.Session, sql string, bindVars map[string]*querypb.BindVariable, target querypb.Target, logStats *LogStats) (*sqltypes.Result, error) {
	if target.Keyspace == "" {
		return nil, errNoKeyspace
	}

	f := func(keyspace string) (string, []string, error) {
		var shards []string
		if target.Shard == "" {
			ks, _, allShards, err := srvtopo.GetKeyspaceShards(ctx, e.serv, e.cell, keyspace, target.TabletType)
			if err != nil {
				return "", nil, err
			}
			// The usual keyspace resolution rules are applied.
			// This means that the keyspace can be remapped to a new one
			// if vertical resharding is in progress.
			keyspace = ks
			for _, shard := range allShards {
				shards = append(shards, shard.Name)
			}
		} else {
			shards = []string{target.Shard}
		}
		logStats.ShardQueries = uint32(len(shards))
		return keyspace, shards, nil
	}

	execStart := time.Now()
	logStats.PlanTime = execStart.Sub(logStats.StartTime)
	result, err := e.resolver.Execute(ctx, sql, bindVars, target.Keyspace, target.TabletType, session, f, false /* notInTransaction */, session.Options, logStats)
	logStats.ExecuteTime = time.Since(execStart)
	return result, err
}

func (e *Executor) handleBegin(ctx context.Context, session *vtgatepb.Session, sql string, bindVars map[string]*querypb.BindVariable, target querypb.Target, logStats *LogStats) (*sqltypes.Result, error) {
	if target.TabletType != topodatapb.TabletType_MASTER {
		return nil, vterrors.Errorf(vtrpcpb.Code_INVALID_ARGUMENT, "transactions are supported only for master tablet types, current type: %v", target.TabletType)
	}
	execStart := time.Now()
	logStats.PlanTime = execStart.Sub(logStats.StartTime)
	err := e.txConn.Begin(ctx, NewSafeSession(session))
	logStats.ExecuteTime = time.Since(execStart)
	return &sqltypes.Result{}, err
}

func (e *Executor) handleCommit(ctx context.Context, session *vtgatepb.Session, sql string, bindVars map[string]*querypb.BindVariable, target querypb.Target, logStats *LogStats) (*sqltypes.Result, error) {
	execStart := time.Now()
	logStats.PlanTime = execStart.Sub(logStats.StartTime)
	logStats.ShardQueries = uint32(len(session.ShardSessions))
	err := e.txConn.Commit(ctx, NewSafeSession(session))
	logStats.CommitTime = time.Since(execStart)
	return &sqltypes.Result{}, err
}

func (e *Executor) handleRollback(ctx context.Context, session *vtgatepb.Session, sql string, bindVars map[string]*querypb.BindVariable, target querypb.Target, logStats *LogStats) (*sqltypes.Result, error) {
	execStart := time.Now()
	logStats.PlanTime = execStart.Sub(logStats.StartTime)
	logStats.ShardQueries = uint32(len(session.ShardSessions))
	err := e.txConn.Rollback(ctx, NewSafeSession(session))
	logStats.CommitTime = time.Since(execStart)
	return &sqltypes.Result{}, err
}

func (e *Executor) handleSet(ctx context.Context, session *vtgatepb.Session, sql string, bindVars map[string]*querypb.BindVariable, logStats *LogStats) (*sqltypes.Result, error) {
	vals, charset, err := sqlparser.ExtractSetValues(sql)
	execStart := time.Now()
	logStats.PlanTime = execStart.Sub(logStats.StartTime)
	defer func() {
		logStats.ExecuteTime = time.Since(execStart)
	}()

	if err != nil {
		return &sqltypes.Result{}, vterrors.New(vtrpcpb.Code_INVALID_ARGUMENT, err.Error())
	}
	if len(vals) > 0 && charset != "" {
		return &sqltypes.Result{}, vterrors.New(vtrpcpb.Code_INVALID_ARGUMENT, "unexpected key values and charset, must specify one")
	}

	switch charset {
	case "", "utf8", "utf8mb4", "latin1", "default":
		break
	default:
		return &sqltypes.Result{}, vterrors.Errorf(vtrpcpb.Code_INVALID_ARGUMENT, "unexpected value for charset: %v", charset)
	}

	for k, v := range vals {
		switch k {
		case "autocommit":
			val, ok := v.(int64)
			if !ok {
				return nil, vterrors.Errorf(vtrpcpb.Code_INVALID_ARGUMENT, "unexpected value type for autocommit: %T", v)
			}
			switch val {
			case 0:
				session.Autocommit = false
			case 1:
				if session.InTransaction {
					if err := e.txConn.Commit(ctx, NewSafeSession(session)); err != nil {
						return nil, err
					}
				}
				session.Autocommit = true
			default:
				return nil, vterrors.Errorf(vtrpcpb.Code_INVALID_ARGUMENT, "unexpected value for autocommit: %d", val)
			}
		case "client_found_rows":
			val, ok := v.(int64)
			if !ok {
				return nil, vterrors.Errorf(vtrpcpb.Code_INVALID_ARGUMENT, "unexpected value type for client_found_rows: %T", v)
			}
			if session.Options == nil {
				session.Options = &querypb.ExecuteOptions{}
			}
			switch val {
			case 0:
				session.Options.ClientFoundRows = false
			case 1:
				session.Options.ClientFoundRows = true
			default:
				return nil, vterrors.Errorf(vtrpcpb.Code_INVALID_ARGUMENT, "unexpected value for client_found_rows: %d", val)
			}
		case "skip_query_plan_cache":
			val, ok := v.(int64)
			if !ok {
				return nil, vterrors.Errorf(vtrpcpb.Code_INVALID_ARGUMENT, "unexpected value type for skip_query_plan_cache: %T", v)
			}
			if session.Options == nil {
				session.Options = &querypb.ExecuteOptions{}
			}
			switch val {
			case 0:
				session.Options.SkipQueryPlanCache = false
			case 1:
				session.Options.SkipQueryPlanCache = true
			default:
				return nil, vterrors.Errorf(vtrpcpb.Code_INVALID_ARGUMENT, "unexpected value for skip_query_plan_cache: %d", val)
			}
		case "transaction_mode":
			val, ok := v.(string)
			if !ok {
				return nil, vterrors.Errorf(vtrpcpb.Code_INVALID_ARGUMENT, "unexpected value type for transaction_mode: %T", v)
			}
			out, ok := vtgatepb.TransactionMode_value[strings.ToUpper(val)]
			if !ok {
				return nil, vterrors.Errorf(vtrpcpb.Code_INVALID_ARGUMENT, "invalid transaction_mode: %s", val)
			}
			session.TransactionMode = vtgatepb.TransactionMode(out)
		case "workload":
			val, ok := v.(string)
			if !ok {
				return nil, vterrors.Errorf(vtrpcpb.Code_INVALID_ARGUMENT, "unexpected value type for workload: %T", v)
			}
			out, ok := querypb.ExecuteOptions_Workload_value[strings.ToUpper(val)]
			if !ok {
				return nil, vterrors.Errorf(vtrpcpb.Code_INVALID_ARGUMENT, "invalid workload: %s", val)
			}
			if session.Options == nil {
				session.Options = &querypb.ExecuteOptions{}
			}
			session.Options.Workload = querypb.ExecuteOptions_Workload(out)
		case "sql_select_limit":
			var val int64

			switch cast := v.(type) {
			case int64:
				val = cast
			case string:
				if !strings.EqualFold(cast, "default") {
					return nil, vterrors.Errorf(vtrpcpb.Code_INVALID_ARGUMENT, "unexpected string value for sql_select_limit: %v", v)
				}
			default:
				return nil, vterrors.Errorf(vtrpcpb.Code_INVALID_ARGUMENT, "unexpected value type for sql_select_limit: %T", v)
			}

			if session.Options == nil {
				session.Options = &querypb.ExecuteOptions{}
			}
			session.Options.SqlSelectLimit = val
		case "character_set_results":
			// This is a statement that mysql-connector-j sends at the beginning. We return a canned response for it.
			switch v {
			case nil, "utf8", "utf8mb4", "latin1":
			default:
				return nil, vterrors.Errorf(vtrpcpb.Code_INVALID_ARGUMENT, "disallowed value for character_set_results: %v", v)
			}
		case "net_write_timeout", "net_read_timeout", "lc_messages", "collation_connection":
			log.Warningf("Ignored inapplicable SET %v = %v", k, v)
			warnings.Add("IgnoredSet", 1)
		default:
			return nil, vterrors.Errorf(vtrpcpb.Code_INVALID_ARGUMENT, "unsupported construct: %s", sql)
		}
	}
	return &sqltypes.Result{}, nil
}

func (e *Executor) handleShow(ctx context.Context, session *vtgatepb.Session, sql string, bindVars map[string]*querypb.BindVariable, target querypb.Target, logStats *LogStats) (*sqltypes.Result, error) {
	stmt, err := sqlparser.Parse(sql)
	if err != nil {
		return nil, err
	}
	show, ok := stmt.(*sqlparser.Show)
	if !ok {
		// This code is unreachable.
		return nil, vterrors.Errorf(vtrpcpb.Code_INTERNAL, "unrecognized SHOW statement: %v", sql)
	}
	execStart := time.Now()
	defer func() { logStats.ExecuteTime = time.Since(execStart) }()

	switch show.Type {
	case sqlparser.KeywordString(sqlparser.DATABASES), sqlparser.KeywordString(sqlparser.VITESS_KEYSPACES):
		keyspaces, err := srvtopo.GetAllKeyspaces(ctx, e.serv, e.cell)
		if err != nil {
			return nil, err
		}

		rows := make([][]sqltypes.Value, len(keyspaces))
		for i, v := range keyspaces {
			rows[i] = buildVarCharRow(v)
		}

		return &sqltypes.Result{
			Fields:       buildVarCharFields("Databases"),
			Rows:         rows,
			RowsAffected: uint64(len(rows)),
		}, nil
	case sqlparser.KeywordString(sqlparser.VITESS_SHARDS):
		keyspaces, err := srvtopo.GetAllKeyspaces(ctx, e.serv, e.cell)
		if err != nil {
			return nil, err
		}

		var rows [][]sqltypes.Value
		for _, keyspace := range keyspaces {
			_, _, shards, err := srvtopo.GetKeyspaceShards(ctx, e.serv, e.cell, keyspace, target.TabletType)
			if err != nil {
				// There might be a misconfigured keyspace or no shards in the keyspace.
				// Skip any errors and move on.
				continue
			}

			for _, shard := range shards {
				rows = append(rows, buildVarCharRow(topoproto.KeyspaceShardString(keyspace, shard.Name)))
			}
		}

		return &sqltypes.Result{
			Fields:       buildVarCharFields("Shards"),
			Rows:         rows,
			RowsAffected: uint64(len(rows)),
		}, nil
	case sqlparser.KeywordString(sqlparser.VITESS_TABLETS):
		var rows [][]sqltypes.Value
		stats := e.scatterConn.healthCheck.CacheStatus()
		for _, s := range stats {
			for _, ts := range s.TabletsStats {
				rows = append(rows, buildVarCharRow(
					s.Cell,
					s.Target.Keyspace,
					s.Target.Shard,
					ts.Tablet.Type.String(),
					topoproto.TabletAliasString(ts.Tablet.Alias),
					ts.Tablet.Hostname,
				))
			}
		}
		return &sqltypes.Result{
			Fields:       buildVarCharFields("Cell", "Keyspace", "Shard", "TabletType", "Alias", "Hostname"),
			Rows:         rows,
			RowsAffected: uint64(len(rows)),
		}, nil
	case sqlparser.KeywordString(sqlparser.VSCHEMA_TABLES):
		if target.Keyspace == "" {
			return nil, errNoKeyspace
		}
		ks, ok := e.VSchema().Keyspaces[target.Keyspace]
		if !ok {
			return nil, vterrors.Errorf(vtrpcpb.Code_INVALID_ARGUMENT, "keyspace %s not found in vschema", target.Keyspace)
		}

		var tables []string
		for name := range ks.Tables {
			tables = append(tables, name)
		}
		sort.Strings(tables)

		rows := make([][]sqltypes.Value, len(tables))
		for i, v := range tables {
			rows[i] = buildVarCharRow(v)
		}

		return &sqltypes.Result{
			Fields:       buildVarCharFields("Tables"),
			Rows:         rows,
			RowsAffected: uint64(len(rows)),
		}, nil
	case sqlparser.KeywordString(sqlparser.VINDEXES):
		vschema := e.SrvVSchema()
		if vschema == nil {
			return nil, vterrors.Errorf(vtrpcpb.Code_INTERNAL, "vschema not loaded")
		}

		rows := make([][]sqltypes.Value, 0, 16)

		if show.HasOnTable() {
			// If the table is fully qualified, then override the keyspace setting
			// in the session. Otherwise require it to be able to resolve the table.
			ksName := show.OnTable.Qualifier.String()
			if ksName == "" {
				ksName = target.Keyspace
			}

			ks, ok := vschema.Keyspaces[ksName]
			if !ok {
				return nil, errNoKeyspace
			}

			tableName := show.OnTable.Name.String()

			table, ok := ks.Tables[tableName]
			if !ok {
				return nil, vterrors.Errorf(vtrpcpb.Code_INTERNAL, "table `%s` does not exist in keyspace `%s`", tableName, ksName)
			}

			for _, colVindex := range table.ColumnVindexes {
				vindex, ok := ks.Vindexes[colVindex.GetName()]
				columns := colVindex.GetColumns()
				if len(columns) == 0 {
					columns = []string{colVindex.GetColumn()}
				}
				if ok {
					params := make([]string, 0, 4)
					for k, v := range vindex.GetParams() {
						params = append(params, fmt.Sprintf("%s=%s", k, v))
					}
					sort.Strings(params)
					rows = append(rows, buildVarCharRow(strings.Join(columns, ", "), colVindex.GetName(), vindex.GetType(), strings.Join(params, "; "), vindex.GetOwner()))
				} else {
					rows = append(rows, buildVarCharRow(strings.Join(columns, ", "), colVindex.GetName(), "", "", ""))
				}
			}

			return &sqltypes.Result{
				Fields:       buildVarCharFields("Columns", "Name", "Type", "Params", "Owner"),
				Rows:         rows,
				RowsAffected: uint64(len(rows)),
			}, nil
		}

		// For the query interface to be stable we need to sort
		// for each of the map iterations
		ksNames := make([]string, 0, len(vschema.Keyspaces))
		for name := range vschema.Keyspaces {
			ksNames = append(ksNames, name)
		}
		sort.Strings(ksNames)
		for _, ksName := range ksNames {
			ks, _ := vschema.Keyspaces[ksName]

			vindexNames := make([]string, 0, len(ks.Vindexes))
			for name := range ks.Vindexes {
				vindexNames = append(vindexNames, name)
			}
			sort.Strings(vindexNames)
			for _, vindexName := range vindexNames {
				vindex, _ := ks.Vindexes[vindexName]

				params := make([]string, 0, 4)
				for k, v := range vindex.GetParams() {
					params = append(params, fmt.Sprintf("%s=%s", k, v))
				}
				sort.Strings(params)
				rows = append(rows, buildVarCharRow(ksName, vindexName, vindex.GetType(), strings.Join(params, "; "), vindex.GetOwner()))
			}
		}
		return &sqltypes.Result{
			Fields:       buildVarCharFields("Keyspace", "Name", "Type", "Params", "Owner"),
			Rows:         rows,
			RowsAffected: uint64(len(rows)),
		}, nil

	}

	// Any other show statement is passed through
	return e.handleOther(ctx, session, sql, bindVars, target, logStats)
}

func (e *Executor) handleUse(ctx context.Context, session *vtgatepb.Session, sql string, bindVars map[string]*querypb.BindVariable) (*sqltypes.Result, error) {
	stmt, err := sqlparser.Parse(sql)
	if err != nil {
		return nil, err
	}
	use, ok := stmt.(*sqlparser.Use)
	if !ok {
		// This code is unreachable.
		return nil, vterrors.Errorf(vtrpcpb.Code_INTERNAL, "unrecognized USE statement: %v", sql)
	}
	target := e.ParseTarget(use.DBName.String())
	if session.InTransaction && target.TabletType != topodatapb.TabletType_MASTER {
		return nil, vterrors.Errorf(vtrpcpb.Code_INVALID_ARGUMENT, "cannot change to a non-master type in the middle of a transaction: %v", target.TabletType)
	}
	session.TargetString = use.DBName.String()
	return &sqltypes.Result{}, nil
}

func (e *Executor) handleOther(ctx context.Context, session *vtgatepb.Session, sql string, bindVars map[string]*querypb.BindVariable, target querypb.Target, logStats *LogStats) (*sqltypes.Result, error) {
	if target.Keyspace == "" {
		return nil, errNoKeyspace
	}
	if target.Shard == "" {
		var err error
		target.Keyspace, target.Shard, err = srvtopo.GetAnyShard(ctx, e.serv, e.cell, target.Keyspace, target.TabletType)
		if err != nil {
			return nil, err
		}
	}
	execStart := time.Now()
	result, err := e.shardExec(ctx, session, sql, bindVars, target, logStats)
	logStats.ExecuteTime = time.Since(execStart)
	return result, err
}

// StreamExecute executes a streaming query.
func (e *Executor) StreamExecute(ctx context.Context, method string, session *vtgatepb.Session, sql string, bindVars map[string]*querypb.BindVariable, target querypb.Target, callback func(*sqltypes.Result) error) (err error) {
	logStats := NewLogStats(ctx, method, sql, bindVars)
	logStats.StmtType = sqlparser.StmtType(sqlparser.Preview(sql))
	defer logStats.Send()

	if bindVars == nil {
		bindVars = make(map[string]*querypb.BindVariable)
	}
	query, comments := sqlparser.SplitTrailingComments(sql)
	vcursor := newVCursorImpl(ctx, session, target, comments, e, logStats)
	plan, err := e.getPlan(
		vcursor,
		query,
		comments,
		bindVars,
		skipQueryPlanCache(session),
		logStats,
	)
	if err != nil {
		logStats.Error = err
		return err
	}

	execStart := time.Now()
	logStats.PlanTime = execStart.Sub(logStats.StartTime)

	// Some of the underlying primitives may send results one row at a time.
	// So, we need the ability to consolidate those into reasonable chunks.
	// The callback wrapper below accumulates rows and sends them as chunks
	// dictated by stream_buffer_size.
	result := &sqltypes.Result{}
	byteCount := 0
	err = plan.Instructions.StreamExecute(vcursor, bindVars, make(map[string]*querypb.BindVariable), true, func(qr *sqltypes.Result) error {
		// If the row has field info, send it separately.
		// TODO(sougou): this behavior is for handling tests because
		// the framework currently sends all results as one packet.
		if len(qr.Fields) > 0 {
			qrfield := &sqltypes.Result{Fields: qr.Fields}
			if err := callback(qrfield); err != nil {
				return err
			}
		}

		for _, row := range qr.Rows {
			result.Rows = append(result.Rows, row)
			for _, col := range row {
				byteCount += col.Len()
			}

			if byteCount >= e.streamSize {
				err := callback(result)
				result = &sqltypes.Result{}
				byteCount = 0
				if err != nil {
					return err
				}
			}
		}
		return nil
	})

	// Send left-over rows.
	if len(result.Rows) > 0 {
		if err := callback(result); err != nil {
			return err
		}
	}

	logStats.ExecuteTime = time.Since(execStart)

	return err
}

// MessageAck acks messages.
func (e *Executor) MessageAck(ctx context.Context, keyspace, name string, ids []*querypb.Value) (int64, error) {
	table, err := e.VSchema().FindTable(keyspace, name)
	if err != nil {
		return 0, err
	}
	// TODO(sougou): Change this to use Session.
	vcursor := newVCursorImpl(
		ctx,
		&vtgatepb.Session{},
		querypb.Target{
			Keyspace:   table.Keyspace.Name,
			TabletType: topodatapb.TabletType_MASTER,
		},
		"",
		e,
		nil,
	)

	newKeyspace, _, allShards, err := srvtopo.GetKeyspaceShards(ctx, e.serv, e.cell, table.Keyspace.Name, topodatapb.TabletType_MASTER)
	if err != nil {
		return 0, err
	}

	shardIDs := make(map[string][]*querypb.Value)
	if table.Keyspace.Sharded {
		// We always use the (unique) primary vindex. The ID must be the
		// primary vindex for message tables.
		mapper := table.ColumnVindexes[0].Vindex.(vindexes.Unique)
		// convert []*querypb.Value to []sqltypes.Value for calling Map.
		values := make([]sqltypes.Value, 0, len(ids))
		for _, id := range ids {
			values = append(values, sqltypes.ProtoToValue(id))
		}
		ksids, err := mapper.Map(vcursor, values)
		if err != nil {
			return 0, err
		}
		for i, ksid := range ksids {
			if ksid == nil {
				continue
			}
			shard, err := srvtopo.GetShardForKeyspaceID(allShards, ksid)
			if err != nil {
				return 0, err
			}
			shardIDs[shard] = append(shardIDs[shard], ids[i])
		}
	} else {
		shardIDs[allShards[0].Name] = ids
	}
	return e.scatterConn.MessageAck(ctx, newKeyspace, shardIDs, name)
}

// IsKeyspaceRangeBasedSharded returns true if the keyspace in the vschema is
// marked as sharded.
func (e *Executor) IsKeyspaceRangeBasedSharded(keyspace string) bool {
	vschema := e.VSchema()
	ks, ok := vschema.Keyspaces[keyspace]
	if !ok {
		return false
	}
	if ks.Keyspace == nil {
		return false
	}
	return ks.Keyspace.Sharded
}

// watchSrvVSchema watches the SrvVSchema from the topo. The function does
// not return an error. It instead logs warnings on failure.
// The SrvVSchema object is roll-up of all the Keyspace information,
// so when a keyspace is added or removed, it will be properly updated.
//
// This function will wait until the first value has either been processed
// or triggered an error before returning.
func (e *Executor) watchSrvVSchema(ctx context.Context, cell string) {
	e.serv.WatchSrvVSchema(ctx, cell, func(v *vschemapb.SrvVSchema, err error) {
		// Create a closure to save the vschema. If the value
		// passed is nil, it means we encountered an error and
		// we don't know the real value. In this case, we want
		// to use the previous value if it was set, or an
		// empty vschema if it wasn't.
		switch err {
		case nil:
			// Good case, we can try to save that value.
		case topo.ErrNoNode:
			// If the SrvVschema disappears, we need to clear our record.
			// Otherwise, keep what we already had before.
			v = nil
		default:
			// Watch error, increment our counters.
			if vschemaCounters != nil {
				vschemaCounters.Add("WatchError", 1)
			}
		}

		// Transform the provided SrvVSchema into a VSchema.
		var vschema *vindexes.VSchema
		if v != nil {
			vschema, err = vindexes.BuildVSchema(v)
			if err != nil {
				log.Warningf("Error creating VSchema for cell %v (will try again next update): %v", cell, err)
				v = nil
				err = fmt.Errorf("Error creating VSchema for cell %v: %v", cell, err)
				if vschemaCounters != nil {
					vschemaCounters.Add("Parsing", 1)
				}
			}
		}
		if v == nil {
			// We encountered an error, build an empty vschema.
			vschema, _ = vindexes.BuildVSchema(&vschemapb.SrvVSchema{})
		}

		// Build the display version. At this point, three cases:
		// - v is nil, vschema is empty, and err is set:
		//     1. when the watch returned an error.
		//     2. when BuildVSchema failed.
		// - v is set, vschema is full, and err is nil:
		//     3. when everything worked.
		errorMessage := ""
		if err != nil {
			errorMessage = err.Error()
		}
		stats := NewVSchemaStats(vschema, errorMessage)

		// save our value
		e.mu.Lock()
		if v != nil {
			// No errors, we can save our VSchema and SrvVSchema
			// (for show queries).
			e.vschema = vschema
			e.srvVschema = v
		} else {
			// We had an error, use the empty vschema if
			// we had nothing before, or if the vschema
			// disappeared.
			if e.vschema == nil || err == topo.ErrNoNode {
				e.vschema = vschema
				e.srvVschema = nil
			}
		}
		e.vschemaStats = stats
		e.mu.Unlock()
		e.plans.Clear()

		if vschemaCounters != nil {
			vschemaCounters.Add("Reload", 1)
		}
	})
}

// VSchema returns the VSchema.
func (e *Executor) VSchema() *vindexes.VSchema {
	e.mu.Lock()
	defer e.mu.Unlock()
	return e.vschema
}

// SrvVSchema returns the SrvVSchema.
func (e *Executor) SrvVSchema() *vschemapb.SrvVSchema {
	e.mu.Lock()
	defer e.mu.Unlock()
	return e.srvVschema
}

// ParseTarget parses the string representation of a Target
// of the form keyspace:shard@tablet_type. You can use a / instead of a :.
// If the keyspace was not specified in the target, but the VSchema has
// only one keyspace, then that name is assigned as the keyspace.
// This is similar to how Find works for VSchema: if there's only
// one keyspace, it's used as the default qualifier.
func (e *Executor) ParseTarget(targetString string) querypb.Target {
	// Default tablet type is master.
	target := querypb.Target{
		TabletType: defaultTabletType,
	}
	last := strings.LastIndexAny(targetString, "@")
	if last != -1 {
		// No need to check the error. UNKNOWN will be returned on
		// error and it will fail downstream.
		target.TabletType, _ = topoproto.ParseTabletType(targetString[last+1:])
		targetString = targetString[:last]
	}
	last = strings.LastIndexAny(targetString, "/:")
	if last != -1 {
		target.Shard = targetString[last+1:]
		targetString = targetString[:last]
	}
	if targetString == "" && len(e.VSchema().Keyspaces) == 1 {
		// Loop to extract the only keyspace name.
		for k := range e.VSchema().Keyspaces {
			targetString = k
		}
	}
	target.Keyspace = targetString
	return target
}

// getPlan computes the plan for the given query. If one is in
// the cache, it reuses it.
func (e *Executor) getPlan(vcursor *vcursorImpl, sql string, comments string, bindVars map[string]*querypb.BindVariable, skipQueryPlanCache bool, logStats *LogStats) (*engine.Plan, error) {
	if logStats != nil {
		logStats.SQL = sql + comments
		logStats.BindVariables = bindVars
	}

	if e.VSchema() == nil {
		return nil, errors.New("vschema not initialized")
	}
	keyspace := vcursor.target.Keyspace
	key := sql
	if keyspace != "" {
		key = keyspace + ":" + sql
	}
	if result, ok := e.plans.Get(key); ok {
		return result.(*engine.Plan), nil
	}
	if !e.normalize {
		plan, err := planbuilder.Build(sql, vcursor)
		if err != nil {
			return nil, err
		}
		if !skipQueryPlanCache {
			e.plans.Set(key, plan)
		}
		return plan, nil
	}
	// Normalize and retry.
	stmt, err := sqlparser.Parse(sql)
	if err != nil {
		return nil, err
	}
	sqlparser.Normalize(stmt, bindVars, "vtg")
	normalized := sqlparser.String(stmt)

	if logStats != nil {
		logStats.SQL = normalized + comments
		logStats.BindVariables = bindVars
	}

	normkey := normalized
	if keyspace != "" {
		normkey = keyspace + ":" + normalized
	}
	if result, ok := e.plans.Get(normkey); ok {
		return result.(*engine.Plan), nil
	}
	plan, err := planbuilder.BuildFromStmt(normalized, stmt, vcursor)
	if err != nil {
		return nil, err
	}
	if !skipQueryPlanCache {
		e.plans.Set(normkey, plan)
	}
	return plan, nil
}

// skipQueryPlanCache extracts SkipQueryPlanCache from session
func skipQueryPlanCache(session *vtgatepb.Session) bool {
	if session == nil || session.Options == nil {
		return false
	}
	return session.Options.SkipQueryPlanCache
}

// ServeHTTP shows the current plans in the query cache.
func (e *Executor) ServeHTTP(response http.ResponseWriter, request *http.Request) {
	if err := acl.CheckAccessHTTP(request, acl.DEBUGGING); err != nil {
		acl.SendError(response, err)
		return
	}
	if request.URL.Path == "/debug/query_plans" {
		keys := e.plans.Keys()
		response.Header().Set("Content-Type", "text/plain")
		response.Write([]byte(fmt.Sprintf("Length: %d\n", len(keys))))
		for _, v := range keys {
			response.Write([]byte(fmt.Sprintf("%#v\n", sqlparser.TruncateForUI(v))))
			if plan, ok := e.plans.Peek(v); ok {
				if b, err := json.MarshalIndent(plan, "", "  "); err != nil {
					response.Write([]byte(err.Error()))
				} else {
					response.Write(b)
				}
				response.Write(([]byte)("\n\n"))
			}
		}
	} else if request.URL.Path == "/debug/vschema" {
		response.Header().Set("Content-Type", "application/json; charset=utf-8")
		b, err := json.MarshalIndent(e.VSchema().Keyspaces, "", " ")
		if err != nil {
			response.Write([]byte(err.Error()))
			return
		}
		buf := bytes.NewBuffer(nil)
		json.HTMLEscape(buf, b)
		response.Write(buf.Bytes())
	} else {
		response.WriteHeader(http.StatusNotFound)
	}
}

// Plans returns the LRU plan cache
func (e *Executor) Plans() *cache.LRUCache {
	return e.plans
}

// VSchemaStats returns the loaded vschema stats.
func (e *Executor) VSchemaStats() *VSchemaStats {
	e.mu.Lock()
	defer e.mu.Unlock()
	if e.vschemaStats == nil {
		return &VSchemaStats{
			Error: "No VSchema loaded yet.",
		}
	}
	return e.vschemaStats
}

func buildVarCharFields(names ...string) []*querypb.Field {
	fields := make([]*querypb.Field, len(names))
	for i, v := range names {
		fields[i] = &querypb.Field{Name: v, Type: sqltypes.VarChar}
	}
	return fields
}

func buildVarCharRow(values ...string) []sqltypes.Value {
	row := make([]sqltypes.Value, len(values))
	for i, v := range values {
		row[i] = sqltypes.NewVarChar(v)
	}
	return row
}<|MERGE_RESOLUTION|>--- conflicted
+++ resolved
@@ -69,8 +69,8 @@
 	scatterConn *ScatterConn
 	txConn      *TxConn
 
-<<<<<<< HEAD
 	mu                          sync.Mutex
+	srvVschema                  *vschemapb.SrvVSchema
 	vschema                     *vindexes.VSchema
 	normalize                   bool
 	streamSize                  int
@@ -78,26 +78,12 @@
 	tabletAutocommitWhenAllowed bool
 	plans                       *cache.LRUCache
 	vschemaStats                *VSchemaStats
-=======
-	mu               sync.Mutex
-	srvVschema       *vschemapb.SrvVSchema
-	vschema          *vindexes.VSchema
-	normalize        bool
-	streamSize       int
-	legacyAutocommit bool
-	plans            *cache.LRUCache
-	vschemaStats     *VSchemaStats
->>>>>>> 2efa0dfc
 }
 
 var executorOnce sync.Once
 
 // NewExecutor creates a new Executor.
-<<<<<<< HEAD
-func NewExecutor(ctx context.Context, serv topo.SrvTopoServer, cell, statsName string, resolver *Resolver, normalize bool, streamSize int, queryPlanCacheSize int64, legacyAutocommit bool, tabletAutocommitWhenAllowed bool) *Executor {
-=======
-func NewExecutor(ctx context.Context, serv srvtopo.Server, cell, statsName string, resolver *Resolver, normalize bool, streamSize int, queryPlanCacheSize int64, legacyAutocommit bool) *Executor {
->>>>>>> 2efa0dfc
+func NewExecutor(ctx context.Context, serv srvtopo.Server, cell, statsName string, resolver *Resolver, normalize bool, streamSize int, queryPlanCacheSize int64, legacyAutocommit bool, tabletAutocommitWhenAllowed bool) *Executor {
 	e := &Executor{
 		serv:                        serv,
 		cell:                        cell,
