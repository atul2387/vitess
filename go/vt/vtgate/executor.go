/*
Copyright 2019 The Vitess Authors.

Licensed under the Apache License, Version 2.0 (the "License");
you may not use this file except in compliance with the License.
You may obtain a copy of the License at

    http://www.apache.org/licenses/LICENSE-2.0

Unless required by applicable law or agreed to in writing, software
distributed under the License is distributed on an "AS IS" BASIS,
WITHOUT WARRANTIES OR CONDITIONS OF ANY KIND, either express or implied.
See the License for the specific language governing permissions and
limitations under the License.
*/

package vtgate

import (
	"bytes"
	"encoding/json"
	"errors"
	"fmt"
	"net/http"
	"regexp"
	"sort"
	"strconv"
	"strings"
	"sync"
	"time"

	"vitess.io/vitess/go/vt/log"
	vtgatepb "vitess.io/vitess/go/vt/proto/vtgate"

	"golang.org/x/net/context"
	"vitess.io/vitess/go/trace"

	"vitess.io/vitess/go/acl"
	"vitess.io/vitess/go/cache"
	"vitess.io/vitess/go/mysql"
	"vitess.io/vitess/go/sqltypes"
	"vitess.io/vitess/go/stats"
	"vitess.io/vitess/go/vt/callerid"
	"vitess.io/vitess/go/vt/key"
	"vitess.io/vitess/go/vt/sqlparser"
	"vitess.io/vitess/go/vt/srvtopo"
	"vitess.io/vitess/go/vt/topo/topoproto"
	"vitess.io/vitess/go/vt/vterrors"
	"vitess.io/vitess/go/vt/vtgate/engine"
	"vitess.io/vitess/go/vt/vtgate/planbuilder"
	"vitess.io/vitess/go/vt/vtgate/vindexes"
	"vitess.io/vitess/go/vt/vtgate/vschemaacl"

	querypb "vitess.io/vitess/go/vt/proto/query"
	topodatapb "vitess.io/vitess/go/vt/proto/topodata"
	vtrpcpb "vitess.io/vitess/go/vt/proto/vtrpc"
)

var (
	errNoKeyspace     = vterrors.Errorf(vtrpcpb.Code_FAILED_PRECONDITION, "no keyspace in database name specified. Supported database name format (items in <> are optional): keyspace<:shard><@type> or keyspace<[range]><@type>")
	defaultTabletType topodatapb.TabletType

	// TODO: @rafael - These two counters should be deprecated in favor of the ByTable ones. They are kept for now for backwards compatibility.
	queriesProcessed = stats.NewCountersWithSingleLabel("QueriesProcessed", "Queries processed at vtgate by plan type", "Plan")
	queriesRouted    = stats.NewCountersWithSingleLabel("QueriesRouted", "Queries routed from vtgate to vttablet by plan type", "Plan")

	queriesProcessedByTable = stats.NewCountersWithMultiLabels("QueriesProcessedByTable", "Queries processed at vtgate by plan type, keyspace and table", []string{"Plan", "Keyspace", "Table"})
	queriesRoutedByTable    = stats.NewCountersWithMultiLabels("QueriesRoutedByTable", "Queries routed from vtgate to vttablet by plan type, keyspace and table", []string{"Plan", "Keyspace", "Table"})
)

const (
	utf8    = "utf8"
	utf8mb4 = "utf8mb4"
	both    = "both"
	charset = "charset"
)

func init() {
	topoproto.TabletTypeVar(&defaultTabletType, "default_tablet_type", topodatapb.TabletType_MASTER, "The default tablet type to set for queries, when one is not explicitly selected")
}

// Executor is the engine that executes queries by utilizing
// the abilities of the underlying vttablets.
type Executor struct {
	serv        srvtopo.Server
	cell        string
	resolver    *Resolver
	scatterConn *ScatterConn
	txConn      *TxConn

	mu           sync.Mutex
	vschema      *vindexes.VSchema
	normalize    bool
	streamSize   int
	plans        *cache.LRUCache
	vschemaStats *VSchemaStats

	// this is a way for us to be able to write tests with one method,
	// and run in production with an entierly different one
	exec executeMethod

	vm *VSchemaManager
}

// this interface is here to allow us to have two different implementations of the same method,
// and use the legacy one in production until we are comfortable with the new code.
// it's temporary and should be removed once we can do everything using the new planning strategy
type executeMethod interface {
	execute(ctx context.Context, safeSession *SafeSession, sql string, bindVars map[string]*querypb.BindVariable, logStats *LogStats) (*sqltypes.Result, error)
}

var executorOnce sync.Once

const pathQueryPlans = "/debug/query_plans"
const pathScatterStats = "/debug/scatter_stats"
const pathVSchema = "/debug/vschema"

// NewExecutor creates a new Executor.
func NewExecutor(ctx context.Context, serv srvtopo.Server, cell string, resolver *Resolver, normalize bool, streamSize int, queryPlanCacheSize int64) *Executor {
	e := &Executor{
		serv:        serv,
		cell:        cell,
		resolver:    resolver,
		scatterConn: resolver.scatterConn,
		txConn:      resolver.scatterConn.txConn,
		plans:       cache.NewLRUCache(queryPlanCacheSize),
		normalize:   normalize,
		streamSize:  streamSize,
	}
	e.exec = &fallbackExecutor{
		exA: &planExecute{e: e},
		exB: e,
	}

	vschemaacl.Init()
	e.vm = &VSchemaManager{e: e}
	e.vm.watchSrvVSchema(ctx, cell)

	executorOnce.Do(func() {
		stats.NewGaugeFunc("QueryPlanCacheLength", "Query plan cache length", e.plans.Length)
		stats.NewGaugeFunc("QueryPlanCacheSize", "Query plan cache size", e.plans.Size)
		stats.NewGaugeFunc("QueryPlanCacheCapacity", "Query plan cache capacity", e.plans.Capacity)
		stats.NewCounterFunc("QueryPlanCacheEvictions", "Query plan cache evictions", e.plans.Evictions)
		stats.Publish("QueryPlanCacheOldest", stats.StringFunc(func() string {
			return fmt.Sprintf("%v", e.plans.Oldest())
		}))
		http.Handle(pathQueryPlans, e)
		http.Handle(pathScatterStats, e)
		http.Handle(pathVSchema, e)
	})
	return e
}

// Execute executes a non-streaming query.
func (e *Executor) Execute(ctx context.Context, method string, safeSession *SafeSession, sql string, bindVars map[string]*querypb.BindVariable) (result *sqltypes.Result, err error) {
	span, ctx := trace.NewSpan(ctx, "executor.Execute")
	span.Annotate("method", method)
	trace.AnnotateSQL(span, sql)
	defer span.Finish()

	logStats := NewLogStats(ctx, method, sql, bindVars)
	result, err = e.exec.execute(ctx, safeSession, sql, bindVars, logStats)
	if err == nil {
		safeSession.FoundRows = result.RowsAffected
	}
	logStats.Error = err
	if result != nil && len(result.Rows) > *warnMemoryRows {
		warnings.Add("ResultsExceeded", 1)
	}

	// The mysql plugin runs an implicit rollback whenever a connection closes.
	// To avoid spamming the log with no-op rollback records, ignore it if
	// it was a no-op record (i.e. didn't issue any queries)
	if !(logStats.StmtType == "ROLLBACK" && logStats.ShardQueries == 0) {
		logStats.Send()
	}
	return result, err
}

func (e *Executor) execute(ctx context.Context, safeSession *SafeSession, sql string, bindVars map[string]*querypb.BindVariable, logStats *LogStats) (*sqltypes.Result, error) {
	//Start an implicit transaction if necessary.
	if !safeSession.Autocommit && !safeSession.InTransaction() {
		if err := e.txConn.Begin(ctx, safeSession); err != nil {
			return nil, err
		}
	}

	destKeyspace, destTabletType, dest, err := e.ParseDestinationTarget(safeSession.TargetString)
	if err != nil {
		return nil, err
	}

	if safeSession.InTransaction() && destTabletType != topodatapb.TabletType_MASTER {
		return nil, vterrors.Errorf(vtrpcpb.Code_INVALID_ARGUMENT, "transactions are supported only for master tablet types, current type: %v", destTabletType)
	}
	if bindVars == nil {
		bindVars = make(map[string]*querypb.BindVariable)
	}

	stmtType := sqlparser.Preview(sql)
	logStats.StmtType = stmtType.String()

	// Mysql warnings are scoped to the current session, but are
	// cleared when a "non-diagnostic statement" is executed:
	// https://dev.mysql.com/doc/refman/8.0/en/show-warnings.html
	//
	// To emulate this behavior, clear warnings from the session
	// for all statements _except_ SHOW, so that SHOW WARNINGS
	// can actually return them.
	if stmtType != sqlparser.StmtShow {
		safeSession.ClearWarnings()
	}

	switch stmtType {
	case sqlparser.StmtSelect, sqlparser.StmtInsert, sqlparser.StmtReplace, sqlparser.StmtUpdate,
		sqlparser.StmtDelete, sqlparser.StmtDDL, sqlparser.StmtUse, sqlparser.StmtExplain, sqlparser.StmtOther:
		return nil, vterrors.New(vtrpcpb.Code_INTERNAL, "BUG: not reachable as handled with plan execute")
	case sqlparser.StmtSet:
		return e.handleSet(ctx, safeSession, sql, logStats)
	case sqlparser.StmtShow:
		return e.handleShow(ctx, safeSession, sql, bindVars, dest, destKeyspace, destTabletType, logStats)
	case sqlparser.StmtComment:
		return e.handleComment(sql)
	}
	return nil, vterrors.Errorf(vtrpcpb.Code_INVALID_ARGUMENT, "unrecognized statement: %s", sql)
}

<<<<<<< HEAD
func (e *Executor) handleExec(ctx context.Context, safeSession *SafeSession, sql string, bindVars map[string]*querypb.BindVariable, destKeyspace string, destTabletType topodatapb.TabletType, dest key.Destination, logStats *LogStats) (*sqltypes.Result, error) {
	if dest != nil {
		if destKeyspace == "" {
			return nil, errNoKeyspace
		}

		switch dest.(type) {
		case key.DestinationExactKeyRange:
			stmtType := sqlparser.Preview(sql)
			if stmtType == sqlparser.StmtInsert {
				return nil, vterrors.Errorf(vtrpcpb.Code_INVALID_ARGUMENT, "range queries not supported for inserts: %s", safeSession.TargetString)
			}

		}

		execStart := time.Now()
		sql = sqlannotation.AnnotateIfDML(sql, nil)
		if e.normalize {
			query, comments := sqlparser.SplitMarginComments(sql)
			stmt, err := sqlparser.Parse(query)
			if err != nil {
				return nil, err
			}
			sqlparser.Normalize(stmt, bindVars, "vtg")
			normalized := sqlparser.String(stmt)
			sql = comments.Leading + normalized + comments.Trailing
		}
		logStats.PlanTime = execStart.Sub(logStats.StartTime)
		logStats.SQL = sql
		logStats.BindVariables = bindVars
		result, err := e.resolver.Execute(ctx, sql, bindVars, destKeyspace, destTabletType, dest, safeSession, false /* notInTransaction */, safeSession.Options, logStats, true /* canAutocommit */)
		logStats.ExecuteTime = time.Since(execStart)
		e.updateQueryCounts("ShardDirect", "", "", int64(logStats.ShardQueries))
		return result, err
=======
// addNeededBindVars adds bind vars that are needed by the plan
func (e *Executor) addNeededBindVars(bindVarNeeds sqlparser.BindVarNeeds, bindVars map[string]*querypb.BindVariable, session *SafeSession) error {
	if bindVarNeeds.NeedDatabase {
		keyspace, _, _, _ := e.ParseDestinationTarget(session.TargetString)
		if keyspace == "" {
			bindVars[sqlparser.DBVarName] = sqltypes.NullBindVariable
		} else {
			bindVars[sqlparser.DBVarName] = sqltypes.StringBindVariable(keyspace)
		}
>>>>>>> ad8d9ef2
	}

	if bindVarNeeds.NeedLastInsertID {
		bindVars[sqlparser.LastInsertIDName] = sqltypes.Uint64BindVariable(session.GetLastInsertId())
	}

<<<<<<< HEAD
	qr, err := plan.Instructions.Execute(vcursor, bindVars, true)

	logStats.ExecuteTime = time.Since(execStart)

	e.updateQueryCounts(plan.Instructions.RouteType(), plan.Instructions.GetKeyspaceName(), plan.Instructions.GetTableName(), int64(logStats.ShardQueries))

	var errCount uint64
	if err != nil {
		logStats.Error = err
		errCount = 1
	} else {
		logStats.RowsAffected = qr.RowsAffected
	}

	// Check if there was partial DML execution. If so, rollback the transaction.
	if err != nil && safeSession.InTransaction() && vcursor.hasPartialDML {
		_ = e.txConn.Rollback(ctx, safeSession)
		err = vterrors.Errorf(vtrpcpb.Code_ABORTED, "transaction rolled back due to partial DML execution: %v", err)
	}

	plan.AddStats(1, time.Since(logStats.StartTime), uint64(logStats.ShardQueries), logStats.RowsAffected, errCount)

	return qr, err
}

func (e *Executor) destinationExec(ctx context.Context, safeSession *SafeSession, sql string, bindVars map[string]*querypb.BindVariable, dest key.Destination, destKeyspace string, destTabletType topodatapb.TabletType, logStats *LogStats) (*sqltypes.Result, error) {
	return e.resolver.Execute(ctx, sql, bindVars, destKeyspace, destTabletType, dest, safeSession, false /* notInTransaction */, safeSession.Options, logStats, false /* canAutocommit */)
}

func (e *Executor) handleDDL(ctx context.Context, safeSession *SafeSession, sql string, bindVars map[string]*querypb.BindVariable, dest key.Destination, destKeyspace string, destTabletType topodatapb.TabletType, logStats *LogStats) (*sqltypes.Result, error) {
	// Parse the statement to handle vindex operations
	// If the statement failed to be properly parsed, fall through anyway
	// to broadcast the ddl to all shards.
	stmt, _ := sqlparser.Parse(sql)
	ddl, ok := stmt.(*sqlparser.DDL)
	if ok {
		execStart := time.Now()
		logStats.PlanTime = execStart.Sub(logStats.StartTime)
		switch ddl.Action {
		case sqlparser.CreateVindexStr,
			sqlparser.AddVschemaTableStr,
			sqlparser.DropVschemaTableStr,
			sqlparser.AddColVindexStr,
			sqlparser.DropColVindexStr,
			sqlparser.AddSequenceStr,
			sqlparser.AddAutoIncStr:

			err := e.handleVSchemaDDL(ctx, safeSession, dest, destKeyspace, destTabletType, ddl, logStats)
			logStats.ExecuteTime = time.Since(execStart)
			return &sqltypes.Result{}, err
		default:
			// fallthrough to broadcast the ddl to all shards
=======
	// todo: do we need to check this map for nil?
	if bindVarNeeds.NeedUserDefinedVariables && session.UserDefinedVariables != nil {
		for k, v := range session.UserDefinedVariables {
			bindVars[sqlparser.UserDefinedVariableName+k] = v
>>>>>>> ad8d9ef2
		}
	}

	if bindVarNeeds.NeedFoundRows {
		bindVars[sqlparser.FoundRowsName] = sqltypes.Uint64BindVariable(session.FoundRows)
	}

	return nil
}

func (e *Executor) destinationExec(ctx context.Context, safeSession *SafeSession, sql string, bindVars map[string]*querypb.BindVariable, dest key.Destination, destKeyspace string, destTabletType topodatapb.TabletType, logStats *LogStats) (*sqltypes.Result, error) {
	return e.resolver.Execute(ctx, sql, bindVars, destKeyspace, destTabletType, dest, safeSession, false /* notInTransaction */, safeSession.Options, logStats, false /* canAutocommit */)
}

func (e *Executor) handleBegin(ctx context.Context, safeSession *SafeSession, destTabletType topodatapb.TabletType, logStats *LogStats) (*sqltypes.Result, error) {
	if destTabletType != topodatapb.TabletType_MASTER {
		return nil, vterrors.Errorf(vtrpcpb.Code_INVALID_ARGUMENT, "transactions are supported only for master tablet types, current type: %v", destTabletType)
	}
	execStart := time.Now()
	logStats.PlanTime = execStart.Sub(logStats.StartTime)
	err := e.txConn.Begin(ctx, safeSession)
	logStats.ExecuteTime = time.Since(execStart)

	e.updateQueryCounts("Begin", "", "", 0)

	return &sqltypes.Result{}, err
}

func (e *Executor) handleCommit(ctx context.Context, safeSession *SafeSession, logStats *LogStats) (*sqltypes.Result, error) {
	execStart := time.Now()
	logStats.PlanTime = execStart.Sub(logStats.StartTime)
	logStats.ShardQueries = uint32(len(safeSession.ShardSessions))
	e.updateQueryCounts("Commit", "", "", int64(logStats.ShardQueries))

	err := e.txConn.Commit(ctx, safeSession)
	logStats.CommitTime = time.Since(execStart)
	return &sqltypes.Result{}, err
}

func (e *Executor) handleRollback(ctx context.Context, safeSession *SafeSession, logStats *LogStats) (*sqltypes.Result, error) {
	execStart := time.Now()
	logStats.PlanTime = execStart.Sub(logStats.StartTime)
	logStats.ShardQueries = uint32(len(safeSession.ShardSessions))
	e.updateQueryCounts("Rollback", "", "", int64(logStats.ShardQueries))
	err := e.txConn.Rollback(ctx, safeSession)
	logStats.CommitTime = time.Since(execStart)
	return &sqltypes.Result{}, err
}

func (e *Executor) handleSet(ctx context.Context, safeSession *SafeSession, sql string, logStats *LogStats) (*sqltypes.Result, error) {
	stmt, err := sqlparser.Parse(sql)
	if err != nil {
		return nil, err
	}
	rewrittenAST, err := sqlparser.PrepareAST(stmt, nil, "vtg", false)
	if err != nil {
		return nil, err
	}
	set, ok := rewrittenAST.AST.(*sqlparser.Set)
	if !ok {
		_, ok := rewrittenAST.AST.(*sqlparser.SetTransaction)
		if !ok {
			return nil, vterrors.New(vtrpcpb.Code_INTERNAL, "unexpected statement type")
		}
		// Parser ensures set transaction is well-formed.

		// TODO: This is a NOP, modeled off of tx_isolation and tx_read_only.  It's incredibly
		// dangerous that it's a NOP, but fixing that is left to.
		return &sqltypes.Result{}, nil
	}

	execStart := time.Now()
	logStats.PlanTime = execStart.Sub(logStats.StartTime)
	defer func() {
		logStats.ExecuteTime = time.Since(execStart)
	}()

	for _, expr := range set.Exprs {
		// This is what correctly allows us to handle queries such as "set @@session.`autocommit`=1"
		// it will remove backticks and double quotes that might surround the part after the first period
		_, out := sqlparser.NewStringTokenizer(expr.Name.Lowered()).Scan()
		name := string(out)
		switch expr.Scope {
		case sqlparser.GlobalStr:
			return nil, vterrors.New(vtrpcpb.Code_INVALID_ARGUMENT, "unsupported in set: global")
		case sqlparser.SessionStr:
			value, err := getValueFor(expr)
			if err != nil {
				return nil, err
			}
			return &sqltypes.Result{}, handleSessionSetting(ctx, name, safeSession, value, e.txConn, sql)
		case sqlparser.VitessMetadataStr:
			value, err := getValueFor(expr)
			if err != nil {
				return nil, err
			}
			val, ok := value.(string)
			if !ok {
				return nil, vterrors.Errorf(vtrpcpb.Code_INVALID_ARGUMENT, "unexpected value type for charset: %v", value)
			}
			return e.handleSetVitessMetadata(ctx, name, val)
		case "": // we should only get here with UDVs
			return nil, vterrors.Errorf(vtrpcpb.Code_INTERNAL, "should have been handled by planning")

		}
	}

	return &sqltypes.Result{}, nil
}

func getValueFor(expr *sqlparser.SetExpr) (interface{}, error) {
	switch expr := expr.Expr.(type) {
	case *sqlparser.SQLVal:
		switch expr.Type {
		case sqlparser.StrVal:
			return strings.ToLower(string(expr.Val)), nil
		case sqlparser.IntVal:
			num, err := strconv.ParseInt(string(expr.Val), 0, 64)
			if err != nil {
				return nil, err
			}
			return num, nil
		case sqlparser.FloatVal:
			num, err := strconv.ParseFloat(string(expr.Val), 64)
			if err != nil {
				return nil, err
			}
			return num, nil
		default:
			return nil, vterrors.Errorf(vtrpcpb.Code_INVALID_ARGUMENT, "invalid value type: %v", sqlparser.String(expr))
		}
	case sqlparser.BoolVal:
		var val int64
		if expr {
			val = 1
		}
		return val, nil
	case *sqlparser.NullVal:
		return nil, nil
	case *sqlparser.ColName:
		return expr.Name.String(), nil
	case *sqlparser.Default:
		return "default", nil
	default:
		return nil, vterrors.Errorf(vtrpcpb.Code_INVALID_ARGUMENT, "invalid syntax: %s", sqlparser.String(expr))
	}

}

func handleSessionSetting(ctx context.Context, name string, session *SafeSession, value interface{}, conn *TxConn, sql string) error {
	switch name {
	case "autocommit":
		val, err := validateSetOnOff(value, name)
		if err != nil {
			return err
		}

		switch val {
		case 0:
			session.Autocommit = false
		case 1:
			if session.InTransaction() {
				if err := conn.Commit(ctx, session); err != nil {
					return err
				}
			}
			session.Autocommit = true
		default:
			return vterrors.Errorf(vtrpcpb.Code_INVALID_ARGUMENT, "unexpected value for autocommit: %d", val)
		}
	case "client_found_rows":
		val, ok := value.(int64)
		if !ok {
			return vterrors.Errorf(vtrpcpb.Code_INVALID_ARGUMENT, "unexpected value type for client_found_rows: %T", value)
		}
		if session.Options == nil {
			session.Options = &querypb.ExecuteOptions{}
		}
		switch val {
		case 0:
			session.Options.ClientFoundRows = false
		case 1:
			session.Options.ClientFoundRows = true
		default:
			return vterrors.Errorf(vtrpcpb.Code_INVALID_ARGUMENT, "unexpected value for client_found_rows: %d", val)
		}
	case "skip_query_plan_cache":
		val, ok := value.(int64)
		if !ok {
			return vterrors.Errorf(vtrpcpb.Code_INVALID_ARGUMENT, "unexpected value type for skip_query_plan_cache: %T", value)
		}
		if session.Options == nil {
			session.Options = &querypb.ExecuteOptions{}
		}
		switch val {
		case 0:
			session.Options.SkipQueryPlanCache = false
		case 1:
			session.Options.SkipQueryPlanCache = true
		default:
			return vterrors.Errorf(vtrpcpb.Code_INVALID_ARGUMENT, "unexpected value for skip_query_plan_cache: %d", val)
		}
	case "sql_safe_updates":
		val, err := validateSetOnOff(value, name)
		if err != nil {
			return err
		}

		switch val {
		case 0, 1:
			// no op
		default:
			return vterrors.Errorf(vtrpcpb.Code_INVALID_ARGUMENT, "unexpected value for sql_safe_updates: %d", val)
		}
	case "transaction_mode":
		val, ok := value.(string)
		if !ok {
			return vterrors.Errorf(vtrpcpb.Code_INVALID_ARGUMENT, "unexpected value type for transaction_mode: %T", value)
		}
		out, ok := vtgatepb.TransactionMode_value[strings.ToUpper(val)]
		if !ok {
			return vterrors.Errorf(vtrpcpb.Code_INVALID_ARGUMENT, "invalid transaction_mode: %s", val)
		}
		session.TransactionMode = vtgatepb.TransactionMode(out)
	case "tx_isolation": // TODO move this to set tx
		val, ok := value.(string)
		if !ok {
			return vterrors.Errorf(vtrpcpb.Code_INVALID_ARGUMENT, "unexpected value type for tx_isolation: %T", value)
		}
		switch val {
		case "repeatable read", "read committed", "read uncommitted", "serializable":
			// TODO (4127): This is a dangerous NOP.
		default:
			return vterrors.Errorf(vtrpcpb.Code_INVALID_ARGUMENT, "unexpected value for tx_isolation: %v", val)
		}
	case "tx_read_only", "transaction_read_only": // TODO move this to set tx
		val, err := validateSetOnOff(value, name)
		if err != nil {
			return err
		}
		switch val {
		case 0, 1:
			// TODO (4127): This is a dangerous NOP.
		default:
			return vterrors.Errorf(vtrpcpb.Code_INVALID_ARGUMENT, "unexpected value for %v: %d", name, val)
		}
	case "workload":
		val, ok := value.(string)
		if !ok {
			return vterrors.Errorf(vtrpcpb.Code_INVALID_ARGUMENT, "unexpected value type for workload: %T", value)
		}
		out, ok := querypb.ExecuteOptions_Workload_value[strings.ToUpper(val)]
		if !ok {
			return vterrors.Errorf(vtrpcpb.Code_INVALID_ARGUMENT, "invalid workload: %s", val)
		}
		if session.Options == nil {
			session.Options = &querypb.ExecuteOptions{}
		}
		session.Options.Workload = querypb.ExecuteOptions_Workload(out)
	case "sql_select_limit":
		var val int64

		switch cast := value.(type) {
		case int64:
			val = cast
		case string:
			if !strings.EqualFold(cast, "default") {
				return vterrors.Errorf(vtrpcpb.Code_INVALID_ARGUMENT, "unexpected string value for sql_select_limit: %v", value)
			}
		default:
			return vterrors.Errorf(vtrpcpb.Code_INVALID_ARGUMENT, "unexpected value type for sql_select_limit: %T", value)
		}

		if session.Options == nil {
			session.Options = &querypb.ExecuteOptions{}
		}
		session.Options.SqlSelectLimit = val
	case "sql_auto_is_null":
		val, ok := value.(int64)
		if !ok {
			return vterrors.Errorf(vtrpcpb.Code_INVALID_ARGUMENT, "unexpected value type for sql_auto_is_null: %T", value)
		}
		switch val {
		case 0:
			// This is the default setting for MySQL. Do nothing.
		case 1:
			return vterrors.Errorf(vtrpcpb.Code_INVALID_ARGUMENT, "sql_auto_is_null is not currently supported")
		default:
			return vterrors.Errorf(vtrpcpb.Code_INVALID_ARGUMENT, "unexpected value for sql_auto_is_null: %d", val)
		}
	case "character_set_results":
		// This is a statement that mysql-connector-j sends at the beginning. We return a canned response for it.
		switch value {
		case nil, "utf8", "utf8mb4", "latin1":
		default:
			return vterrors.Errorf(vtrpcpb.Code_INVALID_ARGUMENT, "disallowed value for character_set_results: %v", value)
		}
	case "wait_timeout":
		_, ok := value.(int64)
		if !ok {
			return vterrors.Errorf(vtrpcpb.Code_INVALID_ARGUMENT, "unexpected value type for wait_timeout: %T", value)
		}
	case "sql_mode", "net_write_timeout", "net_read_timeout", "lc_messages", "collation_connection", "foreign_key_checks", "sql_quote_show_create", "unique_checks":
		log.Warningf("Ignored inapplicable SET %v = %v", name, value)
		warnings.Add("IgnoredSet", 1)
	case "charset", "names":
		val, ok := value.(string)
		if !ok {
			return vterrors.Errorf(vtrpcpb.Code_INVALID_ARGUMENT, "unexpected value type for charset/names: %T", value)
		}
		switch val {
		case "", "utf8", "utf8mb4", "latin1", "default":
			break
		default:
			return vterrors.Errorf(vtrpcpb.Code_INVALID_ARGUMENT, "unexpected value for charset/names: %v", val)
		}
	default:
		return vterrors.Errorf(vtrpcpb.Code_INVALID_ARGUMENT, "unsupported construct: %s", sql)
	}
	return nil
}

func (e *Executor) handleSetVitessMetadata(ctx context.Context, name, value string) (*sqltypes.Result, error) {
	//TODO(kalfonso): move to its own acl check and consolidate into an acl component that can handle multiple operations (vschema, metadata)
	allowed := vschemaacl.Authorized(callerid.ImmediateCallerIDFromContext(ctx))
	if !allowed {
		return nil, vterrors.Errorf(vtrpcpb.Code_PERMISSION_DENIED, "not authorized to perform vitess metadata operations")

	}

	ts, err := e.serv.GetTopoServer()
	if err != nil {
		return nil, err
	}

	if value == "" {
		err = ts.DeleteMetadata(ctx, name)
	} else {
		err = ts.UpsertMetadata(ctx, name, value)
	}

	if err != nil {
		return nil, err
	}

	return &sqltypes.Result{RowsAffected: 1}, nil
}

func (e *Executor) handleShowVitessMetadata(ctx context.Context, opt *sqlparser.ShowTablesOpt) (*sqltypes.Result, error) {
	ts, err := e.serv.GetTopoServer()
	if err != nil {
		return nil, err
	}

	var metadata map[string]string
	if opt.Filter == nil {
		metadata, err = ts.GetMetadata(ctx, "")
		if err != nil {
			return nil, err
		}
	} else {
		metadata, err = ts.GetMetadata(ctx, opt.Filter.Like)
		if err != nil {
			return nil, err
		}
	}

	rows := make([][]sqltypes.Value, 0, len(metadata))
	for k, v := range metadata {
		row := buildVarCharRow(k, v)
		rows = append(rows, row)
	}

	return &sqltypes.Result{
		Fields:       buildVarCharFields("Key", "Value"),
		Rows:         rows,
		RowsAffected: uint64(len(rows)),
	}, nil
}

func validateSetOnOff(v interface{}, typ string) (int64, error) {
	var val int64
	switch v := v.(type) {
	case int64:
		val = v
	case string:
		lcaseV := strings.ToLower(v)
		if lcaseV == "on" {
			val = 1
		} else if lcaseV == "off" {
			val = 0
		} else {
			return -1, vterrors.Errorf(vtrpcpb.Code_INVALID_ARGUMENT, "unexpected value for %s: %s", typ, v)
		}
	default:
		return -1, vterrors.Errorf(vtrpcpb.Code_INVALID_ARGUMENT, "unexpected value type for %s: %T", typ, v)
	}
	return val, nil
}

func (e *Executor) handleShow(ctx context.Context, safeSession *SafeSession, sql string, bindVars map[string]*querypb.BindVariable, dest key.Destination, destKeyspace string, destTabletType topodatapb.TabletType, logStats *LogStats) (*sqltypes.Result, error) {
	stmt, err := sqlparser.Parse(sql)
	if err != nil {
		return nil, err
	}
	show, ok := stmt.(*sqlparser.Show)
	if !ok {
		// This code is unreachable.
		return nil, vterrors.Errorf(vtrpcpb.Code_INTERNAL, "unrecognized SHOW statement: %v", sql)
	}
	execStart := time.Now()
	defer func() { logStats.ExecuteTime = time.Since(execStart) }()
	switch strings.ToLower(show.Type) {
	case sqlparser.KeywordString(sqlparser.COLLATION), sqlparser.KeywordString(sqlparser.VARIABLES):
		if show.Scope == sqlparser.VitessMetadataStr {
			return e.handleShowVitessMetadata(ctx, show.ShowTablesOpt)
		}

		if destKeyspace == "" {
			keyspaces, err := e.resolver.resolver.GetAllKeyspaces(ctx)
			if err != nil {
				return nil, err
			}
			if len(keyspaces) == 0 {
				return nil, vterrors.Errorf(vtrpcpb.Code_FAILED_PRECONDITION, "no keyspaces available")
			}
			return e.handleOther(ctx, safeSession, sql, bindVars, dest, keyspaces[0], destTabletType, logStats)
		}
	// for STATUS, return empty result set
	case sqlparser.KeywordString(sqlparser.STATUS):
		return &sqltypes.Result{
			Fields:       buildVarCharFields("Variable_name", "Value"),
			Rows:         make([][]sqltypes.Value, 0, 2),
			RowsAffected: 0,
		}, nil
	// for ENGINES, we want to return just InnoDB
	case sqlparser.KeywordString(sqlparser.ENGINES):
		rows := make([][]sqltypes.Value, 0, 6)
		row := buildVarCharRow(
			"InnoDB",
			"DEFAULT",
			"Supports transactions, row-level locking, and foreign keys",
			"YES",
			"YES",
			"YES")
		rows = append(rows, row)
		return &sqltypes.Result{
			Fields:       buildVarCharFields("Engine", "Support", "Comment", "Transactions", "XA", "Savepoints"),
			Rows:         rows,
			RowsAffected: 1,
		}, nil
	// for PLUGINS, return InnoDb + mysql_native_password
	case sqlparser.KeywordString(sqlparser.PLUGINS):
		rows := make([][]sqltypes.Value, 0, 5)
		row := buildVarCharRow(
			"InnoDB",
			"ACTIVE",
			"STORAGE ENGINE",
			"NULL",
			"GPL")
		rows = append(rows, row)
		return &sqltypes.Result{
			Fields:       buildVarCharFields("Name", "Status", "Type", "Library", "License"),
			Rows:         rows,
			RowsAffected: 1,
		}, nil
	// CHARSET & CHARACTER SET return utf8mb4 & utf8
	case sqlparser.KeywordString(sqlparser.CHARSET):
		fields := buildVarCharFields("Charset", "Description", "Default collation")
		maxLenField := &querypb.Field{Name: "Maxlen", Type: sqltypes.Int32}
		fields = append(fields, maxLenField)

		charsets := []string{utf8, utf8mb4}
		filter := show.ShowTablesOpt.Filter
		rows, err := generateCharsetRows(filter, charsets)
		if err != nil {
			return nil, err
		}
		rowsAffected := uint64(len(rows))

		return &sqltypes.Result{
			Fields:       fields,
			Rows:         rows,
			RowsAffected: rowsAffected,
		}, err
	case "create table":
		if !show.Table.Qualifier.IsEmpty() {
			// Explicit keyspace was passed. Use that for targeting but remove from the query itself.
			destKeyspace = show.Table.Qualifier.String()
			show.Table.Qualifier = sqlparser.NewTableIdent("")
		} else {
			// No keyspace was indicated. Try to find one using the vschema.
			tbl, err := e.VSchema().FindTable(destKeyspace, show.Table.Name.String())
			if err != nil {
				return nil, err
			}
			destKeyspace = tbl.Keyspace.Name
		}
		sql = sqlparser.String(show)
	case sqlparser.KeywordString(sqlparser.COLUMNS):
		if !show.OnTable.Qualifier.IsEmpty() {
			destKeyspace = show.OnTable.Qualifier.String()
			show.OnTable.Qualifier = sqlparser.NewTableIdent("")
		} else if show.ShowTablesOpt != nil {
			if show.ShowTablesOpt.DbName != "" {
				destKeyspace = show.ShowTablesOpt.DbName
				show.ShowTablesOpt.DbName = ""
			}
		} else {
			break
		}
		sql = sqlparser.String(show)
	case sqlparser.KeywordString(sqlparser.INDEX), sqlparser.KeywordString(sqlparser.KEYS), sqlparser.KeywordString(sqlparser.INDEXES):
		if !show.OnTable.Qualifier.IsEmpty() {
			destKeyspace = show.OnTable.Qualifier.String()
			show.OnTable.Qualifier = sqlparser.NewTableIdent("")
		} else if show.ShowTablesOpt != nil {
			if show.ShowTablesOpt.DbName != "" {
				destKeyspace = show.ShowTablesOpt.DbName
				show.ShowTablesOpt.DbName = ""
			}
		} else {
			break
		}
		sql = sqlparser.String(show)
	case sqlparser.KeywordString(sqlparser.TABLES):
		if show.ShowTablesOpt != nil && show.ShowTablesOpt.DbName != "" {
			if destKeyspace == "" {
				// Change "show tables from <keyspace>" to "show tables" directed to that keyspace.
				destKeyspace = show.ShowTablesOpt.DbName
			}
			show.ShowTablesOpt.DbName = ""
		}
		sql = sqlparser.String(show)
	case sqlparser.KeywordString(sqlparser.DATABASES), "vitess_keyspaces", "keyspaces":
		keyspaces, err := e.resolver.resolver.GetAllKeyspaces(ctx)
		if err != nil {
			return nil, err
		}

		rows := make([][]sqltypes.Value, len(keyspaces))
		for i, v := range keyspaces {
			rows[i] = buildVarCharRow(v)
		}

		return &sqltypes.Result{
			Fields:       buildVarCharFields("Databases"),
			Rows:         rows,
			RowsAffected: uint64(len(rows)),
		}, nil
	case "vitess_shards":
		keyspaces, err := e.resolver.resolver.GetAllKeyspaces(ctx)
		if err != nil {
			return nil, err
		}

		var rows [][]sqltypes.Value
		for _, keyspace := range keyspaces {
			_, _, shards, err := e.resolver.resolver.GetKeyspaceShards(ctx, keyspace, destTabletType)
			if err != nil {
				// There might be a misconfigured keyspace or no shards in the keyspace.
				// Skip any errors and move on.
				continue
			}

			for _, shard := range shards {
				rows = append(rows, buildVarCharRow(topoproto.KeyspaceShardString(keyspace, shard.Name)))
			}
		}

		return &sqltypes.Result{
			Fields:       buildVarCharFields("Shards"),
			Rows:         rows,
			RowsAffected: uint64(len(rows)),
		}, nil
	case "vitess_tablets":
		var rows [][]sqltypes.Value
		stats := e.scatterConn.healthCheck.CacheStatus()
		for _, s := range stats {
			for _, ts := range s.TabletsStats {
				state := "SERVING"
				if !ts.Serving {
					state = "NOT_SERVING"
				}
				rows = append(rows, buildVarCharRow(
					s.Cell,
					s.Target.Keyspace,
					s.Target.Shard,
					ts.Target.TabletType.String(),
					state,
					topoproto.TabletAliasString(ts.Tablet.Alias),
					ts.Tablet.Hostname,
				))
			}
		}
		return &sqltypes.Result{
			Fields:       buildVarCharFields("Cell", "Keyspace", "Shard", "TabletType", "State", "Alias", "Hostname"),
			Rows:         rows,
			RowsAffected: uint64(len(rows)),
		}, nil
	case "vitess_target":
		var rows [][]sqltypes.Value
		rows = append(rows, buildVarCharRow(safeSession.TargetString))
		return &sqltypes.Result{
			Fields:       buildVarCharFields("Target"),
			Rows:         rows,
			RowsAffected: uint64(len(rows)),
		}, nil
	case "vschema tables":
		if destKeyspace == "" {
			return nil, errNoKeyspace
		}
		ks, ok := e.VSchema().Keyspaces[destKeyspace]
		if !ok {
			return nil, vterrors.Errorf(vtrpcpb.Code_INVALID_ARGUMENT, "keyspace %s not found in vschema", destKeyspace)
		}

		var tables []string
		for name := range ks.Tables {
			tables = append(tables, name)
		}
		sort.Strings(tables)

		rows := make([][]sqltypes.Value, len(tables))
		for i, v := range tables {
			rows[i] = buildVarCharRow(v)
		}

		return &sqltypes.Result{
			Fields:       buildVarCharFields("Tables"),
			Rows:         rows,
			RowsAffected: uint64(len(rows)),
		}, nil
	case "vschema vindexes":
		vschema := e.vm.GetCurrentSrvVschema()
		if vschema == nil {
			return nil, vterrors.Errorf(vtrpcpb.Code_INTERNAL, "vschema not loaded")
		}

		rows := make([][]sqltypes.Value, 0, 16)

		if show.HasOnTable() {
			// If the table reference is not fully qualified, then
			// pull the keyspace from the session. Fail if the keyspace
			// isn't specified or isn't valid, or if the table isn't
			// known.
			ksName := show.OnTable.Qualifier.String()
			if ksName == "" {
				ksName = destKeyspace
			}

			ks, ok := vschema.Keyspaces[ksName]
			if !ok {
				return nil, errNoKeyspace
			}

			tableName := show.OnTable.Name.String()
			table, ok := ks.Tables[tableName]
			if !ok {
				return nil, vterrors.Errorf(vtrpcpb.Code_INTERNAL, "table `%s` does not exist in keyspace `%s`", tableName, ksName)
			}

			for _, colVindex := range table.ColumnVindexes {
				vindex, ok := ks.Vindexes[colVindex.GetName()]
				columns := colVindex.GetColumns()
				if len(columns) == 0 {
					columns = []string{colVindex.GetColumn()}
				}
				if ok {
					params := make([]string, 0, 4)
					for k, v := range vindex.GetParams() {
						params = append(params, fmt.Sprintf("%s=%s", k, v))
					}
					sort.Strings(params)
					rows = append(rows, buildVarCharRow(strings.Join(columns, ", "), colVindex.GetName(), vindex.GetType(), strings.Join(params, "; "), vindex.GetOwner()))
				} else {
					rows = append(rows, buildVarCharRow(strings.Join(columns, ", "), colVindex.GetName(), "", "", ""))
				}
			}

			return &sqltypes.Result{
				Fields:       buildVarCharFields("Columns", "Name", "Type", "Params", "Owner"),
				Rows:         rows,
				RowsAffected: uint64(len(rows)),
			}, nil
		}

		// For the query interface to be stable we need to sort
		// for each of the map iterations
		ksNames := make([]string, 0, len(vschema.Keyspaces))
		for name := range vschema.Keyspaces {
			ksNames = append(ksNames, name)
		}
		sort.Strings(ksNames)
		for _, ksName := range ksNames {
			ks := vschema.Keyspaces[ksName]

			vindexNames := make([]string, 0, len(ks.Vindexes))
			for name := range ks.Vindexes {
				vindexNames = append(vindexNames, name)
			}
			sort.Strings(vindexNames)
			for _, vindexName := range vindexNames {
				vindex := ks.Vindexes[vindexName]

				params := make([]string, 0, 4)
				for k, v := range vindex.GetParams() {
					params = append(params, fmt.Sprintf("%s=%s", k, v))
				}
				sort.Strings(params)
				rows = append(rows, buildVarCharRow(ksName, vindexName, vindex.GetType(), strings.Join(params, "; "), vindex.GetOwner()))
			}
		}
		return &sqltypes.Result{
			Fields:       buildVarCharFields("Keyspace", "Name", "Type", "Params", "Owner"),
			Rows:         rows,
			RowsAffected: uint64(len(rows)),
		}, nil
	case sqlparser.KeywordString(sqlparser.WARNINGS):
		fields := []*querypb.Field{
			{Name: "Level", Type: sqltypes.VarChar},
			{Name: "Type", Type: sqltypes.Uint16},
			{Name: "Message", Type: sqltypes.VarChar},
		}
		rows := make([][]sqltypes.Value, 0)

		if safeSession.Warnings != nil {
			for _, warning := range safeSession.Warnings {
				rows = append(rows, []sqltypes.Value{
					sqltypes.NewVarChar("Warning"),
					sqltypes.NewUint32(warning.Code),
					sqltypes.NewVarChar(warning.Message),
				})
			}
		}

		return &sqltypes.Result{
			Fields: fields,
			Rows:   rows,
		}, nil
	}

	// Any other show statement is passed through
	return e.handleOther(ctx, safeSession, sql, bindVars, dest, destKeyspace, destTabletType, logStats)
}

func (e *Executor) handleOther(ctx context.Context, safeSession *SafeSession, sql string, bindVars map[string]*querypb.BindVariable, dest key.Destination, destKeyspace string, destTabletType topodatapb.TabletType, logStats *LogStats) (*sqltypes.Result, error) {
	if destKeyspace == "" {
		return nil, errNoKeyspace
	}
	if dest == nil {
		// shardExec will re-resolve this a bit later.
		rss, err := e.resolver.resolver.ResolveDestination(ctx, destKeyspace, destTabletType, key.DestinationAnyShard{})
		if err != nil {
			return nil, err
		}
		if len(rss) != 1 {
			return nil, vterrors.Errorf(vtrpcpb.Code_UNAVAILABLE, "keyspace %s has no shards", destKeyspace)
		}
		destKeyspace, dest = rss[0].Target.Keyspace, key.DestinationShard(rss[0].Target.Shard)
	}

	switch dest.(type) {
	case key.DestinationKeyspaceID:
		rss, err := e.resolver.resolver.ResolveDestination(ctx, destKeyspace, destTabletType, dest)
		if err != nil {
			return nil, err
		}
		if len(rss) != 1 {
			return nil, vterrors.Errorf(vtrpcpb.Code_INVALID_ARGUMENT, "Unexpected error, DestinationKeyspaceID mapping to multiple shards: %s, got: %v", sql, dest)
		}
		destKeyspace, dest = rss[0].Target.Keyspace, key.DestinationShard(rss[0].Target.Shard)
	case key.DestinationShard:
	// noop
	default:
		return nil, vterrors.Errorf(vtrpcpb.Code_INVALID_ARGUMENT, "Destination can only be a single shard for statement: %s, got: %v", sql, dest)
	}
	execStart := time.Now()
	result, err := e.destinationExec(ctx, safeSession, sql, bindVars, dest, destKeyspace, destTabletType, logStats)

	e.updateQueryCounts("Other", "", "", int64(logStats.ShardQueries))

	logStats.ExecuteTime = time.Since(execStart)
	return result, err
}

func (e *Executor) handleComment(sql string) (*sqltypes.Result, error) {
	_, _ = sqlparser.ExtractMysqlComment(sql)
	// Not sure if this is a good idea.
	return &sqltypes.Result{}, nil
}

// StreamExecute executes a streaming query.
func (e *Executor) StreamExecute(ctx context.Context, method string, safeSession *SafeSession, sql string, bindVars map[string]*querypb.BindVariable, target querypb.Target, callback func(*sqltypes.Result) error) (err error) {
	logStats := NewLogStats(ctx, method, sql, bindVars)
	stmtType := sqlparser.Preview(sql)
	logStats.StmtType = stmtType.String()
	defer logStats.Send()

	if bindVars == nil {
		bindVars = make(map[string]*querypb.BindVariable)
	}
	query, comments := sqlparser.SplitMarginComments(sql)
	vcursor, _ := newVCursorImpl(ctx, safeSession, comments, e, logStats, e.vm, e.resolver.resolver)

	switch stmtType {
	case sqlparser.StmtStream:
		// this is a stream statement for messaging
		// TODO: support keyRange syntax
		return e.handleMessageStream(ctx, sql, target, callback, vcursor, logStats)
	case sqlparser.StmtSelect, sqlparser.StmtDDL, sqlparser.StmtSet, sqlparser.StmtInsert, sqlparser.StmtReplace, sqlparser.StmtUpdate, sqlparser.StmtDelete,
		sqlparser.StmtUse, sqlparser.StmtOther, sqlparser.StmtComment:
		// These may or may not all work, but getPlan() should either return a plan with instructions
		// or an error, so it's safe to try.
		break
	case sqlparser.StmtBegin, sqlparser.StmtCommit, sqlparser.StmtRollback:
		// These statements don't populate plan.Instructions. We want to make sure we don't try to
		// dereference nil Instructions which would panic.
		fallthrough
	default:
		return vterrors.Errorf(vtrpcpb.Code_INVALID_ARGUMENT, "unsupported statement type for OLAP: %s", stmtType)
	}

	plan, err := e.getPlan(
		vcursor,
		query,
		comments,
		bindVars,
		skipQueryPlanCache(safeSession),
		logStats,
	)
	if err != nil {
		logStats.Error = err
		return err
	}

	execStart := time.Now()
	logStats.PlanTime = execStart.Sub(logStats.StartTime)

	// Some of the underlying primitives may send results one row at a time.
	// So, we need the ability to consolidate those into reasonable chunks.
	// The callback wrapper below accumulates rows and sends them as chunks
	// dictated by stream_buffer_size.
	result := &sqltypes.Result{}
	byteCount := 0
	err = plan.Instructions.StreamExecute(vcursor, bindVars, true, func(qr *sqltypes.Result) error {
		// If the row has field info, send it separately.
		// TODO(sougou): this behavior is for handling tests because
		// the framework currently sends all results as one packet.
		if len(qr.Fields) > 0 {
			qrfield := &sqltypes.Result{Fields: qr.Fields}
			if err := callback(qrfield); err != nil {
				return err
			}
		}

		for _, row := range qr.Rows {
			result.Rows = append(result.Rows, row)
			for _, col := range row {
				byteCount += col.Len()
			}

			if byteCount >= e.streamSize {
				err := callback(result)
				result = &sqltypes.Result{}
				byteCount = 0
				if err != nil {
					return err
				}
			}
		}
		return nil
	})

	// Send left-over rows.
	if len(result.Rows) > 0 {
		if err := callback(result); err != nil {
			return err
		}
	}

	logStats.ExecuteTime = time.Since(execStart)
	e.updateQueryCounts(plan.Instructions.RouteType(), plan.Instructions.GetKeyspaceName(), plan.Instructions.GetTableName(), int64(logStats.ShardQueries))

	return err
}

// handleMessageStream executes queries of the form 'stream * from t'
func (e *Executor) handleMessageStream(ctx context.Context, sql string, target querypb.Target, callback func(*sqltypes.Result) error, vcursor *vcursorImpl, logStats *LogStats) error {
	stmt, err := sqlparser.Parse(sql)
	if err != nil {
		logStats.Error = err
		return err
	}

	streamStmt, ok := stmt.(*sqlparser.Stream)
	if !ok {
		logStats.Error = err
		return vterrors.Errorf(vtrpcpb.Code_INTERNAL, "unrecognized STREAM statement: %v", sql)
	}

	// TODO: Add support for destination target in streamed queries
	table, _, _, _, err := vcursor.FindTable(streamStmt.Table)
	if err != nil {
		logStats.Error = err
		return err
	}

	execStart := time.Now()
	logStats.PlanTime = execStart.Sub(logStats.StartTime)

	err = e.MessageStream(ctx, table.Keyspace.Name, target.Shard, nil, table.Name.CompliantName(), callback)
	logStats.Error = err
	logStats.ExecuteTime = time.Since(execStart)
	return err
}

// MessageStream is part of the vtgate service API. This is a V2 level API that's sent
// to the Resolver.
func (e *Executor) MessageStream(ctx context.Context, keyspace string, shard string, keyRange *topodatapb.KeyRange, name string, callback func(*sqltypes.Result) error) error {
	err := e.resolver.MessageStream(
		ctx,
		keyspace,
		shard,
		keyRange,
		name,
		callback,
	)
	return formatError(err)
}

// VSchema returns the VSchema.
func (e *Executor) VSchema() *vindexes.VSchema {
	e.mu.Lock()
	defer e.mu.Unlock()
	return e.vschema
}

// SaveVSchema updates the vschema and stats
func (e *Executor) SaveVSchema(vschema *vindexes.VSchema, stats *VSchemaStats) {
	e.mu.Lock()
	defer e.mu.Unlock()
	e.vschema = vschema
	e.vschemaStats = stats
	e.plans.Clear()

	if vschemaCounters != nil {
		vschemaCounters.Add("Reload", 1)
	}

}

// ParseDestinationTarget parses destination target string and sets default keyspace if possible.
func (e *Executor) ParseDestinationTarget(targetString string) (string, topodatapb.TabletType, key.Destination, error) {
	destKeyspace, destTabletType, dest, err := topoproto.ParseDestination(targetString, defaultTabletType)
	// Set default keyspace
	if destKeyspace == "" && len(e.VSchema().Keyspaces) == 1 {
		for k := range e.VSchema().Keyspaces {
			destKeyspace = k
		}
	}
	return destKeyspace, destTabletType, dest, err
}

// getPlan computes the plan for the given query. If one is in
// the cache, it reuses it.
func (e *Executor) getPlan(vcursor *vcursorImpl, sql string, comments sqlparser.MarginComments, bindVars map[string]*querypb.BindVariable, skipQueryPlanCache bool, logStats *LogStats) (*engine.Plan, error) {
	if logStats != nil {
		logStats.SQL = comments.Leading + sql + comments.Trailing
		logStats.BindVariables = bindVars
	}

	if e.VSchema() == nil {
		return nil, errors.New("vschema not initialized")
	}
	planKey := vcursor.planPrefixKey() + ":" + sql
	if plan, ok := e.plans.Get(planKey); ok {
		return plan.(*engine.Plan), nil
	}
	stmt, err := sqlparser.Parse(sql)
	if err != nil {
		return nil, err
	}

	// Normalize if possible and retry.
	query := sql
	statement := stmt
	bindVarNeeds := sqlparser.BindVarNeeds{}
	if (e.normalize && sqlparser.CanNormalize(stmt)) || sqlparser.IsSetStatement(stmt) {
		parameterize := e.normalize // the public flag is called normalize
		result, err := sqlparser.PrepareAST(stmt, bindVars, "vtg", parameterize)
		if err != nil {
			return nil, err
		}
		statement = result.AST
		bindVarNeeds = result.BindVarNeeds
		query = sqlparser.String(statement)
	}

	if logStats != nil {
		logStats.SQL = comments.Leading + query + comments.Trailing
		logStats.BindVariables = bindVars
	}

	planKey = vcursor.planPrefixKey() + ":" + query
	if plan, ok := e.plans.Get(planKey); ok {
		return plan.(*engine.Plan), nil
	}
	plan, err := planbuilder.BuildFromStmt(query, statement, vcursor, bindVarNeeds)
	if err != nil {
		return nil, err
	}
	if !skipQueryPlanCache && !sqlparser.SkipQueryPlanCacheDirective(statement) && plan.Instructions != nil {
		e.plans.Set(planKey, plan)
	}
	return plan, nil
}

// skipQueryPlanCache extracts SkipQueryPlanCache from session
func skipQueryPlanCache(safeSession *SafeSession) bool {
	if safeSession == nil || safeSession.Options == nil {
		return false
	}
	return safeSession.Options.SkipQueryPlanCache
}

// ServeHTTP shows the current plans in the query cache.
func (e *Executor) ServeHTTP(response http.ResponseWriter, request *http.Request) {
	if err := acl.CheckAccessHTTP(request, acl.DEBUGGING); err != nil {
		acl.SendError(response, err)
		return
	}

	switch request.URL.Path {
	case pathQueryPlans:
		returnAsJSON(response, e.plans.Items())
	case pathVSchema:
		returnAsJSON(response, e.VSchema())
	case pathScatterStats:
		e.WriteScatterStats(response)
	default:
		response.WriteHeader(http.StatusNotFound)
	}
}

func returnAsJSON(response http.ResponseWriter, stuff interface{}) {
	response.Header().Set("Content-Type", "application/json; charset=utf-8")
	buf, err := json.MarshalIndent(stuff, "", " ")
	if err != nil {
		_, _ = response.Write([]byte(err.Error()))
		return
	}
	ebuf := bytes.NewBuffer(nil)
	json.HTMLEscape(ebuf, buf)
	_, _ = response.Write(ebuf.Bytes())
}

// Plans returns the LRU plan cache
func (e *Executor) Plans() *cache.LRUCache {
	return e.plans
}

func (e *Executor) updateQueryCounts(planType, keyspace, tableName string, shardQueries int64) {
	queriesProcessed.Add(planType, 1)
	queriesRouted.Add(planType, shardQueries)
	if tableName != "" {
		queriesProcessedByTable.Add([]string{planType, keyspace, tableName}, 1)
		queriesRoutedByTable.Add([]string{planType, keyspace, tableName}, shardQueries)
	}
}

// VSchemaStats returns the loaded vschema stats.
func (e *Executor) VSchemaStats() *VSchemaStats {
	e.mu.Lock()
	defer e.mu.Unlock()
	if e.vschemaStats == nil {
		return &VSchemaStats{
			Error: "No VSchema loaded yet.",
		}
	}
	return e.vschemaStats
}

func buildVarCharFields(names ...string) []*querypb.Field {
	fields := make([]*querypb.Field, len(names))
	for i, v := range names {
		fields[i] = &querypb.Field{
			Name:    v,
			Type:    sqltypes.VarChar,
			Charset: mysql.CharacterSetUtf8,
			Flags:   uint32(querypb.MySqlFlag_NOT_NULL_FLAG),
		}
	}
	return fields
}

func buildVarCharRow(values ...string) []sqltypes.Value {
	row := make([]sqltypes.Value, len(values))
	for i, v := range values {
		row[i] = sqltypes.NewVarChar(v)
	}
	return row
}

func generateCharsetRows(showFilter *sqlparser.ShowFilter, colNames []string) ([][]sqltypes.Value, error) {
	if showFilter == nil {
		return buildCharsetRows(both), nil
	}

	var filteredColName string
	var err error

	if showFilter.Like != "" {
		filteredColName, err = checkLikeOpt(showFilter.Like, colNames)
		if err != nil {
			return nil, err
		}

	} else {
		cmpExp, ok := showFilter.Filter.(*sqlparser.ComparisonExpr)
		if !ok {
			return nil, vterrors.Errorf(vtrpcpb.Code_INVALID_ARGUMENT, "expect a 'LIKE' or '=' expression")
		}

		left, ok := cmpExp.Left.(*sqlparser.ColName)
		if !ok {
			return nil, vterrors.Errorf(vtrpcpb.Code_INVALID_ARGUMENT, "expect left side to be 'charset'")
		}
		leftOk := left.Name.EqualString(charset)

		if leftOk {
			sqlVal, ok := cmpExp.Right.(*sqlparser.SQLVal)
			if !ok {
				return nil, vterrors.Errorf(vtrpcpb.Code_INVALID_ARGUMENT, "we expect the right side to be a string")
			}
			rightString := string(sqlVal.Val)

			switch cmpExp.Operator {
			case sqlparser.EqualStr:
				for _, colName := range colNames {
					if rightString == colName {
						filteredColName = colName
					}
				}
			case sqlparser.LikeStr:
				filteredColName, err = checkLikeOpt(rightString, colNames)
				if err != nil {
					return nil, err
				}
			}
		}

	}

	return buildCharsetRows(filteredColName), nil
}

func buildCharsetRows(colName string) [][]sqltypes.Value {
	row0 := buildVarCharRow(
		"utf8",
		"UTF-8 Unicode",
		"utf8_general_ci")
	row0 = append(row0, sqltypes.NewInt32(3))
	row1 := buildVarCharRow(
		"utf8mb4",
		"UTF-8 Unicode",
		"utf8mb4_general_ci")
	row1 = append(row1, sqltypes.NewInt32(4))

	switch colName {
	case utf8:
		return [][]sqltypes.Value{row0}
	case utf8mb4:
		return [][]sqltypes.Value{row1}
	case both:
		return [][]sqltypes.Value{row0, row1}
	}

	return [][]sqltypes.Value{}
}

func checkLikeOpt(likeOpt string, colNames []string) (string, error) {
	likeRegexp := strings.ReplaceAll(likeOpt, "%", ".*")
	for _, v := range colNames {
		match, err := regexp.MatchString(likeRegexp, v)
		if err != nil {
			return "", err
		}
		if match {
			return v, nil
		}
	}

	return "", nil
}

// Prepare executes a prepare statements.
func (e *Executor) Prepare(ctx context.Context, method string, safeSession *SafeSession, sql string, bindVars map[string]*querypb.BindVariable) (fld []*querypb.Field, err error) {
	logStats := NewLogStats(ctx, method, sql, bindVars)
	fld, err = e.prepare(ctx, safeSession, sql, bindVars, logStats)
	logStats.Error = err

	// The mysql plugin runs an implicit rollback whenever a connection closes.
	// To avoid spamming the log with no-op rollback records, ignore it if
	// it was a no-op record (i.e. didn't issue any queries)
	if !(logStats.StmtType == "ROLLBACK" && logStats.ShardQueries == 0) {
		logStats.Send()
	}
	return fld, err
}

func (e *Executor) prepare(ctx context.Context, safeSession *SafeSession, sql string, bindVars map[string]*querypb.BindVariable, logStats *LogStats) ([]*querypb.Field, error) {
	// Start an implicit transaction if necessary.
	if !safeSession.Autocommit && !safeSession.InTransaction() {
		if err := e.txConn.Begin(ctx, safeSession); err != nil {
			return nil, err
		}
	}

	destKeyspace, destTabletType, dest, err := e.ParseDestinationTarget(safeSession.TargetString)
	if err != nil {
		return nil, err
	}

	if safeSession.InTransaction() && destTabletType != topodatapb.TabletType_MASTER {
		return nil, vterrors.Errorf(vtrpcpb.Code_INVALID_ARGUMENT, "transactions are supported only for master tablet types, current type: %v", destTabletType)
	}
	if bindVars == nil {
		bindVars = make(map[string]*querypb.BindVariable)
	}

	stmtType := sqlparser.Preview(sql)
	logStats.StmtType = stmtType.String()

	// Mysql warnings are scoped to the current session, but are
	// cleared when a "non-diagnostic statement" is executed:
	// https://dev.mysql.com/doc/refman/8.0/en/show-warnings.html
	//
	// To emulate this behavior, clear warnings from the session
	// for all statements _except_ SHOW, so that SHOW WARNINGS
	// can actually return them.
	if stmtType != sqlparser.StmtShow {
		safeSession.ClearWarnings()
	}

	switch stmtType {
	case sqlparser.StmtSelect:
		return e.handlePrepare(ctx, safeSession, sql, bindVars, destKeyspace, destTabletType, logStats)
	case sqlparser.StmtDDL, sqlparser.StmtBegin, sqlparser.StmtCommit, sqlparser.StmtRollback, sqlparser.StmtSet, sqlparser.StmtInsert, sqlparser.StmtReplace, sqlparser.StmtUpdate, sqlparser.StmtDelete,
		sqlparser.StmtUse, sqlparser.StmtOther, sqlparser.StmtComment, sqlparser.StmtExplain:
		return nil, nil
	case sqlparser.StmtShow:
		res, err := e.handleShow(ctx, safeSession, sql, bindVars, dest, destKeyspace, destTabletType, logStats)
		if err != nil {
			return nil, err
		}
		return res.Fields, nil
	}
	return nil, vterrors.Errorf(vtrpcpb.Code_INVALID_ARGUMENT, "unrecognized statement: %s", sql)
}

func (e *Executor) handlePrepare(ctx context.Context, safeSession *SafeSession, sql string, bindVars map[string]*querypb.BindVariable, destKeyspace string, destTabletType topodatapb.TabletType, logStats *LogStats) ([]*querypb.Field, error) {
	// V3 mode.
	query, comments := sqlparser.SplitMarginComments(sql)
	vcursor, _ := newVCursorImpl(ctx, safeSession, comments, e, logStats, e.vm, e.resolver.resolver)
	plan, err := e.getPlan(
		vcursor,
		query,
		comments,
		bindVars,
		skipQueryPlanCache(safeSession),
		logStats,
	)
	execStart := time.Now()
	logStats.PlanTime = execStart.Sub(logStats.StartTime)

	if err != nil {
		logStats.Error = err
		return nil, err
	}

	qr, err := plan.Instructions.GetFields(vcursor, bindVars)
	logStats.ExecuteTime = time.Since(execStart)
	var errCount uint64
	if err != nil {
		logStats.Error = err
		errCount = 1
		return nil, err
	}
	logStats.RowsAffected = qr.RowsAffected

	plan.AddStats(1, time.Since(logStats.StartTime), uint64(logStats.ShardQueries), logStats.RowsAffected, errCount)

	return qr.Fields, err
}

// ExecuteMultiShard implements the IExecutor interface
func (e *Executor) ExecuteMultiShard(ctx context.Context, rss []*srvtopo.ResolvedShard, queries []*querypb.BoundQuery, tabletType topodatapb.TabletType, session *SafeSession, notInTransaction bool, autocommit bool) (qr *sqltypes.Result, errs []error) {
	return e.scatterConn.ExecuteMultiShard(ctx, rss, queries, tabletType, session, notInTransaction, autocommit)
}

// StreamExecuteMulti implements the IExecutor interface
func (e *Executor) StreamExecuteMulti(ctx context.Context, query string, rss []*srvtopo.ResolvedShard, vars []map[string]*querypb.BindVariable, tabletType topodatapb.TabletType, options *querypb.ExecuteOptions, callback func(reply *sqltypes.Result) error) error {
	return e.scatterConn.StreamExecuteMulti(ctx, query, rss, vars, tabletType, options, callback)
}<|MERGE_RESOLUTION|>--- conflicted
+++ resolved
@@ -225,42 +225,6 @@
 	return nil, vterrors.Errorf(vtrpcpb.Code_INVALID_ARGUMENT, "unrecognized statement: %s", sql)
 }
 
-<<<<<<< HEAD
-func (e *Executor) handleExec(ctx context.Context, safeSession *SafeSession, sql string, bindVars map[string]*querypb.BindVariable, destKeyspace string, destTabletType topodatapb.TabletType, dest key.Destination, logStats *LogStats) (*sqltypes.Result, error) {
-	if dest != nil {
-		if destKeyspace == "" {
-			return nil, errNoKeyspace
-		}
-
-		switch dest.(type) {
-		case key.DestinationExactKeyRange:
-			stmtType := sqlparser.Preview(sql)
-			if stmtType == sqlparser.StmtInsert {
-				return nil, vterrors.Errorf(vtrpcpb.Code_INVALID_ARGUMENT, "range queries not supported for inserts: %s", safeSession.TargetString)
-			}
-
-		}
-
-		execStart := time.Now()
-		sql = sqlannotation.AnnotateIfDML(sql, nil)
-		if e.normalize {
-			query, comments := sqlparser.SplitMarginComments(sql)
-			stmt, err := sqlparser.Parse(query)
-			if err != nil {
-				return nil, err
-			}
-			sqlparser.Normalize(stmt, bindVars, "vtg")
-			normalized := sqlparser.String(stmt)
-			sql = comments.Leading + normalized + comments.Trailing
-		}
-		logStats.PlanTime = execStart.Sub(logStats.StartTime)
-		logStats.SQL = sql
-		logStats.BindVariables = bindVars
-		result, err := e.resolver.Execute(ctx, sql, bindVars, destKeyspace, destTabletType, dest, safeSession, false /* notInTransaction */, safeSession.Options, logStats, true /* canAutocommit */)
-		logStats.ExecuteTime = time.Since(execStart)
-		e.updateQueryCounts("ShardDirect", "", "", int64(logStats.ShardQueries))
-		return result, err
-=======
 // addNeededBindVars adds bind vars that are needed by the plan
 func (e *Executor) addNeededBindVars(bindVarNeeds sqlparser.BindVarNeeds, bindVars map[string]*querypb.BindVariable, session *SafeSession) error {
 	if bindVarNeeds.NeedDatabase {
@@ -270,72 +234,16 @@
 		} else {
 			bindVars[sqlparser.DBVarName] = sqltypes.StringBindVariable(keyspace)
 		}
->>>>>>> ad8d9ef2
 	}
 
 	if bindVarNeeds.NeedLastInsertID {
 		bindVars[sqlparser.LastInsertIDName] = sqltypes.Uint64BindVariable(session.GetLastInsertId())
 	}
 
-<<<<<<< HEAD
-	qr, err := plan.Instructions.Execute(vcursor, bindVars, true)
-
-	logStats.ExecuteTime = time.Since(execStart)
-
-	e.updateQueryCounts(plan.Instructions.RouteType(), plan.Instructions.GetKeyspaceName(), plan.Instructions.GetTableName(), int64(logStats.ShardQueries))
-
-	var errCount uint64
-	if err != nil {
-		logStats.Error = err
-		errCount = 1
-	} else {
-		logStats.RowsAffected = qr.RowsAffected
-	}
-
-	// Check if there was partial DML execution. If so, rollback the transaction.
-	if err != nil && safeSession.InTransaction() && vcursor.hasPartialDML {
-		_ = e.txConn.Rollback(ctx, safeSession)
-		err = vterrors.Errorf(vtrpcpb.Code_ABORTED, "transaction rolled back due to partial DML execution: %v", err)
-	}
-
-	plan.AddStats(1, time.Since(logStats.StartTime), uint64(logStats.ShardQueries), logStats.RowsAffected, errCount)
-
-	return qr, err
-}
-
-func (e *Executor) destinationExec(ctx context.Context, safeSession *SafeSession, sql string, bindVars map[string]*querypb.BindVariable, dest key.Destination, destKeyspace string, destTabletType topodatapb.TabletType, logStats *LogStats) (*sqltypes.Result, error) {
-	return e.resolver.Execute(ctx, sql, bindVars, destKeyspace, destTabletType, dest, safeSession, false /* notInTransaction */, safeSession.Options, logStats, false /* canAutocommit */)
-}
-
-func (e *Executor) handleDDL(ctx context.Context, safeSession *SafeSession, sql string, bindVars map[string]*querypb.BindVariable, dest key.Destination, destKeyspace string, destTabletType topodatapb.TabletType, logStats *LogStats) (*sqltypes.Result, error) {
-	// Parse the statement to handle vindex operations
-	// If the statement failed to be properly parsed, fall through anyway
-	// to broadcast the ddl to all shards.
-	stmt, _ := sqlparser.Parse(sql)
-	ddl, ok := stmt.(*sqlparser.DDL)
-	if ok {
-		execStart := time.Now()
-		logStats.PlanTime = execStart.Sub(logStats.StartTime)
-		switch ddl.Action {
-		case sqlparser.CreateVindexStr,
-			sqlparser.AddVschemaTableStr,
-			sqlparser.DropVschemaTableStr,
-			sqlparser.AddColVindexStr,
-			sqlparser.DropColVindexStr,
-			sqlparser.AddSequenceStr,
-			sqlparser.AddAutoIncStr:
-
-			err := e.handleVSchemaDDL(ctx, safeSession, dest, destKeyspace, destTabletType, ddl, logStats)
-			logStats.ExecuteTime = time.Since(execStart)
-			return &sqltypes.Result{}, err
-		default:
-			// fallthrough to broadcast the ddl to all shards
-=======
 	// todo: do we need to check this map for nil?
 	if bindVarNeeds.NeedUserDefinedVariables && session.UserDefinedVariables != nil {
 		for k, v := range session.UserDefinedVariables {
 			bindVars[sqlparser.UserDefinedVariableName+k] = v
->>>>>>> ad8d9ef2
 		}
 	}
 
