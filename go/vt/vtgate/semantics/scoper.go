--- conflicted
+++ resolved
@@ -33,13 +33,10 @@
 	wScope       map[*sqlparser.Select]*scope
 	sqlNodeScope map[scopeKey]*scope
 	scopes       []*scope
-<<<<<<< HEAD
 	org          originable
-=======
 
 	// These scopes are only used for rewriting ORDER BY 1 and GROUP BY 1
 	specialExprScopes map[*sqlparser.Literal]*scope
->>>>>>> be861d54
 }
 
 type scopeKey struct {
@@ -103,12 +100,10 @@
 		}
 		wScope.tables = append(wScope.tables, createVTableInfoForExpressions(node, s.currentScope().tables, s.org))
 	case sqlparser.OrderBy:
-<<<<<<< HEAD
-		return s.changeScopeForNode(cursor, scopeKey{node: cursor.Parent(), typ: orderBy})
-	case sqlparser.GroupBy:
-		return s.changeScopeForNode(cursor, scopeKey{node: cursor.Parent(), typ: groupBy})
-=======
-		s.changeScopeForNode(cursor, scopeKey{node: cursor.Parent(), typ: orderBy})
+		err := s.changeScopeForNode(cursor, scopeKey{node: cursor.Parent(), typ: orderBy})
+		if err != nil {
+			return err
+		}
 		for _, order := range node {
 			lit := keepIntLiteral(order.Expr)
 			if lit != nil {
@@ -116,14 +111,16 @@
 			}
 		}
 	case sqlparser.GroupBy:
-		s.changeScopeForNode(cursor, scopeKey{node: cursor.Parent(), typ: groupBy})
+		err := s.changeScopeForNode(cursor, scopeKey{node: cursor.Parent(), typ: groupBy})
+		if err != nil {
+			return err
+		}
 		for _, expr := range node {
 			lit := keepIntLiteral(expr)
 			if lit != nil {
 				s.specialExprScopes[lit] = s.currentScope()
 			}
 		}
->>>>>>> be861d54
 	case *sqlparser.Where:
 		if node.Type != sqlparser.HavingClause {
 			break
