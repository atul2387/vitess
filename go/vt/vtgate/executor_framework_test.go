/*
Copyright 2019 The Vitess Authors.

Licensed under the Apache License, Version 2.0 (the "License");
you may not use this file except in compliance with the License.
You may obtain a copy of the License at

    http://www.apache.org/licenses/LICENSE-2.0

Unless required by applicable law or agreed to in writing, software
distributed under the License is distributed on an "AS IS" BASIS,
WITHOUT WARRANTIES OR CONDITIONS OF ANY KIND, either express or implied.
See the License for the specific language governing permissions and
limitations under the License.
*/

package vtgate

import (
	"bytes"
	"fmt"
	"reflect"
	"strconv"
	"strings"
	"testing"

	"github.com/stretchr/testify/require"

	"github.com/stretchr/testify/assert"

	"context"

	"vitess.io/vitess/go/cache"
	"vitess.io/vitess/go/sqltypes"
	"vitess.io/vitess/go/streamlog"
	"vitess.io/vitess/go/vt/discovery"
	"vitess.io/vitess/go/vt/key"
	"vitess.io/vitess/go/vt/srvtopo"
	"vitess.io/vitess/go/vt/vtgate/vindexes"
	"vitess.io/vitess/go/vt/vttablet/sandboxconn"

	querypb "vitess.io/vitess/go/vt/proto/query"
	topodatapb "vitess.io/vitess/go/vt/proto/topodata"
)

var executorVSchema = `
{
	"sharded": true,
	"vindexes": {
		"hash_index": {
			"type": "hash"
		},
		"music_user_map": {
			"type": "lookup_hash_unique",
			"owner": "music",
			"params": {
				"table": "music_user_map",
				"from": "music_id",
				"to": "user_id"
			}
		},
		"name_user_map": {
			"type": "lookup_hash",
			"owner": "user",
			"params": {
				"table": "name_user_map",
				"from": "name",
				"to": "user_id"
			}
		},
		"name_lastname_keyspace_id_map": {
			"type": "lookup",
			"owner": "user2",
			"params": {
				"table": "name_lastname_keyspace_id_map",
				"from": "name,lastname",
				"to": "keyspace_id"
			}
		},
		"insert_ignore_idx": {
			"type": "lookup_hash",
			"owner": "insert_ignore_test",
			"params": {
				"table": "ins_lookup",
				"from": "fromcol",
				"to": "tocol"
			}
		},
		"idx1": {
			"type": "hash"
		},
		"idx_noauto": {
			"type": "hash",
			"owner": "noauto_table"
		},
		"keyspace_id": {
			"type": "numeric"
		},
		"krcol_unique_vdx": {
			"type": "keyrange_lookuper_unique"
		},
		"krcol_vdx": {
			"type": "keyrange_lookuper"
		},
    	"t1_lkp_vdx": {
      		"type": "consistent_lookup_unique",
      		"params": {
        		"table": "t1_lkp_idx",
        		"from": "unq_col",
        		"to": "keyspace_id"
      		},
      	"owner": "t1"
    	}
	},
	"tables": {
		"user": {
			"column_vindexes": [
				{
					"column": "Id",
					"name": "hash_index"
				},
				{
					"column": "name",
					"name": "name_user_map"
				}
			],
			"auto_increment": {
				"column": "id",
				"sequence": "user_seq"
			},
			"columns": [
				{
					"name": "textcol",
					"type": "VARCHAR"
				}
			]
		},
		"user2": {
			"column_vindexes": [
				{
					"column": "id",
					"name": "hash_index"
				},
				{
					"columns": ["name", "lastname"],
					"name": "name_lastname_keyspace_id_map"
				}
			]
		},
		"user_extra": {
			"column_vindexes": [
				{
					"column": "user_id",
					"name": "hash_index"
				}
			]
		},
		"sharded_user_msgs": {
			"column_vindexes": [
				{
					"column": "user_id",
					"name": "hash_index"
				}
			]
		},
		"music": {
			"column_vindexes": [
				{
					"column": "user_id",
					"name": "hash_index"
				},
				{
					"column": "id",
					"name": "music_user_map"
				}
			],
			"auto_increment": {
				"column": "id",
				"sequence": "user_seq"
			}
		},
		"music_extra": {
			"column_vindexes": [
				{
					"column": "user_id",
					"name": "hash_index"
				},
				{
					"column": "music_id",
					"name": "music_user_map"
				}
			]
		},
		"music_extra_reversed": {
			"column_vindexes": [
				{
					"column": "music_id",
					"name": "music_user_map"
				},
				{
					"column": "user_id",
					"name": "hash_index"
				}
			]
		},
		"insert_ignore_test": {
			"column_vindexes": [
				{
					"column": "pv",
					"name": "music_user_map"
				},
				{
					"column": "owned",
					"name": "insert_ignore_idx"
				},
				{
					"column": "verify",
					"name": "hash_index"
				}
			]
		},
		"noauto_table": {
			"column_vindexes": [
				{
					"column": "id",
					"name": "idx_noauto"
				}
			]
		},
		"keyrange_table": {
			"column_vindexes": [
				{
					"column": "krcol_unique",
					"name": "krcol_unique_vdx"
				},
				{
					"column": "krcol",
					"name": "krcol_vdx"
				}
			]
		},
		"ksid_table": {
			"column_vindexes": [
				{
					"column": "keyspace_id",
					"name": "keyspace_id"
				}
			]
		},
		"t1": {
      		"column_vindexes": [
				{
				  	"column": "id",
				  	"name": "hash_index"
				},
				{
				  	"column": "unq_col",
				  	"name": "t1_lkp_vdx"
				}
            ]
    	},
		"t1_lkp_idx": {
			"column_vindexes": [
				{
					"column": "unq_col",
				  	"name": "hash_index"
				}
			]
		}
	}
}
`

var badVSchema = `
{
	"sharded": false,
	"tables": {
		"sharded_table": {}
	}
}
`

var unshardedVSchema = `
{
	"sharded": false,
	"tables": {
		"user_seq": {
			"type": "sequence"
		},
		"music_user_map": {},
		"name_user_map": {},
		"name_lastname_keyspace_id_map": {},
		"user_msgs": {},
		"ins_lookup": {},
		"main1": {
			"auto_increment": {
				"column": "id",
				"sequence": "user_seq"
			}
		},
		"simple": {}
	}
}
`

const (
	testBufferSize = 10
)

type DestinationAnyShardPickerFirstShard struct{}

func (dp DestinationAnyShardPickerFirstShard) PickShard(shardCount int) int {
	return 0
}

// keyRangeLookuper is for testing a lookup that returns a keyrange.
type keyRangeLookuper struct {
}

func (v *keyRangeLookuper) String() string   { return "keyrange_lookuper" }
func (*keyRangeLookuper) Cost() int          { return 0 }
func (*keyRangeLookuper) IsUnique() bool     { return false }
func (*keyRangeLookuper) NeedsVCursor() bool { return false }
func (*keyRangeLookuper) Verify(vindexes.VCursor, []sqltypes.Value, [][]byte) ([]bool, error) {
	return []bool{}, nil
}
func (*keyRangeLookuper) Map(cursor vindexes.VCursor, ids []sqltypes.Value) ([]key.Destination, error) {
	return []key.Destination{
		key.DestinationKeyRange{
			KeyRange: &topodatapb.KeyRange{
				End: []byte{0x10},
			},
		},
	}, nil
}

func newKeyRangeLookuper(name string, params map[string]string) (vindexes.Vindex, error) {
	return &keyRangeLookuper{}, nil
}

// keyRangeLookuperUnique is for testing a unique lookup that returns a keyrange.
type keyRangeLookuperUnique struct {
}

func (v *keyRangeLookuperUnique) String() string   { return "keyrange_lookuper" }
func (*keyRangeLookuperUnique) Cost() int          { return 0 }
func (*keyRangeLookuperUnique) IsUnique() bool     { return true }
func (*keyRangeLookuperUnique) NeedsVCursor() bool { return false }
func (*keyRangeLookuperUnique) Verify(vindexes.VCursor, []sqltypes.Value, [][]byte) ([]bool, error) {
	return []bool{}, nil
}
func (*keyRangeLookuperUnique) Map(cursor vindexes.VCursor, ids []sqltypes.Value) ([]key.Destination, error) {
	return []key.Destination{
		key.DestinationKeyRange{
			KeyRange: &topodatapb.KeyRange{
				End: []byte{0x10},
			},
		},
	}, nil
}

func newKeyRangeLookuperUnique(name string, params map[string]string) (vindexes.Vindex, error) {
	return &keyRangeLookuperUnique{}, nil
}

func init() {
	vindexes.Register("keyrange_lookuper", newKeyRangeLookuper)
	vindexes.Register("keyrange_lookuper_unique", newKeyRangeLookuperUnique)
	// Use legacy gateway until we can rewrite these tests to use new tabletgateway
	*GatewayImplementation = GatewayImplementationDiscovery
}

func createLegacyExecutorEnv() (executor *Executor, sbc1, sbc2, sbclookup *sandboxconn.SandboxConn) {
	// Use legacy gateway until we can rewrite these tests to use new tabletgateway
	*GatewayImplementation = GatewayImplementationDiscovery
	cell := "aa"
	hc := discovery.NewFakeLegacyHealthCheck()
	s := createSandbox("TestExecutor")
	s.VSchema = executorVSchema
	serv := newSandboxForCells([]string{cell})
	resolver := newTestLegacyResolver(hc, serv, cell)
	sbc1 = hc.AddTestTablet(cell, "-20", 1, "TestExecutor", "-20", topodatapb.TabletType_MASTER, true, 1, nil)
	sbc2 = hc.AddTestTablet(cell, "40-60", 1, "TestExecutor", "40-60", topodatapb.TabletType_MASTER, true, 1, nil)
	// Create these connections so scatter queries don't fail.
	_ = hc.AddTestTablet(cell, "20-40", 1, "TestExecutor", "20-40", topodatapb.TabletType_MASTER, true, 1, nil)
	_ = hc.AddTestTablet(cell, "60-80", 1, "TestExecutor", "60-80", topodatapb.TabletType_MASTER, true, 1, nil)
	_ = hc.AddTestTablet(cell, "80-a0", 1, "TestExecutor", "80-a0", topodatapb.TabletType_MASTER, true, 1, nil)
	_ = hc.AddTestTablet(cell, "a0-c0", 1, "TestExecutor", "a0-c0", topodatapb.TabletType_MASTER, true, 1, nil)
	_ = hc.AddTestTablet(cell, "c0-e0", 1, "TestExecutor", "c0-e0", topodatapb.TabletType_MASTER, true, 1, nil)
	_ = hc.AddTestTablet(cell, "e0-", 1, "TestExecutor", "e0-", topodatapb.TabletType_MASTER, true, 1, nil)

	createSandbox(KsTestUnsharded)
	sbclookup = hc.AddTestTablet(cell, "0", 1, KsTestUnsharded, "0", topodatapb.TabletType_MASTER, true, 1, nil)

	// Ues the 'X' in the name to ensure it's not alphabetically first.
	// Otherwise, it would become the default keyspace for the dual table.
	bad := createSandbox("TestXBadSharding")
	bad.VSchema = badVSchema

	getSandbox(KsTestUnsharded).VSchema = unshardedVSchema
<<<<<<< HEAD
	executor = NewExecutor(context.Background(), serv, cell, resolver, false, false, testBufferSize, cache.DefaultConfig)
=======
	executor = NewExecutor(context.Background(), serv, cell, resolver, false, false, testBufferSize, cache.DefaultConfig, nil)
>>>>>>> cb142eea

	key.AnyShardPicker = DestinationAnyShardPickerFirstShard{}
	return executor, sbc1, sbc2, sbclookup
}

func createExecutorEnv() (executor *Executor, sbc1, sbc2, sbclookup *sandboxconn.SandboxConn) {
	// Use legacy gateway until we can rewrite these tests to use new tabletgateway
	*GatewayImplementation = GatewayImplementationDiscovery
	cell := "aa"
	hc := discovery.NewFakeHealthCheck()
	vtgateHealthCheck = hc
	s := createSandbox("TestExecutor")
	s.VSchema = executorVSchema
	serv := newSandboxForCells([]string{cell})
	resolver := newTestResolver(hc, serv, cell)
	sbc1 = hc.AddTestTablet(cell, "-20", 1, "TestExecutor", "-20", topodatapb.TabletType_MASTER, true, 1, nil)
	sbc2 = hc.AddTestTablet(cell, "40-60", 1, "TestExecutor", "40-60", topodatapb.TabletType_MASTER, true, 1, nil)
	// Create these connections so scatter queries don't fail.
	_ = hc.AddTestTablet(cell, "20-40", 1, "TestExecutor", "20-40", topodatapb.TabletType_MASTER, true, 1, nil)
	_ = hc.AddTestTablet(cell, "60-60", 1, "TestExecutor", "60-80", topodatapb.TabletType_MASTER, true, 1, nil)
	_ = hc.AddTestTablet(cell, "80-a0", 1, "TestExecutor", "80-a0", topodatapb.TabletType_MASTER, true, 1, nil)
	_ = hc.AddTestTablet(cell, "a0-c0", 1, "TestExecutor", "a0-c0", topodatapb.TabletType_MASTER, true, 1, nil)
	_ = hc.AddTestTablet(cell, "c0-e0", 1, "TestExecutor", "c0-e0", topodatapb.TabletType_MASTER, true, 1, nil)
	_ = hc.AddTestTablet(cell, "e0-", 1, "TestExecutor", "e0-", topodatapb.TabletType_MASTER, true, 1, nil)

	createSandbox(KsTestUnsharded)
	sbclookup = hc.AddTestTablet(cell, "0", 1, KsTestUnsharded, "0", topodatapb.TabletType_MASTER, true, 1, nil)

	// Ues the 'X' in the name to ensure it's not alphabetically first.
	// Otherwise, it would become the default keyspace for the dual table.
	bad := createSandbox("TestXBadSharding")
	bad.VSchema = badVSchema

	getSandbox(KsTestUnsharded).VSchema = unshardedVSchema
<<<<<<< HEAD
	executor = NewExecutor(context.Background(), serv, cell, resolver, false, false, testBufferSize, cache.DefaultConfig)
=======
	executor = NewExecutor(context.Background(), serv, cell, resolver, false, false, testBufferSize, cache.DefaultConfig, nil)
>>>>>>> cb142eea

	key.AnyShardPicker = DestinationAnyShardPickerFirstShard{}
	return executor, sbc1, sbc2, sbclookup
}

func createCustomExecutor(vschema string) (executor *Executor, sbc1, sbc2, sbclookup *sandboxconn.SandboxConn) {
	cell := "aa"
	hc := discovery.NewFakeLegacyHealthCheck()
	s := createSandbox("TestExecutor")
	s.VSchema = vschema
	serv := newSandboxForCells([]string{cell})
	resolver := newTestLegacyResolver(hc, serv, cell)
	sbc1 = hc.AddTestTablet(cell, "-20", 1, "TestExecutor", "-20", topodatapb.TabletType_MASTER, true, 1, nil)
	sbc2 = hc.AddTestTablet(cell, "40-60", 1, "TestExecutor", "40-60", topodatapb.TabletType_MASTER, true, 1, nil)

	createSandbox(KsTestUnsharded)
	sbclookup = hc.AddTestTablet(cell, "0", 1, KsTestUnsharded, "0", topodatapb.TabletType_MASTER, true, 1, nil)
	getSandbox(KsTestUnsharded).VSchema = unshardedVSchema

<<<<<<< HEAD
	executor = NewExecutor(context.Background(), serv, cell, resolver, false, false, testBufferSize, cache.DefaultConfig)
=======
	executor = NewExecutor(context.Background(), serv, cell, resolver, false, false, testBufferSize, cache.DefaultConfig, nil)
>>>>>>> cb142eea
	return executor, sbc1, sbc2, sbclookup
}

func executorExec(executor *Executor, sql string, bv map[string]*querypb.BindVariable) (*sqltypes.Result, error) {
	return executor.Execute(
		context.Background(),
		"TestExecute",
		NewSafeSession(masterSession),
		sql,
		bv)
}

func executorPrepare(executor *Executor, sql string, bv map[string]*querypb.BindVariable) ([]*querypb.Field, error) {
	return executor.Prepare(
		context.Background(),
		"TestExecute",
		NewSafeSession(masterSession),
		sql,
		bv)
}

func executorStream(executor *Executor, sql string) (qr *sqltypes.Result, err error) {
	results := make(chan *sqltypes.Result, 100)
	err = executor.StreamExecute(
		context.Background(),
		"TestExecuteStream",
		NewSafeSession(masterSession),
		sql,
		nil,
		&querypb.Target{
			TabletType: topodatapb.TabletType_MASTER,
		},
		func(qr *sqltypes.Result) error {
			results <- qr
			return nil
		},
	)
	close(results)
	if err != nil {
		return nil, err
	}
	first := true
	for r := range results {
		if first {
			qr = &sqltypes.Result{Fields: r.Fields}
			first = false
		}
		qr.Rows = append(qr.Rows, r.Rows...)
	}
	return qr, nil
}

func testQueries(t *testing.T, sbcName string, sbc *sandboxconn.SandboxConn, wantQueries []*querypb.BoundQuery) {
	t.Helper()
	if !reflect.DeepEqual(sbc.Queries, wantQueries) {
		t.Errorf("%s.Queries:\n%+v, want\n%+v\n", sbcName, sbc.Queries, wantQueries)
	}
}

func testCommitCount(t *testing.T, sbcName string, sbc *sandboxconn.SandboxConn, want int) {
	t.Helper()
	if got, want := sbc.CommitCount.Get(), int64(want); got != want {
		t.Errorf("%s.CommitCount: %d, want %d\n", sbcName, got, want)
	}
}

func testNonZeroDuration(t *testing.T, what, d string) {
	t.Helper()
	time, _ := strconv.ParseFloat(d, 64)
	if time == 0 {
		t.Errorf("querylog %s want non-zero duration got %s (%v)", what, d, time)
	}
}

func getQueryLog(logChan chan interface{}) *LogStats {
	var log interface{}

	select {
	case log = <-logChan:
		return log.(*LogStats)
	default:
		return nil
	}
}

// Queries can hit the plan cache in less than a microsecond, which makes them
// appear to take 0.000000 time in the query log. To mitigate this in tests,
// keep an in-memory record of queries that we know have been planned during
// the current test execution and skip testing for non-zero plan time if this
// is a repeat query.
var testPlannedQueries = map[string]bool{}

func testQueryLog(t *testing.T, logChan chan interface{}, method, stmtType, sql string, shardQueries int) *LogStats {
	t.Helper()

	logStats := getQueryLog(logChan)
	require.NotNil(t, logStats)

	var log bytes.Buffer
	streamlog.GetFormatter(QueryLogger)(&log, nil, logStats)
	fields := strings.Split(log.String(), "\t")

	// fields[0] is the method
	assert.Equal(t, method, fields[0], "logstats: method")

	// fields[1] - fields[6] are the caller id, start/end times, etc

	// only test the durations if there is no error (fields[16])
	if fields[16] == "\"\"" {
		// fields[7] is the total execution time
		testNonZeroDuration(t, "TotalTime", fields[7])

		// fields[8] is the planner time. keep track of the planned queries to
		// avoid the case where we hit the plan in cache and it takes less than
		// a microsecond to plan it
		if testPlannedQueries[sql] == false {
			testNonZeroDuration(t, "PlanTime", fields[8])
		}
		testPlannedQueries[sql] = true

		// fields[9] is ExecuteTime which is not set for certain statements SET,
		// BEGIN, COMMIT, ROLLBACK, etc
		switch stmtType {
		case "BEGIN", "COMMIT", "ROLLBACK", "SET", "SAVEPOINT", "SAVEPOINT_ROLLBACK", "RELEASE":
		default:
			testNonZeroDuration(t, "ExecuteTime", fields[9])
		}

		// fields[10] is CommitTime which is set only in autocommit mode and
		// tested separately
	}

	// fields[11] is the statement type
	assert.Equal(t, stmtType, fields[11], "logstats: stmtType")

	// fields[12] is the original sql
	wantSQL := fmt.Sprintf("%q", sql)
	assert.Equal(t, wantSQL, fields[12], "logstats: SQL")

	// fields[13] contains the formatted bind vars

	// fields[14] is the count of shard queries
	assert.Equal(t, fmt.Sprintf("%v", shardQueries), fields[14], "logstats: ShardQueries")

	return logStats
}

func newTestLegacyResolver(hc discovery.LegacyHealthCheck, serv srvtopo.Server, cell string) *Resolver {
	sc := newTestLegacyScatterConn(hc, serv, cell)
	srvResolver := srvtopo.NewResolver(serv, sc.gateway, cell)
	return NewResolver(srvResolver, serv, cell, sc)
}
func newTestResolver(hc discovery.HealthCheck, serv srvtopo.Server, cell string) *Resolver {
	sc := newTestScatterConn(hc, serv, cell)
	srvResolver := srvtopo.NewResolver(serv, sc.gateway, cell)
	return NewResolver(srvResolver, serv, cell, sc)
}<|MERGE_RESOLUTION|>--- conflicted
+++ resolved
@@ -398,11 +398,7 @@
 	bad.VSchema = badVSchema
 
 	getSandbox(KsTestUnsharded).VSchema = unshardedVSchema
-<<<<<<< HEAD
-	executor = NewExecutor(context.Background(), serv, cell, resolver, false, false, testBufferSize, cache.DefaultConfig)
-=======
 	executor = NewExecutor(context.Background(), serv, cell, resolver, false, false, testBufferSize, cache.DefaultConfig, nil)
->>>>>>> cb142eea
 
 	key.AnyShardPicker = DestinationAnyShardPickerFirstShard{}
 	return executor, sbc1, sbc2, sbclookup
@@ -437,11 +433,7 @@
 	bad.VSchema = badVSchema
 
 	getSandbox(KsTestUnsharded).VSchema = unshardedVSchema
-<<<<<<< HEAD
-	executor = NewExecutor(context.Background(), serv, cell, resolver, false, false, testBufferSize, cache.DefaultConfig)
-=======
 	executor = NewExecutor(context.Background(), serv, cell, resolver, false, false, testBufferSize, cache.DefaultConfig, nil)
->>>>>>> cb142eea
 
 	key.AnyShardPicker = DestinationAnyShardPickerFirstShard{}
 	return executor, sbc1, sbc2, sbclookup
@@ -461,11 +453,7 @@
 	sbclookup = hc.AddTestTablet(cell, "0", 1, KsTestUnsharded, "0", topodatapb.TabletType_MASTER, true, 1, nil)
 	getSandbox(KsTestUnsharded).VSchema = unshardedVSchema
 
-<<<<<<< HEAD
-	executor = NewExecutor(context.Background(), serv, cell, resolver, false, false, testBufferSize, cache.DefaultConfig)
-=======
 	executor = NewExecutor(context.Background(), serv, cell, resolver, false, false, testBufferSize, cache.DefaultConfig, nil)
->>>>>>> cb142eea
 	return executor, sbc1, sbc2, sbclookup
 }
 
