--- conflicted
+++ resolved
@@ -20,10 +20,6 @@
 	"testing"
 
 	"github.com/stretchr/testify/require"
-<<<<<<< HEAD
-=======
-
->>>>>>> ad8d9ef2
 	"golang.org/x/net/context"
 
 	"vitess.io/vitess/go/sqltypes"
@@ -430,11 +426,7 @@
 	require.NoError(t, err)
 
 	testBatchQuery(t, "sbclookup", sbclookup, &querypb.BoundQuery{
-<<<<<<< HEAD
-		Sql:           sql + "/* vtgate:: filtered_replication_unfriendly */",
-=======
 		Sql:           sql,
->>>>>>> ad8d9ef2
 		BindVariables: map[string]*querypb.BindVariable{},
 	})
 	testAsTransactionCount(t, "sbclookup", sbclookup, 1)
