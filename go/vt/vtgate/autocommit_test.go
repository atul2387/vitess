--- conflicted
+++ resolved
@@ -242,11 +242,7 @@
 	_, err := autocommitExec(executor, "insert into user_extra(user_id, v) values (1, 2)")
 	require.NoError(t, err)
 
-<<<<<<< HEAD
-	testBatchQuery(t, "sbc1", sbc1, &querypb.BoundQuery{
-=======
-	testQueries(t, "sbc1", sbc1, []*querypb.BoundQuery{{
->>>>>>> a3a52322
+	testQueries(t, "sbc1", sbc1, []*querypb.BoundQuery{{
 		Sql: "insert into user_extra(user_id, v) values (:_user_id_0, 2)",
 		BindVariables: map[string]*querypb.BindVariable{
 			"_user_id_0": sqltypes.Int64BindVariable(1),
@@ -292,11 +288,7 @@
 	_, err := autocommitExec(executor, "insert /*vt+ MULTI_SHARD_AUTOCOMMIT=1 */ into user_extra(user_id, v) values (1, 2), (3, 4)")
 	require.NoError(t, err)
 
-<<<<<<< HEAD
-	testBatchQuery(t, "sbc1", sbc1, &querypb.BoundQuery{
-=======
-	testQueries(t, "sbc1", sbc1, []*querypb.BoundQuery{{
->>>>>>> a3a52322
+	testQueries(t, "sbc1", sbc1, []*querypb.BoundQuery{{
 		Sql: "insert /*vt+ MULTI_SHARD_AUTOCOMMIT=1 */ into user_extra(user_id, v) values (:_user_id_0, 2)",
 		BindVariables: map[string]*querypb.BindVariable{
 			"_user_id_0": sqltypes.Int64BindVariable(1),
@@ -305,11 +297,7 @@
 	}})
 	testCommitCount(t, "sbc1", sbc1, 0)
 
-<<<<<<< HEAD
-	testBatchQuery(t, "sbc2", sbc2, &querypb.BoundQuery{
-=======
 	testQueries(t, "sbc2", sbc2, []*querypb.BoundQuery{{
->>>>>>> a3a52322
 		Sql: "insert /*vt+ MULTI_SHARD_AUTOCOMMIT=1 */ into user_extra(user_id, v) values (:_user_id_1, 4)",
 		BindVariables: map[string]*querypb.BindVariable{
 			"_user_id_0": sqltypes.Int64BindVariable(1),
@@ -327,11 +315,7 @@
 
 	testCommitCount(t, "sbc1", sbc1, 0)
 
-<<<<<<< HEAD
-	testBatchQuery(t, "sbc2", sbc2, &querypb.BoundQuery{
-=======
 	testQueries(t, "sbc2", sbc2, []*querypb.BoundQuery{{
->>>>>>> a3a52322
 		Sql: "insert /*vt+ MULTI_SHARD_AUTOCOMMIT=1 */ into user_extra(user_id, v) values (:_user_id_1, 4)",
 		BindVariables: map[string]*querypb.BindVariable{
 			"_user_id_0": sqltypes.Int64BindVariable(1),
