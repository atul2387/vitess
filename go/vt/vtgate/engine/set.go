/*
Copyright 2020 The Vitess Authors.

Licensed under the Apache License, Version 2.0 (the "License");
you may not use this file except in compliance with the License.
You may obtain a copy of the License at

    http://www.apache.org/licenses/LICENSE-2.0

Unless required by applicable law or agreed to in writing, software
distributed under the License is distributed on an "AS IS" BASIS,
WITHOUT WARRANTIES OR CONDITIONS OF ANY KIND, either express or implied.
See the License for the specific language governing permissions and
limitations under the License.
*/

package engine

import (
	"bytes"
	"encoding/json"
	"fmt"
	"strings"

	"vitess.io/vitess/go/vt/sysvars"

	vtgatepb "vitess.io/vitess/go/vt/proto/vtgate"

	"vitess.io/vitess/go/vt/log"

	"vitess.io/vitess/go/vt/srvtopo"

	"vitess.io/vitess/go/vt/vtgate/evalengine"

	"vitess.io/vitess/go/sqltypes"
	"vitess.io/vitess/go/vt/key"
	querypb "vitess.io/vitess/go/vt/proto/query"
	vtrpcpb "vitess.io/vitess/go/vt/proto/vtrpc"
	"vitess.io/vitess/go/vt/schema"
	"vitess.io/vitess/go/vt/vterrors"
	"vitess.io/vitess/go/vt/vtgate/vindexes"
)

type (
	// Set contains the instructions to perform set.
	Set struct {
		Ops   []SetOp
		Input Primitive

		noTxNeeded
	}

	// SetOp is an interface that different type of set operations implements.
	SetOp interface {
		Execute(vcursor VCursor, env evalengine.ExpressionEnv) error
		VariableName() string
	}

	// UserDefinedVariable implements the SetOp interface to execute user defined variables.
	UserDefinedVariable struct {
		Name string
		Expr evalengine.Expr
	}

	// SysVarIgnore implements the SetOp interface to ignore the settings.
	SysVarIgnore struct {
		Name string
		Expr string
	}

	// SysVarCheckAndIgnore implements the SetOp interface to check underlying setting and ignore if same.
	SysVarCheckAndIgnore struct {
		Name              string
		Keyspace          *vindexes.Keyspace
		TargetDestination key.Destination `json:",omitempty"`
		Expr              string
	}

	// SysVarReservedConn implements the SetOp interface and will write the changes variable into the session
	SysVarReservedConn struct {
		Name              string
		Keyspace          *vindexes.Keyspace
		TargetDestination key.Destination `json:",omitempty"`
		Expr              string
	}

	// SysVarSetAware implements the SetOp interface and will write the changes variable into the session
	// The special part is that these settings change the sessions behaviour in different ways
	SysVarSetAware struct {
		Name string
		Expr evalengine.Expr
	}
)

var _ Primitive = (*Set)(nil)

//RouteType implements the Primitive interface method.
func (s *Set) RouteType() string {
	return "Set"
}

//GetKeyspaceName implements the Primitive interface method.
func (s *Set) GetKeyspaceName() string {
	return ""
}

//GetTableName implements the Primitive interface method.
func (s *Set) GetTableName() string {
	return ""
}

//Execute implements the Primitive interface method.
func (s *Set) Execute(vcursor VCursor, bindVars map[string]*querypb.BindVariable, _ bool) (*sqltypes.Result, error) {
	input, err := s.Input.Execute(vcursor, bindVars, false)
	if err != nil {
		return nil, err
	}
	if len(input.Rows) != 1 {
		return nil, vterrors.Errorf(vtrpcpb.Code_FAILED_PRECONDITION, "should get a single row")
	}
	env := evalengine.ExpressionEnv{
		BindVars: bindVars,
		Row:      input.Rows[0],
	}
	for _, setOp := range s.Ops {
		err := setOp.Execute(vcursor, env)
		if err != nil {
			return nil, err
		}
	}
	return &sqltypes.Result{}, nil
}

//StreamExecute implements the Primitive interface method.
func (s *Set) StreamExecute(vcursor VCursor, bindVars map[string]*querypb.BindVariable, wantields bool, callback func(*sqltypes.Result) error) error {
	result, err := s.Execute(vcursor, bindVars, wantields)
	if err != nil {
		return err
	}
	return callback(result)
}

//GetFields implements the Primitive interface method.
func (s *Set) GetFields(VCursor, map[string]*querypb.BindVariable) (*sqltypes.Result, error) {
	return &sqltypes.Result{}, nil
}

//Inputs implements the Primitive interface
func (s *Set) Inputs() []Primitive {
	return []Primitive{s.Input}
}

func (s *Set) description() PrimitiveDescription {
	other := map[string]interface{}{
		"Ops": s.Ops,
	}
	return PrimitiveDescription{
		OperatorType: "Set",
		Other:        other,
	}
}

var _ SetOp = (*UserDefinedVariable)(nil)

//MarshalJSON provides the type to SetOp for plan json
func (u *UserDefinedVariable) MarshalJSON() ([]byte, error) {
	return json.Marshal(struct {
		Type string
		Name string
		Expr string
	}{
		Type: "UserDefinedVariable",
		Name: u.Name,
		Expr: u.Expr.String(),
	})

}

//VariableName implements the SetOp interface method.
func (u *UserDefinedVariable) VariableName() string {
	return u.Name
}

//Execute implements the SetOp interface method.
func (u *UserDefinedVariable) Execute(vcursor VCursor, env evalengine.ExpressionEnv) error {
	value, err := u.Expr.Evaluate(env)
	if err != nil {
		return err
	}
	return vcursor.Session().SetUDV(u.Name, value.Value())
}

var _ SetOp = (*SysVarIgnore)(nil)

//MarshalJSON provides the type to SetOp for plan json
func (svi *SysVarIgnore) MarshalJSON() ([]byte, error) {
	return json.Marshal(struct {
		Type string
		SysVarIgnore
	}{
		Type:         "SysVarIgnore",
		SysVarIgnore: *svi,
	})

}

//VariableName implements the SetOp interface method.
func (svi *SysVarIgnore) VariableName() string {
	return svi.Name
}

//Execute implements the SetOp interface method.
func (svi *SysVarIgnore) Execute(VCursor, evalengine.ExpressionEnv) error {
	log.Infof("Ignored inapplicable SET %v = %v", svi.Name, svi.Expr)
	return nil
}

var _ SetOp = (*SysVarCheckAndIgnore)(nil)

//MarshalJSON provides the type to SetOp for plan json
func (svci *SysVarCheckAndIgnore) MarshalJSON() ([]byte, error) {
	return json.Marshal(struct {
		Type string
		SysVarCheckAndIgnore
	}{
		Type:                 "SysVarCheckAndIgnore",
		SysVarCheckAndIgnore: *svci,
	})

}

//VariableName implements the SetOp interface method
func (svci *SysVarCheckAndIgnore) VariableName() string {
	return svci.Name
}

//Execute implements the SetOp interface method
func (svci *SysVarCheckAndIgnore) Execute(vcursor VCursor, env evalengine.ExpressionEnv) error {
	rss, _, err := vcursor.ResolveDestinations(svci.Keyspace.Name, nil, []key.Destination{svci.TargetDestination})
	if err != nil {
		return err
	}

	if len(rss) != 1 {
		return vterrors.Errorf(vtrpcpb.Code_INVALID_ARGUMENT, "Unexpected error, DestinationKeyspaceID mapping to multiple shards: %v", svci.TargetDestination)
	}
	checkSysVarQuery := fmt.Sprintf("select 1 from dual where @@%s = %s", svci.Name, svci.Expr)
	result, err := execShard(vcursor, checkSysVarQuery, env.BindVars, rss[0], false /* rollbackOnError */, false /* canAutocommit */)
	if err != nil {
		// Rather than returning the error, we will just log the error
		// as the intention for executing the query it to validate the current setting and eventually ignore it anyways.
		// There is no benefit of returning the error back to client.
		log.Warningf("unable to validate the current settings for '%s': %s", svci.Name, err.Error())
		return nil
	}
	if len(result.Rows) == 0 {
		log.Infof("Ignored inapplicable SET %v = %v", svci.Name, svci.Expr)
	}
	return nil
}

var _ SetOp = (*SysVarReservedConn)(nil)

//MarshalJSON provides the type to SetOp for plan json
func (svs *SysVarReservedConn) MarshalJSON() ([]byte, error) {
	return json.Marshal(struct {
		Type string
		SysVarReservedConn
	}{
		Type:               "SysVarSet",
		SysVarReservedConn: *svs,
	})

}

//VariableName implements the SetOp interface method
func (svs *SysVarReservedConn) VariableName() string {
	return svs.Name
}

//Execute implements the SetOp interface method
func (svs *SysVarReservedConn) Execute(vcursor VCursor, env evalengine.ExpressionEnv) error {
	// For those running on advanced vitess settings.
	if svs.TargetDestination != nil {
		rss, _, err := vcursor.ResolveDestinations(svs.Keyspace.Name, nil, []key.Destination{svs.TargetDestination})
		if err != nil {
			return err
		}
		vcursor.Session().NeedsReservedConn()
		return svs.execSetStatement(vcursor, rss, env)
	}
	isSysVarModified, err := svs.checkAndUpdateSysVar(vcursor, env)
	if err != nil {
		return err
	}
	if !isSysVarModified {
		// setting ignored, same as underlying datastore
		return nil
	}
	// Update existing shard session with new system variable settings.
	rss := vcursor.Session().ShardSession()
	if len(rss) == 0 {
		return nil
	}
	queries := make([]*querypb.BoundQuery, len(rss))
	for i := 0; i < len(rss); i++ {
		queries[i] = &querypb.BoundQuery{
			Sql:           fmt.Sprintf("set @@%s = %s", svs.Name, svs.Expr),
			BindVariables: env.BindVars,
		}
	}
	_, errs := vcursor.ExecuteMultiShard(rss, queries, false /* rollbackOnError */, false /* canAutocommit */)
	return vterrors.Aggregate(errs)
}

func (svs *SysVarReservedConn) execSetStatement(vcursor VCursor, rss []*srvtopo.ResolvedShard, env evalengine.ExpressionEnv) error {
	queries := make([]*querypb.BoundQuery, len(rss))
	for i := 0; i < len(rss); i++ {
		queries[i] = &querypb.BoundQuery{
			Sql:           fmt.Sprintf("set @@%s = %s", svs.Name, svs.Expr),
			BindVariables: env.BindVars,
		}
	}
	_, errs := vcursor.ExecuteMultiShard(rss, queries, false /* rollbackOnError */, false /* canAutocommit */)
	return vterrors.Aggregate(errs)
}

func (svs *SysVarReservedConn) checkAndUpdateSysVar(vcursor VCursor, res evalengine.ExpressionEnv) (bool, error) {
	sysVarExprValidationQuery := fmt.Sprintf("select %s from dual where @@%s != %s", svs.Expr, svs.Name, svs.Expr)
	rss, _, err := vcursor.ResolveDestinations(svs.Keyspace.Name, nil, []key.Destination{key.DestinationKeyspaceID{0}})
	if err != nil {
		return false, err
	}
	qr, err := execShard(vcursor, sysVarExprValidationQuery, res.BindVars, rss[0], false /* rollbackOnError */, false /* canAutocommit */)
	if err != nil {
		return false, err
	}
	if len(qr.Rows) == 0 {
		return false, nil
	}
	// TODO : validate how value needs to be stored.
	value := qr.Rows[0][0]
	buf := new(bytes.Buffer)
	value.EncodeSQL(buf)
	vcursor.Session().SetSysVar(svs.Name, buf.String())
	vcursor.Session().NeedsReservedConn()
	return true, nil
}

var _ SetOp = (*SysVarSetAware)(nil)

//MarshalJSON marshals all the json
func (svss *SysVarSetAware) MarshalJSON() ([]byte, error) {
	return json.Marshal(struct {
		Type string
		Name string
		Expr string
	}{
		Type: "SysVarAware",
		Name: svss.Name,
		Expr: svss.Expr.String(),
	})
}

//Execute implements the SetOp interface method
func (svss *SysVarSetAware) Execute(vcursor VCursor, env evalengine.ExpressionEnv) error {
	var err error
	switch svss.Name {
	case sysvars.Autocommit.Name:
		err = svss.setBoolSysVar(env, vcursor.Session().SetAutocommit)
	case sysvars.ClientFoundRows.Name:
		err = svss.setBoolSysVar(env, vcursor.Session().SetClientFoundRows)
	case sysvars.SkipQueryPlanCache.Name:
		err = svss.setBoolSysVar(env, vcursor.Session().SetSkipQueryPlanCache)
	case sysvars.TxReadOnly.Name,
		sysvars.TransactionReadOnly.Name:
		// TODO (4127): This is a dangerous NOP.
		noop := func(bool) error { return nil }
		err = svss.setBoolSysVar(env, noop)
	case sysvars.SQLSelectLimit.Name:
		intValue, err := svss.evalAsInt64(env)
		if err != nil {
			return err
		}
		vcursor.Session().SetSQLSelectLimit(intValue)
	case sysvars.TransactionMode.Name:
		str, err := svss.evalAsString(env)
		if err != nil {
			return err
		}
		out, ok := vtgatepb.TransactionMode_value[strings.ToUpper(str)]
		if !ok {
			return vterrors.NewErrorf(vtrpcpb.Code_INVALID_ARGUMENT, vterrors.WrongValueForVar, "invalid transaction_mode: %s", str)
		}
		vcursor.Session().SetTransactionMode(vtgatepb.TransactionMode(out))
	case sysvars.Workload.Name:
		str, err := svss.evalAsString(env)
		if err != nil {
			return err
		}
		out, ok := querypb.ExecuteOptions_Workload_value[strings.ToUpper(str)]
		if !ok {
			return vterrors.NewErrorf(vtrpcpb.Code_INVALID_ARGUMENT, vterrors.WrongValueForVar, "invalid workload: %s", str)
		}
		vcursor.Session().SetWorkload(querypb.ExecuteOptions_Workload(out))
	case sysvars.DDLStrategy.Name:
		str, err := svss.evalAsString(env)
		if err != nil {
			return err
		}
<<<<<<< HEAD
		if _, _, err := schema.ParseDDLStrategy(str); err != nil {
=======
		if _, err := schema.ParseDDLStrategy(str); err != nil {
>>>>>>> cb142eea
			return vterrors.NewErrorf(vtrpcpb.Code_INVALID_ARGUMENT, vterrors.WrongValueForVar, "invalid DDL strategy: %s", str)
		}
		vcursor.Session().SetDDLStrategy(str)
	case sysvars.SessionEnableSystemSettings.Name:
		err = svss.setBoolSysVar(env, vcursor.Session().SetSessionEnableSystemSettings)
	case sysvars.Charset.Name, sysvars.Names.Name:
		str, err := svss.evalAsString(env)
		if err != nil {
			return err
		}
		switch strings.ToLower(str) {
		case "", "utf8", "utf8mb4", "latin1", "default":
			// do nothing
			break
		default:
<<<<<<< HEAD
			return vterrors.NewErrorf(vtrpcpb.Code_INVALID_ARGUMENT, vterrors.WrongValueForVar, "unexpected value for charset/names: %v", str)
=======
			return vterrors.Errorf(vtrpcpb.Code_UNIMPLEMENTED, "charset/name %v is not supported", str)
>>>>>>> cb142eea
		}
	case sysvars.ReadAfterWriteGTID.Name:
		str, err := svss.evalAsString(env)
		if err != nil {
			return err
		}
		vcursor.Session().SetReadAfterWriteGTID(str)
	case sysvars.ReadAfterWriteTimeOut.Name:
		val, err := svss.evalAsFloat(env)
		if err != nil {
			return err
		}
		vcursor.Session().SetReadAfterWriteTimeout(val)
	case sysvars.SessionTrackGTIDs.Name:
		str, err := svss.evalAsString(env)
		if err != nil {
			return err
		}
		switch strings.ToLower(str) {
		case "off":
			vcursor.Session().SetSessionTrackGTIDs(false)
		case "own_gtid":
			vcursor.Session().SetSessionTrackGTIDs(true)
		default:
<<<<<<< HEAD
			return vterrors.NewErrorf(vtrpcpb.Code_INVALID_ARGUMENT, vterrors.WrongValueForVar, "Variable 'session_track_gtids' can't be set to the value of '%s'", str)
		}
	default:
		return vterrors.NewErrorf(vtrpcpb.Code_NOT_FOUND, vterrors.UnknownSystemVariable, "Unknown system variable '%s'", svss.Name)
=======
			return vterrors.NewErrorf(vtrpcpb.Code_INVALID_ARGUMENT, vterrors.WrongValueForVar, "variable 'session_track_gtids' can't be set to the value of '%s'", str)
		}
	default:
		return vterrors.NewErrorf(vtrpcpb.Code_NOT_FOUND, vterrors.UnknownSystemVariable, "unknown system variable '%s'", svss.Name)
>>>>>>> cb142eea
	}

	return err
}

func (svss *SysVarSetAware) evalAsInt64(env evalengine.ExpressionEnv) (int64, error) {
	value, err := svss.Expr.Evaluate(env)
	if err != nil {
		return 0, err
	}

	v := value.Value()
	if !v.IsIntegral() {
<<<<<<< HEAD
		return 0, vterrors.NewErrorf(vtrpcpb.Code_INVALID_ARGUMENT, vterrors.WrongTypeForVar, "Incorrect argument type to variable '%s': %s", svss.Name, value.Value().Type().String())
=======
		return 0, vterrors.NewErrorf(vtrpcpb.Code_INVALID_ARGUMENT, vterrors.WrongTypeForVar, "incorrect argument type to variable '%s': %s", svss.Name, value.Value().Type().String())
>>>>>>> cb142eea
	}
	intValue, err := v.ToInt64()
	if err != nil {
		return 0, err
	}
	return intValue, nil
}

func (svss *SysVarSetAware) evalAsFloat(env evalengine.ExpressionEnv) (float64, error) {
	value, err := svss.Expr.Evaluate(env)
	if err != nil {
		return 0, err
	}

	v := value.Value()
	floatValue, err := v.ToFloat64()
	if err != nil {
<<<<<<< HEAD
		return 0, vterrors.NewErrorf(vtrpcpb.Code_INVALID_ARGUMENT, vterrors.WrongTypeForVar, "Incorrect argument type to variable '%s': %s", svss.Name, value.Value().Type().String())
=======
		return 0, vterrors.NewErrorf(vtrpcpb.Code_INVALID_ARGUMENT, vterrors.WrongTypeForVar, "incorrect argument type to variable '%s': %s", svss.Name, value.Value().Type().String())
>>>>>>> cb142eea
	}
	return floatValue, nil
}

func (svss *SysVarSetAware) evalAsString(env evalengine.ExpressionEnv) (string, error) {
	value, err := svss.Expr.Evaluate(env)
	if err != nil {
		return "", err
	}
	v := value.Value()
	if !v.IsText() && !v.IsBinary() {
<<<<<<< HEAD
		return "", vterrors.NewErrorf(vtrpcpb.Code_INVALID_ARGUMENT, vterrors.WrongTypeForVar, "Incorrect argument type to variable '%s': %s", svss.Name, value.Value().Type().String())
=======
		return "", vterrors.NewErrorf(vtrpcpb.Code_INVALID_ARGUMENT, vterrors.WrongTypeForVar, "incorrect argument type to variable '%s': %s", svss.Name, value.Value().Type().String())
>>>>>>> cb142eea
	}

	return v.ToString(), nil
}

func (svss *SysVarSetAware) setBoolSysVar(env evalengine.ExpressionEnv, setter func(bool) error) error {
	value, err := svss.Expr.Evaluate(env)
	if err != nil {
		return err
	}
	boolValue, err := value.ToBooleanStrict()
	if err != nil {
<<<<<<< HEAD
		return vterrors.NewErrorf(vtrpcpb.Code_INVALID_ARGUMENT, vterrors.WrongValueForVar, "Variable '%s' can't be set to the value: %s", svss.Name, err.Error())
=======
		return vterrors.NewErrorf(vtrpcpb.Code_INVALID_ARGUMENT, vterrors.WrongValueForVar, "variable '%s' can't be set to the value: %s", svss.Name, err.Error())
>>>>>>> cb142eea
	}
	return setter(boolValue)
}

//VariableName implements the SetOp interface method
func (svss *SysVarSetAware) VariableName() string {
	return svss.Name
}<|MERGE_RESOLUTION|>--- conflicted
+++ resolved
@@ -408,11 +408,7 @@
 		if err != nil {
 			return err
 		}
-<<<<<<< HEAD
-		if _, _, err := schema.ParseDDLStrategy(str); err != nil {
-=======
 		if _, err := schema.ParseDDLStrategy(str); err != nil {
->>>>>>> cb142eea
 			return vterrors.NewErrorf(vtrpcpb.Code_INVALID_ARGUMENT, vterrors.WrongValueForVar, "invalid DDL strategy: %s", str)
 		}
 		vcursor.Session().SetDDLStrategy(str)
@@ -428,11 +424,7 @@
 			// do nothing
 			break
 		default:
-<<<<<<< HEAD
-			return vterrors.NewErrorf(vtrpcpb.Code_INVALID_ARGUMENT, vterrors.WrongValueForVar, "unexpected value for charset/names: %v", str)
-=======
 			return vterrors.Errorf(vtrpcpb.Code_UNIMPLEMENTED, "charset/name %v is not supported", str)
->>>>>>> cb142eea
 		}
 	case sysvars.ReadAfterWriteGTID.Name:
 		str, err := svss.evalAsString(env)
@@ -457,17 +449,10 @@
 		case "own_gtid":
 			vcursor.Session().SetSessionTrackGTIDs(true)
 		default:
-<<<<<<< HEAD
-			return vterrors.NewErrorf(vtrpcpb.Code_INVALID_ARGUMENT, vterrors.WrongValueForVar, "Variable 'session_track_gtids' can't be set to the value of '%s'", str)
-		}
-	default:
-		return vterrors.NewErrorf(vtrpcpb.Code_NOT_FOUND, vterrors.UnknownSystemVariable, "Unknown system variable '%s'", svss.Name)
-=======
 			return vterrors.NewErrorf(vtrpcpb.Code_INVALID_ARGUMENT, vterrors.WrongValueForVar, "variable 'session_track_gtids' can't be set to the value of '%s'", str)
 		}
 	default:
 		return vterrors.NewErrorf(vtrpcpb.Code_NOT_FOUND, vterrors.UnknownSystemVariable, "unknown system variable '%s'", svss.Name)
->>>>>>> cb142eea
 	}
 
 	return err
@@ -481,11 +466,7 @@
 
 	v := value.Value()
 	if !v.IsIntegral() {
-<<<<<<< HEAD
-		return 0, vterrors.NewErrorf(vtrpcpb.Code_INVALID_ARGUMENT, vterrors.WrongTypeForVar, "Incorrect argument type to variable '%s': %s", svss.Name, value.Value().Type().String())
-=======
 		return 0, vterrors.NewErrorf(vtrpcpb.Code_INVALID_ARGUMENT, vterrors.WrongTypeForVar, "incorrect argument type to variable '%s': %s", svss.Name, value.Value().Type().String())
->>>>>>> cb142eea
 	}
 	intValue, err := v.ToInt64()
 	if err != nil {
@@ -503,11 +484,7 @@
 	v := value.Value()
 	floatValue, err := v.ToFloat64()
 	if err != nil {
-<<<<<<< HEAD
-		return 0, vterrors.NewErrorf(vtrpcpb.Code_INVALID_ARGUMENT, vterrors.WrongTypeForVar, "Incorrect argument type to variable '%s': %s", svss.Name, value.Value().Type().String())
-=======
 		return 0, vterrors.NewErrorf(vtrpcpb.Code_INVALID_ARGUMENT, vterrors.WrongTypeForVar, "incorrect argument type to variable '%s': %s", svss.Name, value.Value().Type().String())
->>>>>>> cb142eea
 	}
 	return floatValue, nil
 }
@@ -519,11 +496,7 @@
 	}
 	v := value.Value()
 	if !v.IsText() && !v.IsBinary() {
-<<<<<<< HEAD
-		return "", vterrors.NewErrorf(vtrpcpb.Code_INVALID_ARGUMENT, vterrors.WrongTypeForVar, "Incorrect argument type to variable '%s': %s", svss.Name, value.Value().Type().String())
-=======
 		return "", vterrors.NewErrorf(vtrpcpb.Code_INVALID_ARGUMENT, vterrors.WrongTypeForVar, "incorrect argument type to variable '%s': %s", svss.Name, value.Value().Type().String())
->>>>>>> cb142eea
 	}
 
 	return v.ToString(), nil
@@ -536,11 +509,7 @@
 	}
 	boolValue, err := value.ToBooleanStrict()
 	if err != nil {
-<<<<<<< HEAD
-		return vterrors.NewErrorf(vtrpcpb.Code_INVALID_ARGUMENT, vterrors.WrongValueForVar, "Variable '%s' can't be set to the value: %s", svss.Name, err.Error())
-=======
 		return vterrors.NewErrorf(vtrpcpb.Code_INVALID_ARGUMENT, vterrors.WrongValueForVar, "variable '%s' can't be set to the value: %s", svss.Name, err.Error())
->>>>>>> cb142eea
 	}
 	return setter(boolValue)
 }
