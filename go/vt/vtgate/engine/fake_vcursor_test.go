/*
Copyright 2019 The Vitess Authors.

Licensed under the Apache License, Version 2.0 (the "License");
you may not use this file except in compliance with the License.
You may obtain a copy of the License at

    http://www.apache.org/licenses/LICENSE-2.0

Unless required by applicable law or agreed to in writing, software
distributed under the License is distributed on an "AS IS" BASIS,
WITHOUT WARRANTIES OR CONDITIONS OF ANY KIND, either express or implied.
See the License for the specific language governing permissions and
limitations under the License.
*/

package engine

import (
	"bytes"
	"context"
	"fmt"
	"reflect"
	"sort"
	"strings"
	"sync"
	"testing"
	"time"

	"golang.org/x/sync/errgroup"

	"vitess.io/vitess/go/sqltypes"
	"vitess.io/vitess/go/test/utils"
	"vitess.io/vitess/go/vt/key"
	"vitess.io/vitess/go/vt/schema"
	"vitess.io/vitess/go/vt/sqlparser"
	"vitess.io/vitess/go/vt/srvtopo"
	"vitess.io/vitess/go/vt/vtgate/vindexes"

	binlogdatapb "vitess.io/vitess/go/vt/proto/binlogdata"
	querypb "vitess.io/vitess/go/vt/proto/query"
	topodatapb "vitess.io/vitess/go/vt/proto/topodata"
	vtgatepb "vitess.io/vitess/go/vt/proto/vtgate"
)

var testMaxMemoryRows = 100
var testIgnoreMaxMemoryRows = false

var _ VCursor = (*noopVCursor)(nil)
var _ SessionActions = (*noopVCursor)(nil)

// noopVCursor is used to build other vcursors.
type noopVCursor struct {
	ctx context.Context
}

<<<<<<< HEAD
func (t *noopVCursor) KeyspaceAvailable(ks string) bool {
	panic("implement me")
}

func (t *noopVCursor) SetDDLStrategy(strategy string) {
	panic("implement me")
}

func (t *noopVCursor) GetDDLStrategy() string {
	panic("implement me")
}

func (t *noopVCursor) GetSessionUUID() string {
	panic("implement me")
}

func (t *noopVCursor) SetReadAfterWriteGTID(s string) {
	panic("implement me")
}

func (t *noopVCursor) SetSessionEnableSystemSettings(allow bool) error {
	panic("implement me")
}

func (t *noopVCursor) GetSessionEnableSystemSettings() bool {
	panic("implement me")
}

func (t *noopVCursor) SetReadAfterWriteTimeout(f float64) {
	panic("implement me")
}

func (t *noopVCursor) SetSessionTrackGTIDs(b bool) {
	panic("implement me")
}

func (t *noopVCursor) HasCreatedTempTable() {
	panic("implement me")
}

func (t *noopVCursor) LookupRowLockShardSession() vtgatepb.CommitOrder {
	panic("implement me")
}

func (t *noopVCursor) SetFoundRows(u uint64) {
	panic("implement me")
}

func (t *noopVCursor) InTransactionAndIsDML() bool {
	panic("implement me")
}

func (t *noopVCursor) FindRoutedTable(sqlparser.TableName) (*vindexes.Table, error) {
	panic("implement me")
}

=======
func (t *noopVCursor) GetWarnings() []*querypb.QueryWarning {
	panic("implement me")
}

func (t *noopVCursor) VStream(rss []*srvtopo.ResolvedShard, filter *binlogdatapb.Filter, gtid string, callback func(evs []*binlogdatapb.VEvent) error) error {
	panic("implement me")
}

func (t *noopVCursor) MessageStream(rss []*srvtopo.ResolvedShard, tableName string, callback func(*sqltypes.Result) error) error {
	panic("implement me")
}

func (t *noopVCursor) KeyspaceAvailable(ks string) bool {
	panic("implement me")
}

func (t *noopVCursor) SetDDLStrategy(strategy string) {
	panic("implement me")
}

func (t *noopVCursor) GetDDLStrategy() string {
	panic("implement me")
}

func (t *noopVCursor) GetSessionUUID() string {
	panic("implement me")
}

func (t *noopVCursor) SetReadAfterWriteGTID(s string) {
	panic("implement me")
}

func (t *noopVCursor) SetSessionEnableSystemSettings(allow bool) error {
	panic("implement me")
}

func (t *noopVCursor) GetSessionEnableSystemSettings() bool {
	panic("implement me")
}

func (t *noopVCursor) SetReadAfterWriteTimeout(f float64) {
	panic("implement me")
}

func (t *noopVCursor) SetSessionTrackGTIDs(b bool) {
	panic("implement me")
}

func (t *noopVCursor) HasCreatedTempTable() {
	panic("implement me")
}

func (t *noopVCursor) LookupRowLockShardSession() vtgatepb.CommitOrder {
	panic("implement me")
}

func (t *noopVCursor) SetFoundRows(u uint64) {
	panic("implement me")
}

func (t *noopVCursor) InTransactionAndIsDML() bool {
	panic("implement me")
}

func (t *noopVCursor) FindRoutedTable(sqlparser.TableName) (*vindexes.Table, error) {
	panic("implement me")
}

>>>>>>> cb142eea
func (t *noopVCursor) ExecuteLock(rs *srvtopo.ResolvedShard, query *querypb.BoundQuery) (*sqltypes.Result, error) {
	panic("implement me")
}

func (t *noopVCursor) NeedsReservedConn() {
}

func (t *noopVCursor) SetUDV(key string, value interface{}) error {
	panic("implement me")
}

func (t *noopVCursor) SetSysVar(name string, expr string) {
	//panic("implement me")
}

func (t *noopVCursor) InReservedConn() bool {
	panic("implement me")
}

func (t *noopVCursor) ShardSession() []*srvtopo.ResolvedShard {
	panic("implement me")
}

func (t *noopVCursor) ExecuteVSchema(keyspace string, vschemaDDL *sqlparser.AlterVschema) error {
	panic("implement me")
}

func (t *noopVCursor) Session() SessionActions {
	return t
}

func (t *noopVCursor) SetAutocommit(bool) error {
	panic("implement me")
}

func (t *noopVCursor) SetClientFoundRows(bool) error {
	panic("implement me")
}

func (t *noopVCursor) SetSkipQueryPlanCache(bool) error {
	panic("implement me")
}

func (t *noopVCursor) SetSQLSelectLimit(int64) error {
	panic("implement me")
}

func (t *noopVCursor) SetTransactionMode(vtgatepb.TransactionMode) {
	panic("implement me")
}

func (t *noopVCursor) SetWorkload(querypb.ExecuteOptions_Workload) {
	panic("implement me")
}

func (t *noopVCursor) SetPlannerVersion(querypb.ExecuteOptions_PlannerVersion) {
	panic("implement me")
}

func (t *noopVCursor) SetTarget(string) error {
	panic("implement me")
}

func (t *noopVCursor) Context() context.Context {
	if t.ctx == nil {
		return context.Background()
	}
	return t.ctx
}
func (t *noopVCursor) MaxMemoryRows() int {
	return testMaxMemoryRows
}

func (t *noopVCursor) ExceedsMaxMemoryRows(numRows int) bool {
	return !testIgnoreMaxMemoryRows && numRows > testMaxMemoryRows
}

func (t *noopVCursor) GetKeyspace() string {
	return ""
}

func (t *noopVCursor) SetContextTimeout(timeout time.Duration) context.CancelFunc {
	ctx, cancel := context.WithTimeout(t.Context(), timeout)
	t.ctx = ctx
	return cancel
}

func (t *noopVCursor) ErrorGroupCancellableContext() (*errgroup.Group, func()) {
	g, ctx := errgroup.WithContext(t.ctx)
	t.ctx = ctx
	return g, func() {}
}

func (t *noopVCursor) RecordWarning(warning *querypb.QueryWarning) {
}

func (t *noopVCursor) Execute(method string, query string, bindvars map[string]*querypb.BindVariable, rollbackOnError bool, co vtgatepb.CommitOrder) (*sqltypes.Result, error) {
	panic("unimplemented")
}

func (t *noopVCursor) ExecuteMultiShard(rss []*srvtopo.ResolvedShard, queries []*querypb.BoundQuery, rollbackOnError, canAutocommit bool) (*sqltypes.Result, []error) {
	panic("unimplemented")
}

func (t *noopVCursor) AutocommitApproval() bool {
	panic("unimplemented")
}

func (t *noopVCursor) ExecuteStandalone(query string, bindvars map[string]*querypb.BindVariable, rs *srvtopo.ResolvedShard) (*sqltypes.Result, error) {
	panic("unimplemented")
}

<<<<<<< HEAD
func (t *noopVCursor) StreamExecuteMulti(query string, rss []*srvtopo.ResolvedShard, bindVars []map[string]*querypb.BindVariable, callback func(reply *sqltypes.Result) error) error {
=======
func (t *noopVCursor) StreamExecuteMulti(query string, rss []*srvtopo.ResolvedShard, bindVars []map[string]*querypb.BindVariable, callback func(reply *sqltypes.Result) error) []error {
>>>>>>> cb142eea
	panic("unimplemented")
}

func (t *noopVCursor) ExecuteKeyspaceID(keyspace string, ksid []byte, query string, bindVars map[string]*querypb.BindVariable, rollbackOnError, autocommit bool) (*sqltypes.Result, error) {
	panic("unimplemented")
}

func (t *noopVCursor) ResolveDestinations(keyspace string, ids []*querypb.Value, destinations []key.Destination) ([]*srvtopo.ResolvedShard, [][]*querypb.Value, error) {
	panic("unimplemented")
}

func (t *noopVCursor) SubmitOnlineDDL(onlineDDl *schema.OnlineDDL) error {
	panic("unimplemented")
}

func (t *noopVCursor) GetDBDDLPluginName() string {
	panic("unimplemented")
}

var _ VCursor = (*loggingVCursor)(nil)
var _ SessionActions = (*loggingVCursor)(nil)

// loggingVCursor logs requests and allows you to verify
// that the correct requests were made.
type loggingVCursor struct {
	noopVCursor

	shards          []string
	shardForKsid    []string
	curShardForKsid int
	shardErr        error

	results   []*sqltypes.Result
	curResult int
	resultErr error

	warnings []*querypb.QueryWarning

	// Optional errors that can be returned from nextResult() alongside the results for
	// multi-shard queries
	multiShardErrs []error

	log []string
	mu  sync.Mutex

	resolvedTargetTabletType topodatapb.TabletType

	tableRoutes tableRoutes
	dbDDLPlugin string
	ksAvailable bool
}

type tableRoutes struct {
	tbl *vindexes.Table
}

func (f *loggingVCursor) KeyspaceAvailable(ks string) bool {
	return f.ksAvailable
}

func (f *loggingVCursor) SetFoundRows(u uint64) {
	panic("implement me")
}

func (f *loggingVCursor) InTransactionAndIsDML() bool {
	return false
}

func (f *loggingVCursor) LookupRowLockShardSession() vtgatepb.CommitOrder {
	panic("implement me")
}

func (f *loggingVCursor) SetUDV(key string, value interface{}) error {
	f.log = append(f.log, fmt.Sprintf("UDV set with (%s,%v)", key, value))
	return nil
}

func (f *loggingVCursor) SetSysVar(name string, expr string) {
	f.log = append(f.log, fmt.Sprintf("SysVar set with (%s,%v)", name, expr))
}

func (f *loggingVCursor) NeedsReservedConn() {
}

func (f *loggingVCursor) InReservedConn() bool {
	panic("implement me")
}

func (f *loggingVCursor) ShardSession() []*srvtopo.ResolvedShard {
	return nil
}

func (f *loggingVCursor) ExecuteVSchema(string, *sqlparser.AlterVschema) error {
	panic("implement me")
}

func (f *loggingVCursor) Session() SessionActions {
	return f
}

func (f *loggingVCursor) SetTarget(target string) error {
	f.log = append(f.log, fmt.Sprintf("Target set to %s", target))
	return nil
}

func (f *loggingVCursor) Context() context.Context {
	if f.ctx == nil {
		return context.Background()
	}
	return f.ctx
}

func (f *loggingVCursor) SetContextTimeout(timeout time.Duration) context.CancelFunc {
	ctx, cancel := context.WithTimeout(f.Context(), timeout)
	f.ctx = ctx
	return cancel
}

func (f *loggingVCursor) ErrorGroupCancellableContext() (*errgroup.Group, func()) {
	panic("implement me")
}

func (f *loggingVCursor) GetKeyspace() string {
	return ""
}

func (f *loggingVCursor) RecordWarning(warning *querypb.QueryWarning) {
	f.warnings = append(f.warnings, warning)
}

func (f *loggingVCursor) Execute(_ string, query string, bindvars map[string]*querypb.BindVariable, rollbackOnError bool, co vtgatepb.CommitOrder) (*sqltypes.Result, error) {
	name := "Unknown"
	switch co {
	case vtgatepb.CommitOrder_NORMAL:
		name = "Execute"
	case vtgatepb.CommitOrder_PRE:
		name = "ExecutePre"
	case vtgatepb.CommitOrder_POST:
		name = "ExecutePost"
	case vtgatepb.CommitOrder_AUTOCOMMIT:
		name = "ExecuteAutocommit"
	}
	f.log = append(f.log, fmt.Sprintf("%s %s %v %v", name, query, printBindVars(bindvars), rollbackOnError))
	return f.nextResult()
}

func (f *loggingVCursor) ExecuteMultiShard(rss []*srvtopo.ResolvedShard, queries []*querypb.BoundQuery, rollbackOnError, canAutocommit bool) (*sqltypes.Result, []error) {
	f.log = append(f.log, fmt.Sprintf("ExecuteMultiShard %v%v %v", printResolvedShardQueries(rss, queries), rollbackOnError, canAutocommit))
	res, err := f.nextResult()
	if err != nil {
		return nil, []error{err}
	}

	return res, f.multiShardErrs
}

func (f *loggingVCursor) AutocommitApproval() bool {
	return true
}

func (f *loggingVCursor) SubmitOnlineDDL(onlineDDL *schema.OnlineDDL) error {
	f.log = append(f.log, fmt.Sprintf("SubmitOnlineDDL: %s", onlineDDL.ToString()))
	return nil
}

func (f *loggingVCursor) ExecuteStandalone(query string, bindvars map[string]*querypb.BindVariable, rs *srvtopo.ResolvedShard) (*sqltypes.Result, error) {
	f.log = append(f.log, fmt.Sprintf("ExecuteStandalone %s %v %s %s", query, printBindVars(bindvars), rs.Target.Keyspace, rs.Target.Shard))
	return f.nextResult()
}

func (f *loggingVCursor) StreamExecuteMulti(query string, rss []*srvtopo.ResolvedShard, bindVars []map[string]*querypb.BindVariable, callback func(reply *sqltypes.Result) error) []error {
	f.mu.Lock()
	f.log = append(f.log, fmt.Sprintf("StreamExecuteMulti %s %s", query, printResolvedShardsBindVars(rss, bindVars)))
	r, err := f.nextResult()
	f.mu.Unlock()
	if err != nil {
		return []error{err}
	}

	return []error{callback(r)}
}

func (f *loggingVCursor) ResolveDestinations(keyspace string, ids []*querypb.Value, destinations []key.Destination) ([]*srvtopo.ResolvedShard, [][]*querypb.Value, error) {
	f.log = append(f.log, fmt.Sprintf("ResolveDestinations %v %v %v", keyspace, ids, key.DestinationsString(destinations)))
	if f.shardErr != nil {
		return nil, nil, f.shardErr
	}

	var rss []*srvtopo.ResolvedShard
	var values [][]*querypb.Value
	visited := make(map[string]int)
	for i, destination := range destinations {
		var shards []string

		switch d := destination.(type) {
		case key.DestinationAllShards:
			shards = f.shards
		case key.DestinationKeyRange:
			shards = f.shardForKsid
		case key.DestinationKeyspaceID:
			if f.shardForKsid == nil || f.curShardForKsid >= len(f.shardForKsid) {
				shards = []string{"-20"}
			} else {
				shards = []string{f.shardForKsid[f.curShardForKsid]}
				f.curShardForKsid++
			}
		case key.DestinationKeyspaceIDs:
			for _, ksid := range d {
				if string(ksid) < "\x20" {
					shards = append(shards, "-20")
				} else {
					shards = append(shards, "20-")
				}
			}
		case key.DestinationAnyShard:
			// Take the first shard.
			shards = f.shards[:1]
		case key.DestinationNone:
			// Nothing to do here.
		case key.DestinationShard:
			shards = []string{destination.String()}
		default:
			return nil, nil, fmt.Errorf("unsupported destination: %v", destination)
		}

		for _, shard := range shards {
			vi, ok := visited[shard]
			if !ok {
				vi = len(rss)
				visited[shard] = vi
				rss = append(rss, &srvtopo.ResolvedShard{
					Target: &querypb.Target{
						Keyspace:   keyspace,
						Shard:      shard,
						TabletType: f.resolvedTargetTabletType,
					},
				})
				if ids != nil {
					values = append(values, nil)
				}
			}
			if ids != nil {
				values[vi] = append(values[vi], ids[i])
			}
		}
	}
	return rss, values, nil
}

func (f *loggingVCursor) ExpectLog(t *testing.T, want []string) {
	t.Helper()
	if len(f.log) == 0 && len(want) == 0 {
		return
	}
	if !reflect.DeepEqual(f.log, want) {
		t.Errorf("got:\n%s\nwant:\n%s", strings.Join(f.log, "\n"), strings.Join(want, "\n"))
	}
	utils.MustMatch(t, want, f.log, "")
}

func (f *loggingVCursor) ExpectWarnings(t *testing.T, want []*querypb.QueryWarning) {
	t.Helper()
	if !reflect.DeepEqual(f.warnings, want) {
		t.Errorf("vc.warnings:\n%+v\nwant:\n%+v", f.warnings, want)
	}
}

func (f *loggingVCursor) Rewind() {
	f.curShardForKsid = 0
	f.curResult = 0
	f.log = nil
	f.warnings = nil
}

func (f *loggingVCursor) SetAutocommit(bool) error {
	panic("implement me")
}

func (f *loggingVCursor) SetClientFoundRows(bool) error {
	panic("implement me")
}

func (f *loggingVCursor) SetSkipQueryPlanCache(bool) error {
	panic("implement me")
}

func (f *loggingVCursor) SetSQLSelectLimit(int64) error {
	panic("implement me")
}

func (f *loggingVCursor) SetTransactionMode(vtgatepb.TransactionMode) {
	panic("implement me")
}

func (f *loggingVCursor) SetWorkload(querypb.ExecuteOptions_Workload) {
	panic("implement me")
}

func (f *loggingVCursor) SetPlannerVersion(querypb.ExecuteOptions_PlannerVersion) {
	panic("implement me")
}

func (f *loggingVCursor) FindRoutedTable(tbl sqlparser.TableName) (*vindexes.Table, error) {
	f.log = append(f.log, fmt.Sprintf("FindTable(%s)", sqlparser.String(tbl)))
	return f.tableRoutes.tbl, nil
}

func (f *loggingVCursor) GetDBDDLPluginName() string {
	return f.dbDDLPlugin
}

func (f *loggingVCursor) nextResult() (*sqltypes.Result, error) {
	if f.results == nil || f.curResult >= len(f.results) {
		return &sqltypes.Result{}, f.resultErr
	}

	r := f.results[f.curResult]
	f.curResult++
	if r == nil {
		return &sqltypes.Result{}, f.resultErr
	}
	return r, nil
}

func expectResult(t *testing.T, msg string, result, want *sqltypes.Result) {
	t.Helper()
	if !reflect.DeepEqual(result, want) {
		t.Errorf("%s:\n%v\nwant:\n%v", msg, result, want)
	}
}

func printBindVars(bindvars map[string]*querypb.BindVariable) string {
	var keys []string
	for k := range bindvars {
		keys = append(keys, k)
	}
	sort.Strings(keys)
	buf := &bytes.Buffer{}
	for i, k := range keys {
		if i > 0 {
			fmt.Fprintf(buf, " ")
		}
		fmt.Fprintf(buf, "%s: %v", k, bindvars[k])
	}
	return buf.String()
}

func printResolvedShardQueries(rss []*srvtopo.ResolvedShard, queries []*querypb.BoundQuery) string {
	buf := &bytes.Buffer{}
	for i, rs := range rss {
		fmt.Fprintf(buf, "%s.%s: %s {%s} ", rs.Target.Keyspace, rs.Target.Shard, queries[i].Sql, printBindVars(queries[i].BindVariables))
	}
	return buf.String()
}

func printResolvedShardsBindVars(rss []*srvtopo.ResolvedShard, bvs []map[string]*querypb.BindVariable) string {
	buf := &bytes.Buffer{}
	for i, rs := range rss {
		fmt.Fprintf(buf, "%s.%s: {%v} ", rs.Target.Keyspace, rs.Target.Shard, printBindVars(bvs[i]))
	}
	return buf.String()
}<|MERGE_RESOLUTION|>--- conflicted
+++ resolved
@@ -54,7 +54,18 @@
 	ctx context.Context
 }
 
-<<<<<<< HEAD
+func (t *noopVCursor) GetWarnings() []*querypb.QueryWarning {
+	panic("implement me")
+}
+
+func (t *noopVCursor) VStream(rss []*srvtopo.ResolvedShard, filter *binlogdatapb.Filter, gtid string, callback func(evs []*binlogdatapb.VEvent) error) error {
+	panic("implement me")
+}
+
+func (t *noopVCursor) MessageStream(rss []*srvtopo.ResolvedShard, tableName string, callback func(*sqltypes.Result) error) error {
+	panic("implement me")
+}
+
 func (t *noopVCursor) KeyspaceAvailable(ks string) bool {
 	panic("implement me")
 }
@@ -111,76 +122,6 @@
 	panic("implement me")
 }
 
-=======
-func (t *noopVCursor) GetWarnings() []*querypb.QueryWarning {
-	panic("implement me")
-}
-
-func (t *noopVCursor) VStream(rss []*srvtopo.ResolvedShard, filter *binlogdatapb.Filter, gtid string, callback func(evs []*binlogdatapb.VEvent) error) error {
-	panic("implement me")
-}
-
-func (t *noopVCursor) MessageStream(rss []*srvtopo.ResolvedShard, tableName string, callback func(*sqltypes.Result) error) error {
-	panic("implement me")
-}
-
-func (t *noopVCursor) KeyspaceAvailable(ks string) bool {
-	panic("implement me")
-}
-
-func (t *noopVCursor) SetDDLStrategy(strategy string) {
-	panic("implement me")
-}
-
-func (t *noopVCursor) GetDDLStrategy() string {
-	panic("implement me")
-}
-
-func (t *noopVCursor) GetSessionUUID() string {
-	panic("implement me")
-}
-
-func (t *noopVCursor) SetReadAfterWriteGTID(s string) {
-	panic("implement me")
-}
-
-func (t *noopVCursor) SetSessionEnableSystemSettings(allow bool) error {
-	panic("implement me")
-}
-
-func (t *noopVCursor) GetSessionEnableSystemSettings() bool {
-	panic("implement me")
-}
-
-func (t *noopVCursor) SetReadAfterWriteTimeout(f float64) {
-	panic("implement me")
-}
-
-func (t *noopVCursor) SetSessionTrackGTIDs(b bool) {
-	panic("implement me")
-}
-
-func (t *noopVCursor) HasCreatedTempTable() {
-	panic("implement me")
-}
-
-func (t *noopVCursor) LookupRowLockShardSession() vtgatepb.CommitOrder {
-	panic("implement me")
-}
-
-func (t *noopVCursor) SetFoundRows(u uint64) {
-	panic("implement me")
-}
-
-func (t *noopVCursor) InTransactionAndIsDML() bool {
-	panic("implement me")
-}
-
-func (t *noopVCursor) FindRoutedTable(sqlparser.TableName) (*vindexes.Table, error) {
-	panic("implement me")
-}
-
->>>>>>> cb142eea
 func (t *noopVCursor) ExecuteLock(rs *srvtopo.ResolvedShard, query *querypb.BoundQuery) (*sqltypes.Result, error) {
 	panic("implement me")
 }
@@ -293,11 +234,7 @@
 	panic("unimplemented")
 }
 
-<<<<<<< HEAD
-func (t *noopVCursor) StreamExecuteMulti(query string, rss []*srvtopo.ResolvedShard, bindVars []map[string]*querypb.BindVariable, callback func(reply *sqltypes.Result) error) error {
-=======
 func (t *noopVCursor) StreamExecuteMulti(query string, rss []*srvtopo.ResolvedShard, bindVars []map[string]*querypb.BindVariable, callback func(reply *sqltypes.Result) error) []error {
->>>>>>> cb142eea
 	panic("unimplemented")
 }
 
