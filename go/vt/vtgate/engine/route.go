/*
Copyright 2019 The Vitess Authors.

Licensed under the Apache License, Version 2.0 (the "License");
you may not use this file except in compliance with the License.
You may obtain a copy of the License at

    http://www.apache.org/licenses/LICENSE-2.0

Unless required by applicable law or agreed to in writing, software
distributed under the License is distributed on an "AS IS" BASIS,
WITHOUT WARRANTIES OR CONDITIONS OF ANY KIND, either express or implied.
See the License for the specific language governing permissions and
limitations under the License.
*/

package engine

import (
	"encoding/json"
	"fmt"
	"sort"
	"strconv"
	"time"

	"vitess.io/vitess/go/vt/log"
	"vitess.io/vitess/go/vt/sqlparser"

	vtrpcpb "vitess.io/vitess/go/vt/proto/vtrpc"
	"vitess.io/vitess/go/vt/topo/topoproto"

	"vitess.io/vitess/go/vt/vtgate/evalengine"

	"vitess.io/vitess/go/mysql"
	"vitess.io/vitess/go/sqltypes"
	"vitess.io/vitess/go/stats"
	"vitess.io/vitess/go/vt/key"
	"vitess.io/vitess/go/vt/srvtopo"
	"vitess.io/vitess/go/vt/vterrors"
	"vitess.io/vitess/go/vt/vtgate/vindexes"

	querypb "vitess.io/vitess/go/vt/proto/query"
	topodatapb "vitess.io/vitess/go/vt/proto/topodata"
)

var _ Primitive = (*Route)(nil)

// Route represents the instructions to route a read query to
// one or many vttablets.
type Route struct {
	// the fields are described in the RouteOpcode values comments.
	// Opcode is the execution opcode.
	Opcode RouteOpcode

	// Keyspace specifies the keyspace to send the query to.
	Keyspace *vindexes.Keyspace

	// TargetDestination specifies an explicit target destination to send the query to.
	// This bypases the core of the v3 engine.
	TargetDestination key.Destination

	// TargetTabletType specifies an explicit target destination tablet type
	// this is only used in conjunction with TargetDestination
	TargetTabletType topodatapb.TabletType

	// Query specifies the query to be executed.
	Query string

	// TableName specifies the table to send the query to.
	TableName string

	// FieldQuery specifies the query to be executed for a GetFieldInfo request.
	FieldQuery string

	// Vindex specifies the vindex to be used.
	Vindex vindexes.SingleColumn
	// Values specifies the vindex values to use for routing.
	Values []sqltypes.PlanValue

	// OrderBy specifies the key order for merge sorting. This will be
	// set only for scatter queries that need the results to be
	// merge-sorted.
	OrderBy []OrderbyParams

	// TruncateColumnCount specifies the number of columns to return
	// in the final result. Rest of the columns are truncated
	// from the result received. If 0, no truncation happens.
	TruncateColumnCount int

	// QueryTimeout contains the optional timeout (in milliseconds) to apply to this query
	QueryTimeout int

	// ScatterErrorsAsWarnings is true if results should be returned even if some shards have an error
	ScatterErrorsAsWarnings bool

	// The following two fields are used when routing information_schema queries
	SysTableTableSchema evalengine.Expr
	SysTableTableName   evalengine.Expr

	// Route does not take inputs
	noInputs

	// Route does not need transaction handling
	noTxNeeded
}

// NewSimpleRoute creates a Route with the bare minimum of parameters.
func NewSimpleRoute(opcode RouteOpcode, keyspace *vindexes.Keyspace) *Route {
	return &Route{
		Opcode:   opcode,
		Keyspace: keyspace,
	}
}

// NewRoute creates a Route.
func NewRoute(opcode RouteOpcode, keyspace *vindexes.Keyspace, query, fieldQuery string) *Route {
	return &Route{
		Opcode:     opcode,
		Keyspace:   keyspace,
		Query:      query,
		FieldQuery: fieldQuery,
	}
}

// OrderbyParams specifies the parameters for ordering.
// This is used for merge-sorting scatter queries.
type OrderbyParams struct {
	Col int
	// WeightStringCol is the weight_string column that will be used for sorting.
	// It is set to -1 if such a column is not added to the query
<<<<<<< HEAD
	WeightStringCol int
	Desc            bool
=======
	WeightStringCol   int
	Desc              bool
	StarColFixedIndex int

	// v3 specific boolean. Used to also add weight strings originating from GroupBys to the Group by clause
	FromGroupBy bool
>>>>>>> cb142eea
}

func (obp OrderbyParams) String() string {
	val := strconv.Itoa(obp.Col)
	if obp.StarColFixedIndex > obp.Col {
		val = strconv.Itoa(obp.StarColFixedIndex)
	}
	if obp.Desc {
		val += " DESC"
	} else {
		val += " ASC"
	}
	return val
}

// RouteOpcode is a number representing the opcode
// for the Route primitve.
type RouteOpcode int

// This is the list of RouteOpcode values.
const (
	// SelectUnsharded is the opcode for routing a
	// select statement to an unsharded database.
	SelectUnsharded = RouteOpcode(iota)
	// SelectEqualUnique is for routing a query to
	// a single shard. Requires: A Unique Vindex, and
	// a single Value.
	SelectEqualUnique
	// SelectEqual is for routing a query using a
	// non-unique vindex. Requires: A Vindex, and
	// a single Value.
	SelectEqual
	// SelectIN is for routing a query that has an IN
	// clause using a Vindex. Requires: A Vindex,
	// and a Values list.
	SelectIN
	// SelectMultiEqual is the opcode for routing a query
	// based on multiple vindex input values, similar to
	// SelectIN, but the query sent to each shard is the
	// same.
	SelectMultiEqual
	// SelectScatter is for routing a scatter query
	// to all shards of a keyspace.
	SelectScatter
	// SelectNext is for fetching from a sequence.
	SelectNext
	// SelectDBA is for executing a DBA statement.
	SelectDBA
	// SelectReference is for fetching from a reference table.
	SelectReference
	// SelectNone is used for queries that always return empty values
	SelectNone
	// NumRouteOpcodes is the number of opcodes
	NumRouteOpcodes
)

var routeName = map[RouteOpcode]string{
	SelectUnsharded:   "SelectUnsharded",
	SelectEqualUnique: "SelectEqualUnique",
	SelectEqual:       "SelectEqual",
	SelectIN:          "SelectIN",
	SelectMultiEqual:  "SelectMultiEqual",
	SelectScatter:     "SelectScatter",
	SelectNext:        "SelectNext",
	SelectDBA:         "SelectDBA",
	SelectReference:   "SelectReference",
	SelectNone:        "SelectNone",
}

var (
	partialSuccessScatterQueries = stats.NewCounter("PartialSuccessScatterQueries", "Count of partially successful scatter queries")
)

// MarshalJSON serializes the RouteOpcode as a JSON string.
// It's used for testing and diagnostics.
func (code RouteOpcode) MarshalJSON() ([]byte, error) {
	return json.Marshal(routeName[code])
}

// RouteType returns a description of the query routing type used by the primitive
func (route *Route) RouteType() string {
	return routeName[route.Opcode]
}

// GetKeyspaceName specifies the Keyspace that this primitive routes to.
func (route *Route) GetKeyspaceName() string {
	return route.Keyspace.Name
}

// GetTableName specifies the table that this primitive routes to.
func (route *Route) GetTableName() string {
	return route.TableName
}

// SetTruncateColumnCount sets the truncate column count.
func (route *Route) SetTruncateColumnCount(count int) {
	route.TruncateColumnCount = count
}

// Execute performs a non-streaming exec.
func (route *Route) Execute(vcursor VCursor, bindVars map[string]*querypb.BindVariable, wantfields bool) (*sqltypes.Result, error) {
	if route.QueryTimeout != 0 {
		cancel := vcursor.SetContextTimeout(time.Duration(route.QueryTimeout) * time.Millisecond)
		defer cancel()
	}
	qr, err := route.execute(vcursor, bindVars, wantfields)
	if err != nil {
		return nil, err
	}
	return qr.Truncate(route.TruncateColumnCount), nil
}

func (route *Route) execute(vcursor VCursor, bindVars map[string]*querypb.BindVariable, wantfields bool) (*sqltypes.Result, error) {
	var rss []*srvtopo.ResolvedShard
	var bvs []map[string]*querypb.BindVariable
	var err error
	switch route.Opcode {
	case SelectDBA:
		rss, bvs, err = route.paramsSystemQuery(vcursor, bindVars)
	case SelectUnsharded, SelectNext, SelectReference:
		rss, bvs, err = route.paramsAnyShard(vcursor, bindVars)
	case SelectScatter:
		rss, bvs, err = route.paramsAllShards(vcursor, bindVars)
	case SelectEqual, SelectEqualUnique:
		rss, bvs, err = route.paramsSelectEqual(vcursor, bindVars)
	case SelectIN:
		rss, bvs, err = route.paramsSelectIn(vcursor, bindVars)
	case SelectMultiEqual:
		rss, bvs, err = route.paramsSelectMultiEqual(vcursor, bindVars)
	case SelectNone:
		rss, bvs, err = nil, nil, nil
	default:
		// Unreachable.
		return nil, vterrors.Errorf(vtrpcpb.Code_INTERNAL, "unsupported query route: %v", route)
	}
	if err != nil {
		return nil, err
	}

	// No route.
	if len(rss) == 0 {
		if wantfields {
			return route.GetFields(vcursor, bindVars)
		}
		return &sqltypes.Result{}, nil
	}

	queries := getQueries(route.Query, bvs)
	result, errs := vcursor.ExecuteMultiShard(rss, queries, false /* rollbackOnError */, false /* autocommit */)

	if errs != nil {
		errs = filterOutNilErrors(errs)
		if !route.ScatterErrorsAsWarnings || len(errs) == len(rss) {
			return nil, vterrors.Aggregate(errs)
		}

		partialSuccessScatterQueries.Add(1)

		for _, err := range errs {
			serr := mysql.NewSQLErrorFromError(err).(*mysql.SQLError)
			vcursor.Session().RecordWarning(&querypb.QueryWarning{Code: uint32(serr.Num), Message: err.Error()})
		}
	}

	if len(route.OrderBy) == 0 {
		return result, nil
	}

	return route.sort(result)
}

func filterOutNilErrors(errs []error) []error {
	var errors []error
	for _, err := range errs {
		if err != nil {
			errors = append(errors, err)
		}
	}
	return errors
}

// StreamExecute performs a streaming exec.
func (route *Route) StreamExecute(vcursor VCursor, bindVars map[string]*querypb.BindVariable, wantfields bool, callback func(*sqltypes.Result) error) error {
	var rss []*srvtopo.ResolvedShard
	var bvs []map[string]*querypb.BindVariable
	var err error
	if route.QueryTimeout != 0 {
		cancel := vcursor.SetContextTimeout(time.Duration(route.QueryTimeout) * time.Millisecond)
		defer cancel()
	}
	switch route.Opcode {
	case SelectDBA:
		rss, bvs, err = route.paramsSystemQuery(vcursor, bindVars)
	case SelectUnsharded, SelectNext, SelectReference:
		rss, bvs, err = route.paramsAnyShard(vcursor, bindVars)
	case SelectScatter:
		rss, bvs, err = route.paramsAllShards(vcursor, bindVars)
	case SelectEqual, SelectEqualUnique:
		rss, bvs, err = route.paramsSelectEqual(vcursor, bindVars)
	case SelectIN:
		rss, bvs, err = route.paramsSelectIn(vcursor, bindVars)
	case SelectMultiEqual:
		rss, bvs, err = route.paramsSelectMultiEqual(vcursor, bindVars)
	case SelectNone:
		rss, bvs, err = nil, nil, nil
	default:
		return fmt.Errorf("query %q cannot be used for streaming", route.Query)
	}
	if err != nil {
		return err
	}

	// No route.
	if len(rss) == 0 {
		if wantfields {
			r, err := route.GetFields(vcursor, bindVars)
			if err != nil {
				return err
			}
			return callback(r)
		}
		return nil
	}

	if len(route.OrderBy) == 0 {
		errs := vcursor.StreamExecuteMulti(route.Query, rss, bvs, func(qr *sqltypes.Result) error {
			return callback(qr.Truncate(route.TruncateColumnCount))
		})
		if len(errs) > 0 {
			if !route.ScatterErrorsAsWarnings || len(errs) == len(rss) {
				return vterrors.Aggregate(errs)
			}
			partialSuccessScatterQueries.Add(1)
			for _, err := range errs {
				sErr := mysql.NewSQLErrorFromError(err).(*mysql.SQLError)
				vcursor.Session().RecordWarning(&querypb.QueryWarning{Code: uint32(sErr.Num), Message: err.Error()})
			}
		}
		return nil
	}

	// There is an order by. We have to merge-sort.
	return route.mergeSort(vcursor, bindVars, wantfields, callback, rss, bvs)
}

func (route *Route) mergeSort(vcursor VCursor, bindVars map[string]*querypb.BindVariable, wantfields bool, callback func(*sqltypes.Result) error, rss []*srvtopo.ResolvedShard, bvs []map[string]*querypb.BindVariable) error {
	prims := make([]StreamExecutor, 0, len(rss))
	for i, rs := range rss {
		prims = append(prims, &shardRoute{
			query: route.Query,
			rs:    rs,
			bv:    bvs[i],
		})
	}
	ms := MergeSort{
		Primitives:              prims,
		OrderBy:                 route.OrderBy,
		ScatterErrorsAsWarnings: route.ScatterErrorsAsWarnings,
	}
	return ms.StreamExecute(vcursor, bindVars, wantfields, func(qr *sqltypes.Result) error {
		return callback(qr.Truncate(route.TruncateColumnCount))
	})
}

// GetFields fetches the field info.
func (route *Route) GetFields(vcursor VCursor, bindVars map[string]*querypb.BindVariable) (*sqltypes.Result, error) {
	rss, _, err := vcursor.ResolveDestinations(route.Keyspace.Name, nil, []key.Destination{key.DestinationAnyShard{}})
	if err != nil {
		return nil, err
	}
	if len(rss) != 1 {
		// This code is unreachable. It's just a sanity check.
		return nil, fmt.Errorf("no shards for keyspace: %s", route.Keyspace.Name)
	}
	qr, err := execShard(vcursor, route.FieldQuery, bindVars, rss[0], false /* rollbackOnError */, false /* canAutocommit */)
	if err != nil {
		return nil, err
	}
	return qr.Truncate(route.TruncateColumnCount), nil
}

func (route *Route) paramsAllShards(vcursor VCursor, bindVars map[string]*querypb.BindVariable) ([]*srvtopo.ResolvedShard, []map[string]*querypb.BindVariable, error) {
	rss, _, err := vcursor.ResolveDestinations(route.Keyspace.Name, nil, []key.Destination{key.DestinationAllShards{}})
	if err != nil {
		return nil, nil, err
	}
	multiBindVars := make([]map[string]*querypb.BindVariable, len(rss))
	for i := range multiBindVars {
		multiBindVars[i] = bindVars
	}
	return rss, multiBindVars, nil
}

func (route *Route) paramsSystemQuery(vcursor VCursor, bindVars map[string]*querypb.BindVariable) ([]*srvtopo.ResolvedShard, []map[string]*querypb.BindVariable, error) {
	destinations, err := route.routeInfoSchemaQuery(vcursor, bindVars)
	if err != nil {
		return nil, nil, err
	}

	return destinations, []map[string]*querypb.BindVariable{bindVars}, nil
}

func (route *Route) routeInfoSchemaQuery(vcursor VCursor, bindVars map[string]*querypb.BindVariable) ([]*srvtopo.ResolvedShard, error) {
	defaultRoute := func() ([]*srvtopo.ResolvedShard, error) {
		ks := route.Keyspace.Name
		destinations, _, err := vcursor.ResolveDestinations(ks, nil, []key.Destination{key.DestinationAnyShard{}})
		return destinations, vterrors.Wrapf(err, "failed to find information about keyspace `%s`", ks)
	}

	if route.SysTableTableName == nil && route.SysTableTableSchema == nil {
		return defaultRoute()
	}

	env := evalengine.ExpressionEnv{
		BindVars: bindVars,
		Row:      []sqltypes.Value{},
	}

	var specifiedKS string
	if route.SysTableTableSchema != nil {
		result, err := route.SysTableTableSchema.Evaluate(env)
		if err != nil {
			return nil, err
		}
		specifiedKS = result.Value().ToString()
		bindVars[sqltypes.BvSchemaName] = sqltypes.StringBindVariable(specifiedKS)
	}

	var tableName string
	if route.SysTableTableName != nil {
		val, err := route.SysTableTableName.Evaluate(env)
		if err != nil {
			return nil, err
		}
		tableName = val.Value().ToString()
		bindVars[BvTableName] = sqltypes.StringBindVariable(tableName)
	}

	// if the table_schema is system system, route to default keyspace.
	if sqlparser.SystemSchema(specifiedKS) {
		return defaultRoute()
	}

	// the use has specified a table_name - let's check if it's a routed table
	if tableName != "" {
		rss, err := route.paramsRoutedTable(vcursor, bindVars, specifiedKS, tableName)
		if err != nil {
			// Only if keyspace is not found in vschema, we try with default keyspace.
			// As the in the table_schema predicates for a keyspace 'ks' it can contain 'vt_ks'.
			if vterrors.ErrState(err) == vterrors.BadDb {
				return defaultRoute()
			}
			return nil, err
		}
		if rss != nil {
			return rss, nil
		}
	}

	// it was not a routed table, and we dont have a schema name to look up. give up
	if specifiedKS == "" {
		return defaultRoute()
	}

	// we only have table_schema to work with
	destinations, _, err := vcursor.ResolveDestinations(specifiedKS, nil, []key.Destination{key.DestinationAnyShard{}})
	if err != nil {
		log.Errorf("failed to route information_schema query to keyspace [%s]", specifiedKS)
		bindVars[sqltypes.BvSchemaName] = sqltypes.StringBindVariable(specifiedKS)
		return defaultRoute()
	}
	setReplaceSchemaName(bindVars)
	return destinations, nil
}

func (route *Route) paramsRoutedTable(vcursor VCursor, bindVars map[string]*querypb.BindVariable, tableSchema string, tableName string) ([]*srvtopo.ResolvedShard, error) {
	tbl := sqlparser.TableName{
		Name:      sqlparser.NewTableIdent(tableName),
		Qualifier: sqlparser.NewTableIdent(tableSchema),
	}
	destination, err := vcursor.FindRoutedTable(tbl)
	if err != nil {
		return nil, err
	}

	if destination != nil {
		// if we were able to find information about this table, let's use it
		shards, _, err := vcursor.ResolveDestinations(destination.Keyspace.Name, nil, []key.Destination{key.DestinationAnyShard{}})
		bindVars[BvTableName] = sqltypes.StringBindVariable(destination.Name.String())
		if tableSchema != "" {
			setReplaceSchemaName(bindVars)
		}
		return shards, err
	}

	// no routed table info found. we'll return nil and check on the outside if we can find the table_schema
	bindVars[BvTableName] = sqltypes.StringBindVariable(tableName)
	return nil, nil
}

func setReplaceSchemaName(bindVars map[string]*querypb.BindVariable) {
	delete(bindVars, sqltypes.BvSchemaName)
	bindVars[sqltypes.BvReplaceSchemaName] = sqltypes.Int64BindVariable(1)
}

func (route *Route) paramsAnyShard(vcursor VCursor, bindVars map[string]*querypb.BindVariable) ([]*srvtopo.ResolvedShard, []map[string]*querypb.BindVariable, error) {
	rss, _, err := vcursor.ResolveDestinations(route.Keyspace.Name, nil, []key.Destination{key.DestinationAnyShard{}})
	if err != nil {
		return nil, nil, err
	}
	multiBindVars := make([]map[string]*querypb.BindVariable, len(rss))
	for i := range multiBindVars {
		multiBindVars[i] = bindVars
	}
	return rss, multiBindVars, nil
}

func (route *Route) paramsSelectEqual(vcursor VCursor, bindVars map[string]*querypb.BindVariable) ([]*srvtopo.ResolvedShard, []map[string]*querypb.BindVariable, error) {
	key, err := route.Values[0].ResolveValue(bindVars)
	if err != nil {
		return nil, nil, err
	}
	rss, _, err := resolveShards(vcursor, route.Vindex, route.Keyspace, []sqltypes.Value{key})
	if err != nil {
		return nil, nil, err
	}
	multiBindVars := make([]map[string]*querypb.BindVariable, len(rss))
	for i := range multiBindVars {
		multiBindVars[i] = bindVars
	}
	return rss, multiBindVars, nil
}

func (route *Route) paramsSelectIn(vcursor VCursor, bindVars map[string]*querypb.BindVariable) ([]*srvtopo.ResolvedShard, []map[string]*querypb.BindVariable, error) {
	keys, err := route.Values[0].ResolveList(bindVars)
	if err != nil {
		return nil, nil, err
	}
	rss, values, err := resolveShards(vcursor, route.Vindex, route.Keyspace, keys)
	if err != nil {
		return nil, nil, err
	}
	return rss, shardVars(bindVars, values), nil
}

func (route *Route) paramsSelectMultiEqual(vcursor VCursor, bindVars map[string]*querypb.BindVariable) ([]*srvtopo.ResolvedShard, []map[string]*querypb.BindVariable, error) {
	keys, err := route.Values[0].ResolveList(bindVars)
	if err != nil {
		return nil, nil, err
	}
	rss, _, err := resolveShards(vcursor, route.Vindex, route.Keyspace, keys)
	if err != nil {
		return nil, nil, err
	}
	multiBindVars := make([]map[string]*querypb.BindVariable, len(rss))
	for i := range multiBindVars {
		multiBindVars[i] = bindVars
	}
	return rss, multiBindVars, nil
}

func resolveShards(vcursor VCursor, vindex vindexes.SingleColumn, keyspace *vindexes.Keyspace, vindexKeys []sqltypes.Value) ([]*srvtopo.ResolvedShard, [][]*querypb.Value, error) {
	// Convert vindexKeys to []*querypb.Value
	ids := make([]*querypb.Value, len(vindexKeys))
	for i, vik := range vindexKeys {
		ids[i] = sqltypes.ValueToProto(vik)
	}

	// Map using the Vindex
	destinations, err := vindex.Map(vcursor, vindexKeys)
	if err != nil {
		return nil, nil, err
	}

	// And use the Resolver to map to ResolvedShards.
	return vcursor.ResolveDestinations(keyspace.Name, ids, destinations)
}

func (route *Route) sort(in *sqltypes.Result) (*sqltypes.Result, error) {
	var err error
	// Since Result is immutable, we make a copy.
	// The copy can be shallow because we won't be changing
	// the contents of any row.
	out := &sqltypes.Result{
		Fields:       in.Fields,
		Rows:         in.Rows,
		RowsAffected: in.RowsAffected,
		InsertID:     in.InsertID,
	}

	comparers := extractSlices(route.OrderBy)

	sort.Slice(out.Rows, func(i, j int) bool {
		var cmp int
		if err != nil {
			return true
		}
		// If there are any errors below, the function sets
		// the external err and returns true. Once err is set,
		// all subsequent calls return true. This will make
		// Slice think that all elements are in the correct
		// order and return more quickly.
		for _, c := range comparers {
			cmp, err = c.compare(out.Rows[i], out.Rows[j])
			if err != nil {
				return true
			}
			if cmp == 0 {
				continue
			}
			return cmp < 0
		}
		return true
	})

	return out, err
}

func resolveSingleShard(vcursor VCursor, vindex vindexes.SingleColumn, keyspace *vindexes.Keyspace, vindexKey sqltypes.Value) (*srvtopo.ResolvedShard, []byte, error) {
	destinations, err := vindex.Map(vcursor, []sqltypes.Value{vindexKey})
	if err != nil {
		return nil, nil, err
	}
	var ksid []byte
	switch d := destinations[0].(type) {
	case key.DestinationKeyspaceID:
		ksid = d
	case key.DestinationNone:
		return nil, nil, nil
	default:
		return nil, nil, fmt.Errorf("cannot map vindex to unique keyspace id: %v", destinations[0])
	}
	rss, _, err := vcursor.ResolveDestinations(keyspace.Name, nil, destinations)
	if err != nil {
		return nil, nil, err
	}
	if len(rss) != 1 {
		return nil, nil, fmt.Errorf("ResolveDestinations maps to %v shards", len(rss))
	}
	return rss[0], ksid, nil
}

func resolveMultiShard(vcursor VCursor, vindex vindexes.SingleColumn, keyspace *vindexes.Keyspace, vindexKey []sqltypes.Value) ([]*srvtopo.ResolvedShard, error) {
	destinations, err := vindex.Map(vcursor, vindexKey)
	if err != nil {
		return nil, err
	}
	rss, _, err := vcursor.ResolveDestinations(keyspace.Name, nil, destinations)
	if err != nil {
		return nil, err
	}
	return rss, nil
}

func resolveKeyspaceID(vcursor VCursor, vindex vindexes.SingleColumn, vindexKey sqltypes.Value) ([]byte, error) {
	destinations, err := vindex.Map(vcursor, []sqltypes.Value{vindexKey})
	if err != nil {
		return nil, err
	}
	switch ksid := destinations[0].(type) {
	case key.DestinationKeyspaceID:
		return ksid, nil
	case key.DestinationNone:
		return nil, nil
	default:
		return nil, fmt.Errorf("cannot map vindex to unique keyspace id: %v", destinations[0])
	}
}

func execShard(vcursor VCursor, query string, bindVars map[string]*querypb.BindVariable, rs *srvtopo.ResolvedShard, rollbackOnError, canAutocommit bool) (*sqltypes.Result, error) {
	autocommit := canAutocommit && vcursor.AutocommitApproval()
	result, errs := vcursor.ExecuteMultiShard([]*srvtopo.ResolvedShard{rs}, []*querypb.BoundQuery{
		{
			Sql:           query,
			BindVariables: bindVars,
		},
	}, rollbackOnError, autocommit)
	return result, vterrors.Aggregate(errs)
}

func getQueries(query string, bvs []map[string]*querypb.BindVariable) []*querypb.BoundQuery {
	queries := make([]*querypb.BoundQuery, len(bvs))
	for i, bv := range bvs {
		queries[i] = &querypb.BoundQuery{
			Sql:           query,
			BindVariables: bv,
		}
	}
	return queries
}

func shardVars(bv map[string]*querypb.BindVariable, mapVals [][]*querypb.Value) []map[string]*querypb.BindVariable {
	shardVars := make([]map[string]*querypb.BindVariable, len(mapVals))
	for i, vals := range mapVals {
		newbv := make(map[string]*querypb.BindVariable, len(bv)+1)
		for k, v := range bv {
			newbv[k] = v
		}
		newbv[ListVarName] = &querypb.BindVariable{
			Type:   querypb.Type_TUPLE,
			Values: vals,
		}
		shardVars[i] = newbv
	}
	return shardVars
}

func allowOnlyMaster(rss ...*srvtopo.ResolvedShard) error {
	for _, rs := range rss {
		if rs != nil && rs.Target.TabletType != topodatapb.TabletType_MASTER {
			return vterrors.Errorf(vtrpcpb.Code_FAILED_PRECONDITION, "supported only for master tablet type, current type: %v", topoproto.TabletTypeLString(rs.Target.TabletType))
		}
	}
	return nil
}

func (route *Route) description() PrimitiveDescription {
	other := map[string]interface{}{
		"Query":      route.Query,
		"Table":      route.TableName,
		"FieldQuery": route.FieldQuery,
	}
	if route.Vindex != nil {
		other["Vindex"] = route.Vindex.String()
	}
	if len(route.Values) > 0 {
		other["Values"] = route.Values
	}
	if route.SysTableTableSchema != nil {
		other["SysTableTableSchema"] = route.SysTableTableSchema.String()
	}
	if route.SysTableTableName != nil {
		other["SysTableTableName"] = route.SysTableTableName.String()
	}
	orderBy := GenericJoin(route.OrderBy, orderByToString)
	if orderBy != "" {
		other["OrderBy"] = orderBy
	}
	if route.TruncateColumnCount > 0 {
		other["ResultColumns"] = route.TruncateColumnCount
	}
	if route.ScatterErrorsAsWarnings {
		other["ScatterErrorsAsWarnings"] = true
	}
	return PrimitiveDescription{
		OperatorType:      "Route",
		Variant:           routeName[route.Opcode],
		Keyspace:          route.Keyspace,
		TargetDestination: route.TargetDestination,
		Other:             other,
	}
}

func orderByToString(in interface{}) string {
	return in.(OrderbyParams).String()
}

// BvTableName is used to fill in the table name for information_schema queries with routed tables
const BvTableName = "__vttablename"<|MERGE_RESOLUTION|>--- conflicted
+++ resolved
@@ -94,8 +94,8 @@
 	ScatterErrorsAsWarnings bool
 
 	// The following two fields are used when routing information_schema queries
-	SysTableTableSchema evalengine.Expr
-	SysTableTableName   evalengine.Expr
+	SysTableTableSchema []evalengine.Expr
+	SysTableTableName   []evalengine.Expr
 
 	// Route does not take inputs
 	noInputs
@@ -128,17 +128,12 @@
 	Col int
 	// WeightStringCol is the weight_string column that will be used for sorting.
 	// It is set to -1 if such a column is not added to the query
-<<<<<<< HEAD
-	WeightStringCol int
-	Desc            bool
-=======
 	WeightStringCol   int
 	Desc              bool
 	StarColFixedIndex int
 
 	// v3 specific boolean. Used to also add weight strings originating from GroupBys to the Group by clause
 	FromGroupBy bool
->>>>>>> cb142eea
 }
 
 func (obp OrderbyParams) String() string {
@@ -448,7 +443,7 @@
 		return destinations, vterrors.Wrapf(err, "failed to find information about keyspace `%s`", ks)
 	}
 
-	if route.SysTableTableName == nil && route.SysTableTableSchema == nil {
+	if len(route.SysTableTableName) == 0 && len(route.SysTableTableSchema) == 0 {
 		return defaultRoute()
 	}
 
@@ -458,22 +453,38 @@
 	}
 
 	var specifiedKS string
-	if route.SysTableTableSchema != nil {
-		result, err := route.SysTableTableSchema.Evaluate(env)
+	for _, tableSchema := range route.SysTableTableSchema {
+		result, err := tableSchema.Evaluate(env)
 		if err != nil {
 			return nil, err
 		}
-		specifiedKS = result.Value().ToString()
+		ks := result.Value().ToString()
+		if specifiedKS == "" {
+			specifiedKS = ks
+		}
+		if specifiedKS != ks {
+			return nil, vterrors.Errorf(vtrpcpb.Code_UNIMPLEMENTED, "specifying two different database in the query is not supported")
+		}
+	}
+	if specifiedKS != "" {
 		bindVars[sqltypes.BvSchemaName] = sqltypes.StringBindVariable(specifiedKS)
 	}
 
 	var tableName string
-	if route.SysTableTableName != nil {
-		val, err := route.SysTableTableName.Evaluate(env)
+	for _, sysTableName := range route.SysTableTableName {
+		val, err := sysTableName.Evaluate(env)
 		if err != nil {
 			return nil, err
 		}
-		tableName = val.Value().ToString()
+		tabName := val.Value().ToString()
+		if tableName == "" {
+			tableName = tabName
+		}
+		if tableName != tabName {
+			return nil, vterrors.Errorf(vtrpcpb.Code_UNIMPLEMENTED, "two predicates for table_name not supported")
+		}
+	}
+	if tableName != "" {
 		bindVars[BvTableName] = sqltypes.StringBindVariable(tableName)
 	}
 
@@ -767,11 +778,27 @@
 	if len(route.Values) > 0 {
 		other["Values"] = route.Values
 	}
-	if route.SysTableTableSchema != nil {
-		other["SysTableTableSchema"] = route.SysTableTableSchema.String()
-	}
-	if route.SysTableTableName != nil {
-		other["SysTableTableName"] = route.SysTableTableName.String()
+	if len(route.SysTableTableSchema) != 0 {
+		sysTabSchema := "["
+		for idx, tableSchema := range route.SysTableTableSchema {
+			if idx != 0 {
+				sysTabSchema += ", "
+			}
+			sysTabSchema += tableSchema.String()
+		}
+		sysTabSchema += "]"
+		other["SysTableTableSchema"] = sysTabSchema
+	}
+	if len(route.SysTableTableName) != 0 {
+		sysTableName := "["
+		for idx, tableName := range route.SysTableTableName {
+			if idx != 0 {
+				sysTableName += ", "
+			}
+			sysTableName += tableName.String()
+		}
+		sysTableName += "]"
+		other["SysTableTableName"] = sysTableName
 	}
 	orderBy := GenericJoin(route.OrderBy, orderByToString)
 	if orderBy != "" {
