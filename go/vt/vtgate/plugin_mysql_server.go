/*
Copyright 2019 The Vitess Authors.

Licensed under the Apache License, Version 2.0 (the "License");
you may not use this file except in compliance with the License.
You may obtain a copy of the License at

    http://www.apache.org/licenses/LICENSE-2.0

Unless required by applicable law or agreed to in writing, software
distributed under the License is distributed on an "AS IS" BASIS,
WITHOUT WARRANTIES OR CONDITIONS OF ANY KIND, either express or implied.
See the License for the specific language governing permissions and
limitations under the License.
*/

package vtgate

import (
	"flag"
	"fmt"
	"net"
	"os"
	"regexp"
	"sync/atomic"
	"syscall"
	"time"

	"vitess.io/vitess/go/vt/sqlparser"
	"vitess.io/vitess/go/vt/vterrors"

	"golang.org/x/net/context"
	"vitess.io/vitess/go/trace"

	"vitess.io/vitess/go/mysql"
	"vitess.io/vitess/go/sqltypes"
	"vitess.io/vitess/go/vt/callerid"
	"vitess.io/vitess/go/vt/callinfo"
	"vitess.io/vitess/go/vt/log"
	"vitess.io/vitess/go/vt/servenv"
	"vitess.io/vitess/go/vt/vttls"

	querypb "vitess.io/vitess/go/vt/proto/query"
	vtgatepb "vitess.io/vitess/go/vt/proto/vtgate"
)

var (
	mysqlServerPort               = flag.Int("mysql_server_port", -1, "If set, also listen for MySQL binary protocol connections on this port.")
	mysqlServerBindAddress        = flag.String("mysql_server_bind_address", "", "Binds on this address when listening to MySQL binary protocol. Useful to restrict listening to 'localhost' only for instance.")
	mysqlServerSocketPath         = flag.String("mysql_server_socket_path", "", "This option specifies the Unix socket file to use when listening for local connections. By default it will be empty and it won't listen to a unix socket")
	mysqlTCPVersion               = flag.String("mysql_tcp_version", "tcp", "Select tcp, tcp4, or tcp6 to control the socket type.")
	mysqlAuthServerImpl           = flag.String("mysql_auth_server_impl", "static", "Which auth server implementation to use.")
	mysqlAllowClearTextWithoutTLS = flag.Bool("mysql_allow_clear_text_without_tls", false, "If set, the server will allow the use of a clear text password over non-SSL connections.")
	mysqlServerVersion            = flag.String("mysql_server_version", mysql.DefaultServerVersion, "MySQL server version to advertise.")

	mysqlServerRequireSecureTransport = flag.Bool("mysql_server_require_secure_transport", false, "Reject insecure connections but only if mysql_server_ssl_cert and mysql_server_ssl_key are provided")

	mysqlSslCert = flag.String("mysql_server_ssl_cert", "", "Path to the ssl cert for mysql server plugin SSL")
	mysqlSslKey  = flag.String("mysql_server_ssl_key", "", "Path to ssl key for mysql server plugin SSL")
	mysqlSslCa   = flag.String("mysql_server_ssl_ca", "", "Path to ssl CA for mysql server plugin SSL. If specified, server will require and validate client certs.")

	mysqlSlowConnectWarnThreshold = flag.Duration("mysql_slow_connect_warn_threshold", 0, "Warn if it takes more than the given threshold for a mysql connection to establish")

	mysqlConnReadTimeout  = flag.Duration("mysql_server_read_timeout", 0, "connection read timeout")
	mysqlConnWriteTimeout = flag.Duration("mysql_server_write_timeout", 0, "connection write timeout")
	mysqlQueryTimeout     = flag.Duration("mysql_server_query_timeout", 0, "mysql query timeout")

	busyConnections int32
)

// vtgateHandler implements the Listener interface.
// It stores the Session in the ClientData of a Connection.
type vtgateHandler struct {
	vtg *VTGate
}

func newVtgateHandler(vtg *VTGate) *vtgateHandler {
	return &vtgateHandler{
		vtg: vtg,
	}
}

func (vh *vtgateHandler) NewConnection(c *mysql.Conn) {
}

func (vh *vtgateHandler) ComResetConnection(c *mysql.Conn) {
	ctx := context.Background()
	session := vh.session(c)
	if session.InTransaction {
		defer atomic.AddInt32(&busyConnections, -1)
	}
	_, _, err := vh.vtg.Execute(ctx, session, "rollback", make(map[string]*querypb.BindVariable))
	if err != nil {
		log.Errorf("Error happened in transaction rollback: %v", err)
	}
}

func (vh *vtgateHandler) ConnectionClosed(c *mysql.Conn) {
	// Rollback if there is an ongoing transaction. Ignore error.
	var ctx context.Context
	var cancel context.CancelFunc
	if *mysqlQueryTimeout != 0 {
		ctx, cancel = context.WithTimeout(context.Background(), *mysqlQueryTimeout)
		defer cancel()
	} else {
		ctx = context.Background()
	}
	session := vh.session(c)
	if session.InTransaction {
		defer atomic.AddInt32(&busyConnections, -1)
	}
	_, _, _ = vh.vtg.Execute(ctx, session, "rollback", make(map[string]*querypb.BindVariable))
}

// Regexp to extract parent span id over the sql query
var r = regexp.MustCompile(`/\*VT_SPAN_CONTEXT=(.*)\*/`)

// this function is here to make this logic easy to test by decoupling the logic from the `trace.NewSpan` and `trace.NewFromString` functions
func startSpanTestable(ctx context.Context, query, label string,
	newSpan func(context.Context, string) (trace.Span, context.Context),
	newSpanFromString func(context.Context, string, string) (trace.Span, context.Context, error)) (trace.Span, context.Context, error) {
	_, comments := sqlparser.SplitMarginComments(query)
	match := r.FindStringSubmatch(comments.Leading)
	var span trace.Span
	if len(match) == 0 {
		span, ctx = newSpan(ctx, label)
	} else {
		var err error
		span, ctx, err = newSpanFromString(ctx, match[1], label)
		if err != nil {
			return nil, nil, err
		}
	}

	trace.AnnotateSQL(span, query)

	return span, ctx, nil
}

func startSpan(ctx context.Context, query, label string) (trace.Span, context.Context, error) {
	return startSpanTestable(ctx, query, label, trace.NewSpan, trace.NewFromString)
}

func (vh *vtgateHandler) ComInitDB(c *mysql.Conn, schemaName string) {
	vh.session(c).TargetString = schemaName
}

// Regexp to extract parent span id over the sql query
var r = regexp.MustCompile("/\\*VT_SPAN_CONTEXT=(.*)\\*/")

// this function is here to make this logic easy to test by decoupling the logic from the `trace.NewSpan` and `trace.NewFromString` functions
func startSpanTestable(ctx context.Context, query, label string,
	newSpan func(context.Context, string) (trace.Span, context.Context),
	newSpanFromString func(context.Context, string, string) (trace.Span, context.Context, error)) (trace.Span, context.Context, error) {
	_, comments := sqlparser.SplitMarginComments(query)
	match := r.FindStringSubmatch(comments.Leading)
	var span trace.Span
	if len(match) == 0 {
		span, ctx = newSpan(ctx, label)
	} else {
		var err error
		span, ctx, err = newSpanFromString(ctx, match[1], label)
		if err != nil {
			return nil, nil, err
		}
	}

	trace.AnnotateSQL(span, query)

	return span, ctx, nil
}

func startSpan(ctx context.Context, query, label string) (trace.Span, context.Context, error) {
	return startSpanTestable(ctx, query, label, trace.NewSpan, trace.NewFromString)
}

func (vh *vtgateHandler) ComQuery(c *mysql.Conn, query string, callback func(*sqltypes.Result) error) error {
	ctx := context.Background()
	var cancel context.CancelFunc
	if *mysqlQueryTimeout != 0 {
		ctx, cancel = context.WithTimeout(ctx, *mysqlQueryTimeout)
		defer cancel()
	}

	span, ctx, err := startSpan(ctx, query, "vtgateHandler.ComQuery")
	if err != nil {
		return vterrors.Wrap(err, "failed to extract span")
	}
	defer span.Finish()

	ctx = callinfo.MysqlCallInfo(ctx, c)

	// Fill in the ImmediateCallerID with the UserData returned by
	// the AuthServer plugin for that user. If nothing was
	// returned, use the User. This lets the plugin map a MySQL
	// user used for authentication to a Vitess User used for
	// Table ACLs and Vitess authentication in general.
	im := c.UserData.Get()
	ef := callerid.NewEffectiveCallerID(
		c.User,                  /* principal: who */
		c.RemoteAddr().String(), /* component: running client process */
		"VTGate MySQL Connector" /* subcomponent: part of the client */)
	ctx = callerid.NewContext(ctx, ef, im)

	session := vh.session(c)
	if !session.InTransaction {
		atomic.AddInt32(&busyConnections, 1)
	}
	defer func() {
		if !session.InTransaction {
			atomic.AddInt32(&busyConnections, -1)
		}
	}()

<<<<<<< HEAD
	if session.TargetString == "" && c.SchemaName != "" {
		session.TargetString = c.SchemaName
	}
=======
>>>>>>> 45dd2e5d
	if session.Options.Workload == querypb.ExecuteOptions_OLAP {
		err := vh.vtg.StreamExecute(ctx, session, query, make(map[string]*querypb.BindVariable), callback)
		return mysql.NewSQLErrorFromError(err)
	}
	session, result, err := vh.vtg.Execute(ctx, session, query, make(map[string]*querypb.BindVariable))
	err = mysql.NewSQLErrorFromError(err)
	if err != nil {
		return err
	}
	return callback(result)
}

// ComPrepare is the handler for command prepare.
func (vh *vtgateHandler) ComPrepare(c *mysql.Conn, query string) ([]*querypb.Field, error) {
	var ctx context.Context
	var cancel context.CancelFunc
	if *mysqlQueryTimeout != 0 {
		ctx, cancel = context.WithTimeout(context.Background(), *mysqlQueryTimeout)
		defer cancel()
	} else {
		ctx = context.Background()
	}

	ctx = callinfo.MysqlCallInfo(ctx, c)

	// Fill in the ImmediateCallerID with the UserData returned by
	// the AuthServer plugin for that user. If nothing was
	// returned, use the User. This lets the plugin map a MySQL
	// user used for authentication to a Vitess User used for
	// Table ACLs and Vitess authentication in general.
	im := c.UserData.Get()
	ef := callerid.NewEffectiveCallerID(
		c.User,                  /* principal: who */
		c.RemoteAddr().String(), /* component: running client process */
		"VTGate MySQL Connector" /* subcomponent: part of the client */)
	ctx = callerid.NewContext(ctx, ef, im)

	session := vh.session(c)
	if !session.InTransaction {
		atomic.AddInt32(&busyConnections, 1)
	}
	defer func() {
		if !session.InTransaction {
			atomic.AddInt32(&busyConnections, -1)
		}
	}()

<<<<<<< HEAD
	if session.TargetString == "" && c.SchemaName != "" {
		session.TargetString = c.SchemaName
	}

=======
>>>>>>> 45dd2e5d
	session, fld, err := vh.vtg.Prepare(ctx, session, query, make(map[string]*querypb.BindVariable))
	err = mysql.NewSQLErrorFromError(err)
	if err != nil {
		return nil, err
	}
	return fld, nil
}

func (vh *vtgateHandler) ComStmtExecute(c *mysql.Conn, prepare *mysql.PrepareData, callback func(*sqltypes.Result) error) error {
	var ctx context.Context
	var cancel context.CancelFunc
	if *mysqlQueryTimeout != 0 {
		ctx, cancel = context.WithTimeout(context.Background(), *mysqlQueryTimeout)
		defer cancel()
	} else {
		ctx = context.Background()
	}

	ctx = callinfo.MysqlCallInfo(ctx, c)

	// Fill in the ImmediateCallerID with the UserData returned by
	// the AuthServer plugin for that user. If nothing was
	// returned, use the User. This lets the plugin map a MySQL
	// user used for authentication to a Vitess User used for
	// Table ACLs and Vitess authentication in general.
	im := c.UserData.Get()
	ef := callerid.NewEffectiveCallerID(
		c.User,                  /* principal: who */
		c.RemoteAddr().String(), /* component: running client process */
		"VTGate MySQL Connector" /* subcomponent: part of the client */)
	ctx = callerid.NewContext(ctx, ef, im)

	session := vh.session(c)
	if !session.InTransaction {
		atomic.AddInt32(&busyConnections, 1)
	}
	defer func() {
		if !session.InTransaction {
			atomic.AddInt32(&busyConnections, -1)
		}
	}()

<<<<<<< HEAD
	if session.TargetString == "" && c.SchemaName != "" {
		session.TargetString = c.SchemaName
	}
=======
>>>>>>> 45dd2e5d
	if session.Options.Workload == querypb.ExecuteOptions_OLAP {
		err := vh.vtg.StreamExecute(ctx, session, prepare.PrepareStmt, prepare.BindVars, callback)
		return mysql.NewSQLErrorFromError(err)
	}
	_, qr, err := vh.vtg.Execute(ctx, session, prepare.PrepareStmt, prepare.BindVars)
	if err != nil {
		err = mysql.NewSQLErrorFromError(err)
		return err
	}

	return callback(qr)
}

func (vh *vtgateHandler) WarningCount(c *mysql.Conn) uint16 {
	return uint16(len(vh.session(c).GetWarnings()))
}

func (vh *vtgateHandler) session(c *mysql.Conn) *vtgatepb.Session {
	session, _ := c.ClientData.(*vtgatepb.Session)
	if session == nil {
		session = &vtgatepb.Session{
			Options: &querypb.ExecuteOptions{
				IncludedFields: querypb.ExecuteOptions_ALL,
			},
			Autocommit: true,
		}
		if c.Capabilities&mysql.CapabilityClientFoundRows != 0 {
			session.Options.ClientFoundRows = true
		}
		c.ClientData = session
	}
	return session
}

var mysqlListener *mysql.Listener
var mysqlUnixListener *mysql.Listener

// initiMySQLProtocol starts the mysql protocol.
// It should be called only once in a process.
func initMySQLProtocol() {
	// Flag is not set, just return.
	if *mysqlServerPort < 0 && *mysqlServerSocketPath == "" {
		return
	}

	// If no VTGate was created, just return.
	if rpcVTGate == nil {
		return
	}

	// Initialize registered AuthServer implementations (or other plugins)
	for _, initFn := range pluginInitializers {
		initFn()
	}
	authServer := mysql.GetAuthServer(*mysqlAuthServerImpl)

	switch *mysqlTCPVersion {
	case "tcp", "tcp4", "tcp6":
		// Valid flag value.
	default:
		log.Exitf("-mysql_tcp_version must be one of [tcp, tcp4, tcp6]")
	}

	// Create a Listener.
	var err error
	vh := newVtgateHandler(rpcVTGate)
	if *mysqlServerPort >= 0 {
		mysqlListener, err = mysql.NewListener(*mysqlTCPVersion, net.JoinHostPort(*mysqlServerBindAddress, fmt.Sprintf("%v", *mysqlServerPort)), authServer, vh, *mysqlConnReadTimeout, *mysqlConnWriteTimeout)
		if err != nil {
			log.Exitf("mysql.NewListener failed: %v", err)
		}
		if *mysqlServerVersion != "" {
			mysqlListener.ServerVersion = *mysqlServerVersion
		}
		if *mysqlSslCert != "" && *mysqlSslKey != "" {
			mysqlListener.TLSConfig, err = vttls.ServerConfig(*mysqlSslCert, *mysqlSslKey, *mysqlSslCa)
			if err != nil {
				log.Exitf("grpcutils.TLSServerConfig failed: %v", err)
				return
			}
			mysqlListener.RequireSecureTransport = *mysqlServerRequireSecureTransport
		}
		mysqlListener.AllowClearTextWithoutTLS = *mysqlAllowClearTextWithoutTLS
		// Check for the connection threshold
		if *mysqlSlowConnectWarnThreshold != 0 {
			log.Infof("setting mysql slow connection threshold to %v", mysqlSlowConnectWarnThreshold)
			mysqlListener.SlowConnectWarnThreshold = *mysqlSlowConnectWarnThreshold
		}
		// Start listening for tcp
		go mysqlListener.Accept()
	}

	if *mysqlServerSocketPath != "" {
		// Let's create this unix socket with permissions to all users. In this way,
		// clients can connect to vtgate mysql server without being vtgate user
		oldMask := syscall.Umask(000)
		mysqlUnixListener, err = newMysqlUnixSocket(*mysqlServerSocketPath, authServer, vh)
		_ = syscall.Umask(oldMask)
		if err != nil {
			log.Exitf("mysql.NewListener failed: %v", err)
			return
		}
		// Listen for unix socket
		go mysqlUnixListener.Accept()
	}
}

// newMysqlUnixSocket creates a new unix socket mysql listener. If a socket file already exists, attempts
// to clean it up.
func newMysqlUnixSocket(address string, authServer mysql.AuthServer, handler mysql.Handler) (*mysql.Listener, error) {
	listener, err := mysql.NewListener("unix", address, authServer, handler, *mysqlConnReadTimeout, *mysqlConnWriteTimeout)
	switch err := err.(type) {
	case nil:
		return listener, nil
	case *net.OpError:
		log.Warningf("Found existent socket when trying to create new unix mysql listener: %s, attempting to clean up", address)
		// err.Op should never be different from listen, just being extra careful
		// in case in the future other errors are returned here
		if err.Op != "listen" {
			return nil, err
		}
		_, dialErr := net.Dial("unix", address)
		if dialErr == nil {
			log.Errorf("Existent socket '%s' is still accepting connections, aborting", address)
			return nil, err
		}
		removeFileErr := os.Remove(address)
		if removeFileErr != nil {
			log.Errorf("Couldn't remove existent socket file: %s", address)
			return nil, err
		}
		listener, listenerErr := mysql.NewListener("unix", address, authServer, handler, *mysqlConnReadTimeout, *mysqlConnWriteTimeout)
		return listener, listenerErr
	default:
		return nil, err
	}
}

func shutdownMysqlProtocolAndDrain() {
	if mysqlListener != nil {
		mysqlListener.Close()
		mysqlListener = nil
	}
	if mysqlUnixListener != nil {
		mysqlUnixListener.Close()
		mysqlUnixListener = nil
	}

	if atomic.LoadInt32(&busyConnections) > 0 {
		log.Infof("Waiting for all client connections to be idle (%d active)...", atomic.LoadInt32(&busyConnections))
		start := time.Now()
		reported := start
		for atomic.LoadInt32(&busyConnections) != 0 {
			if time.Since(reported) > 2*time.Second {
				log.Infof("Still waiting for client connections to be idle (%d active)...", atomic.LoadInt32(&busyConnections))
				reported = time.Now()
			}

			time.Sleep(1 * time.Millisecond)
		}
	}
}

func init() {
	servenv.OnRun(initMySQLProtocol)
	servenv.OnTermSync(shutdownMysqlProtocolAndDrain)
}

var pluginInitializers []func()

// RegisterPluginInitializer lets plugins register themselves to be init'ed at servenv.OnRun-time
func RegisterPluginInitializer(initializer func()) {
	pluginInitializers = append(pluginInitializers, initializer)
}<|MERGE_RESOLUTION|>--- conflicted
+++ resolved
@@ -145,35 +145,6 @@
 	vh.session(c).TargetString = schemaName
 }
 
-// Regexp to extract parent span id over the sql query
-var r = regexp.MustCompile("/\\*VT_SPAN_CONTEXT=(.*)\\*/")
-
-// this function is here to make this logic easy to test by decoupling the logic from the `trace.NewSpan` and `trace.NewFromString` functions
-func startSpanTestable(ctx context.Context, query, label string,
-	newSpan func(context.Context, string) (trace.Span, context.Context),
-	newSpanFromString func(context.Context, string, string) (trace.Span, context.Context, error)) (trace.Span, context.Context, error) {
-	_, comments := sqlparser.SplitMarginComments(query)
-	match := r.FindStringSubmatch(comments.Leading)
-	var span trace.Span
-	if len(match) == 0 {
-		span, ctx = newSpan(ctx, label)
-	} else {
-		var err error
-		span, ctx, err = newSpanFromString(ctx, match[1], label)
-		if err != nil {
-			return nil, nil, err
-		}
-	}
-
-	trace.AnnotateSQL(span, query)
-
-	return span, ctx, nil
-}
-
-func startSpan(ctx context.Context, query, label string) (trace.Span, context.Context, error) {
-	return startSpanTestable(ctx, query, label, trace.NewSpan, trace.NewFromString)
-}
-
 func (vh *vtgateHandler) ComQuery(c *mysql.Conn, query string, callback func(*sqltypes.Result) error) error {
 	ctx := context.Background()
 	var cancel context.CancelFunc
@@ -212,12 +183,6 @@
 		}
 	}()
 
-<<<<<<< HEAD
-	if session.TargetString == "" && c.SchemaName != "" {
-		session.TargetString = c.SchemaName
-	}
-=======
->>>>>>> 45dd2e5d
 	if session.Options.Workload == querypb.ExecuteOptions_OLAP {
 		err := vh.vtg.StreamExecute(ctx, session, query, make(map[string]*querypb.BindVariable), callback)
 		return mysql.NewSQLErrorFromError(err)
@@ -265,13 +230,6 @@
 		}
 	}()
 
-<<<<<<< HEAD
-	if session.TargetString == "" && c.SchemaName != "" {
-		session.TargetString = c.SchemaName
-	}
-
-=======
->>>>>>> 45dd2e5d
 	session, fld, err := vh.vtg.Prepare(ctx, session, query, make(map[string]*querypb.BindVariable))
 	err = mysql.NewSQLErrorFromError(err)
 	if err != nil {
@@ -314,12 +272,6 @@
 		}
 	}()
 
-<<<<<<< HEAD
-	if session.TargetString == "" && c.SchemaName != "" {
-		session.TargetString = c.SchemaName
-	}
-=======
->>>>>>> 45dd2e5d
 	if session.Options.Workload == querypb.ExecuteOptions_OLAP {
 		err := vh.vtg.StreamExecute(ctx, session, prepare.PrepareStmt, prepare.BindVars, callback)
 		return mysql.NewSQLErrorFromError(err)
