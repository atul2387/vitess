--- conflicted
+++ resolved
@@ -554,11 +554,7 @@
 	assert.Len(t, result.Rows, 1)
 
 	// Fails if deleting key that doesn't exist
-<<<<<<< HEAD
-	delete := "set @@vitess_metadata.doesnt_exist=''"
-=======
 	delete := "set @@vitess_metadata.doesn't_exist=''"
->>>>>>> 45dd2e5d
 	_, err = executor.Execute(context.Background(), "TestExecute", session, delete, nil)
 	assert.True(t, topo.IsErrType(err, topo.NoNode))
 
