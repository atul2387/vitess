--- conflicted
+++ resolved
@@ -29,11 +29,8 @@
 	"testing"
 	"time"
 
-<<<<<<< HEAD
-=======
 	"google.golang.org/protobuf/proto"
 
->>>>>>> cb142eea
 	"vitess.io/vitess/go/cache"
 	"vitess.io/vitess/go/test/utils"
 	"vitess.io/vitess/go/vt/vtgate/engine"
@@ -199,11 +196,7 @@
 	// Prevent use of non-master if in_transaction is on.
 	session = NewSafeSession(&vtgatepb.Session{TargetString: "@master", InTransaction: true})
 	_, err = executor.Execute(ctx, "TestExecute", session, "use @replica", nil)
-<<<<<<< HEAD
-	require.EqualError(t, err, `Can't execute the given command because you have an active transaction`)
-=======
 	require.EqualError(t, err, `can't execute the given command because you have an active transaction`)
->>>>>>> cb142eea
 }
 
 func TestDirectTargetRewrites(t *testing.T) {
@@ -355,11 +348,7 @@
 	_, err = executor.Execute(ctx, "TestExecute", session, "update main1 set id=1", nil)
 	require.NoError(t, err)
 	wantSession = &vtgatepb.Session{InTransaction: true, Autocommit: true, TargetString: "@master", FoundRows: 0, RowCount: 1}
-<<<<<<< HEAD
-	testSession = *session.Session
-=======
 	testSession = proto.Clone(session.Session).(*vtgatepb.Session)
->>>>>>> cb142eea
 	testSession.ShardSessions = nil
 	utils.MustMatch(t, wantSession, testSession, "session does not match for autocommit=1")
 	if got, want := sbclookup.CommitCount.Get(), startCount; got != want {
@@ -955,14 +944,7 @@
 	}
 
 	_, err = executor.Execute(ctx, "TestExecute", NewSafeSession(&vtgatepb.Session{}), "use UnexistentKeyspace", nil)
-<<<<<<< HEAD
-	wantErr = "Unknown database 'UnexistentKeyspace'"
-	if err == nil || err.Error() != wantErr {
-		t.Errorf("got: %v, want %v", err, wantErr)
-	}
-=======
 	require.EqualError(t, err, "unknown database 'UnexistentKeyspace'")
->>>>>>> cb142eea
 }
 
 func TestExecutorComment(t *testing.T) {
@@ -1132,11 +1114,7 @@
 
 	stmts := []string{
 		"create table t1(id bigint primary key)",
-<<<<<<< HEAD
-		"alter table t2 add primary key id",
-=======
 		"alter table t2 add primary key (id)",
->>>>>>> cb142eea
 		"rename table t2 to t3",
 		"truncate table t2",
 		"drop table t2",
@@ -1224,12 +1202,8 @@
 					require.NoError(t, err)
 					require.EqualValues(t, 1, sbc.ExecCount.Get())
 				} else {
-<<<<<<< HEAD
-					require.EqualError(t, err, "foreign key constraint is not allowed")
-=======
 					require.Error(t, err)
 					require.Contains(t, err.Error(), "foreign key constraints are not allowed")
->>>>>>> cb142eea
 				}
 			})
 		}
@@ -1396,17 +1370,10 @@
 	// test that by default no users can perform the operation
 	stmt := "alter vschema create vindex test_hash using hash"
 	_, err := executor.Execute(ctxRedUser, "TestExecute", session, stmt, nil)
-<<<<<<< HEAD
-	require.EqualError(t, err, `User 'redUser' is not allowed to perform vschema operations`)
-
-	_, err = executor.Execute(ctxBlueUser, "TestExecute", session, stmt, nil)
-	require.EqualError(t, err, `User 'blueUser' is not allowed to perform vschema operations`)
-=======
 	require.EqualError(t, err, `User 'redUser' is not authorized to perform vschema operations`)
 
 	_, err = executor.Execute(ctxBlueUser, "TestExecute", session, stmt, nil)
 	require.EqualError(t, err, `User 'blueUser' is not authorized to perform vschema operations`)
->>>>>>> cb142eea
 
 	// test when all users are enabled
 	*vschemaacl.AuthorizedDDLUsers = "%"
@@ -1425,11 +1392,7 @@
 	*vschemaacl.AuthorizedDDLUsers = "orangeUser, blueUser, greenUser"
 	vschemaacl.Init()
 	_, err = executor.Execute(ctxRedUser, "TestExecute", session, stmt, nil)
-<<<<<<< HEAD
-	require.EqualError(t, err, `User 'redUser' is not allowed to perform vschema operations`)
-=======
 	require.EqualError(t, err, `User 'redUser' is not authorized to perform vschema operations`)
->>>>>>> cb142eea
 
 	stmt = "alter vschema create vindex test_hash3 using hash"
 	_, err = executor.Execute(ctxBlueUser, "TestExecute", session, stmt, nil)
