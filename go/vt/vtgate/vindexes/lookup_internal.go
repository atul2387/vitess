--- conflicted
+++ resolved
@@ -124,12 +124,8 @@
 func (cacheItem) Size() int { return 1 }
 
 // Lookup performs a lookup for the ids.
-<<<<<<< HEAD
 // TODO: should the caching bit be an impl wrapper around this instead of baked in?
-func (lkp *lookupInternal) Lookup(vcursor VCursor, ids []sqltypes.Value) ([]*sqltypes.Result, error) {
-=======
 func (lkp *lookupInternal) Lookup(vcursor VCursor, ids []sqltypes.Value, co vtgatepb.CommitOrder) ([]*sqltypes.Result, error) {
->>>>>>> 32bcfbb8
 	if vcursor == nil {
 		return nil, fmt.Errorf("cannot perform lookup: no vcursor provided")
 	}
@@ -173,7 +169,6 @@
 			}
 		}
 	} else {
-<<<<<<< HEAD
 		filteredIds := ids
 		cachedResults := map[string]*sqltypes.Result{}
 
@@ -187,23 +182,9 @@
 					cachedResults[key] = v.(cacheItem).content
 				}
 			}
-=======
-		// for integral or binary type, batch query all ids and then map them back to the input order
-		vars, err := sqltypes.BuildBindVariable(ids)
-		if err != nil {
-			return nil, fmt.Errorf("lookup.Map: %v", err)
-		}
-		bindVars := map[string]*querypb.BindVariable{
-			lkp.FromColumns[0]: vars,
-		}
-		result, err := vcursor.Execute("VindexLookup", lkp.sel, bindVars, false /* rollbackOnError */, co)
-		if err != nil {
-			return nil, fmt.Errorf("lookup.Map: %v", err)
->>>>>>> 32bcfbb8
-		}
+    }
 
 		resultMap := make(map[string][][]sqltypes.Value)
-<<<<<<< HEAD
 
 		if len(filteredIds) > 0 {
 			// for integral or binary type, batch query all ids and then map them back to the input order
@@ -214,15 +195,10 @@
 			bindVars := map[string]*querypb.BindVariable{
 				lkp.FromColumns[0]: vars,
 			}
-			co := vtgatepb.CommitOrder_NORMAL
-			if lkp.Autocommit {
-				co = vtgatepb.CommitOrder_AUTOCOMMIT
-			}
 			result, err := vcursor.Execute("VindexLookup", lkp.sel, bindVars, false /* rollbackOnError */, co)
 			if err != nil {
 				return nil, fmt.Errorf("lookup.Map: %v", err)
 			}
-			// Map<String, Array<Array<sqltypes.Value>>
 
 			for _, row := range result.Rows {
 				idKey := row[0].ToString()
@@ -235,24 +211,15 @@
 			if v, wasCached := cachedResults[mkCacheKey(id)]; wasCached {
 				newResult = v
 			} else {
-				newResult = &sqltypes.Result{Rows: resultMap[string(id.ToString())]}
+				newResult = &sqltypes.Result{Rows: resultMap[id.ToString()]}
 				if cache != nil {
 					cache.Set(mkCacheKey(id), cacheItem{newResult})
 				}
 			}
 			results = append(results, newResult)
-=======
-		for _, row := range result.Rows {
-			resultMap[row[0].ToString()] = append(resultMap[row[0].ToString()], []sqltypes.Value{row[1]})
-		}
-
-		for _, id := range ids {
-			results = append(results, &sqltypes.Result{
-				Rows: resultMap[id.ToString()],
-			})
->>>>>>> 32bcfbb8
-		}
-	}
+    }
+	}
+
 	return results, nil
 }
 
