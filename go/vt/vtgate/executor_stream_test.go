--- conflicted
+++ resolved
@@ -60,11 +60,7 @@
 	for _, shard := range shards {
 		_ = hc.AddTestTablet(cell, shard, 1, "TestExecutor", shard, topodatapb.TabletType_MASTER, true, 1, nil)
 	}
-<<<<<<< HEAD
-	executor := NewExecutor(context.Background(), serv, cell, resolver, false, false, testBufferSize, cache.DefaultConfig)
-=======
 	executor := NewExecutor(context.Background(), serv, cell, resolver, false, false, testBufferSize, cache.DefaultConfig, nil)
->>>>>>> cb142eea
 
 	sql := "stream * from sharded_user_msgs"
 	result, err := executorStreamMessages(executor, sql)
