--- conflicted
+++ resolved
@@ -89,17 +89,10 @@
 		out: &vtgatepb.Session{},
 	}, {
 		in:  "set AUTOCOMMIT = 'aa'",
-<<<<<<< HEAD
-		err: "Variable 'autocommit' can't be set to the value: 'aa' is not a boolean",
-	}, {
-		in:  "set autocommit = 2",
-		err: "Variable 'autocommit' can't be set to the value: 2 is not a boolean",
-=======
 		err: "variable 'autocommit' can't be set to the value: 'aa' is not a boolean",
 	}, {
 		in:  "set autocommit = 2",
 		err: "variable 'autocommit' can't be set to the value: 2 is not a boolean",
->>>>>>> cb142eea
 	}, {
 		in:  "set client_found_rows = 1",
 		out: &vtgatepb.Session{Autocommit: true, Options: &querypb.ExecuteOptions{ClientFoundRows: true}},
@@ -117,17 +110,10 @@
 		err: "cannot use scope and @@",
 	}, {
 		in:  "set client_found_rows = 'aa'",
-<<<<<<< HEAD
-		err: "Variable 'client_found_rows' can't be set to the value: 'aa' is not a boolean",
-	}, {
-		in:  "set client_found_rows = 2",
-		err: "Variable 'client_found_rows' can't be set to the value: 2 is not a boolean",
-=======
 		err: "variable 'client_found_rows' can't be set to the value: 'aa' is not a boolean",
 	}, {
 		in:  "set client_found_rows = 2",
 		err: "variable 'client_found_rows' can't be set to the value: 2 is not a boolean",
->>>>>>> cb142eea
 	}, {
 		in:  "set transaction_mode = 'unspecified'",
 		out: &vtgatepb.Session{Autocommit: true, TransactionMode: vtgatepb.TransactionMode_UNSPECIFIED},
@@ -148,11 +134,7 @@
 		err: "invalid transaction_mode: aa",
 	}, {
 		in:  "set transaction_mode = 1",
-<<<<<<< HEAD
-		err: "Incorrect argument type to variable 'transaction_mode': INT64",
-=======
 		err: "incorrect argument type to variable 'transaction_mode': INT64",
->>>>>>> cb142eea
 	}, {
 		in:  "set workload = 'unspecified'",
 		out: &vtgatepb.Session{Autocommit: true, Options: &querypb.ExecuteOptions{Workload: querypb.ExecuteOptions_UNSPECIFIED}},
@@ -170,11 +152,7 @@
 		err: "invalid workload: aa",
 	}, {
 		in:  "set workload = 1",
-<<<<<<< HEAD
-		err: "Incorrect argument type to variable 'workload': INT64",
-=======
 		err: "incorrect argument type to variable 'workload': INT64",
->>>>>>> cb142eea
 	}, {
 		in:  "set transaction_mode = 'twopc', autocommit=1",
 		out: &vtgatepb.Session{Autocommit: true, TransactionMode: vtgatepb.TransactionMode_TWOPC},
@@ -186,17 +164,10 @@
 		out: &vtgatepb.Session{Autocommit: true, Options: &querypb.ExecuteOptions{SqlSelectLimit: 0}},
 	}, {
 		in:  "set sql_select_limit = 'asdfasfd'",
-<<<<<<< HEAD
-		err: "Incorrect argument type to variable 'sql_select_limit': VARBINARY",
-	}, {
-		in:  "set autocommit = 1+1",
-		err: "Variable 'autocommit' can't be set to the value: 2 is not a boolean",
-=======
 		err: "incorrect argument type to variable 'sql_select_limit': VARBINARY",
 	}, {
 		in:  "set autocommit = 1+1",
 		err: "variable 'autocommit' can't be set to the value: 2 is not a boolean",
->>>>>>> cb142eea
 	}, {
 		in:  "set autocommit = 1+0",
 		out: &vtgatepb.Session{Autocommit: true},
@@ -229,17 +200,10 @@
 		out: &vtgatepb.Session{Autocommit: true, Options: &querypb.ExecuteOptions{}},
 	}, {
 		in:  "set tx_read_only = 2",
-<<<<<<< HEAD
-		err: "Variable 'tx_read_only' can't be set to the value: 2 is not a boolean",
-	}, {
-		in:  "set transaction_read_only = 2",
-		err: "Variable 'transaction_read_only' can't be set to the value: 2 is not a boolean",
-=======
 		err: "variable 'tx_read_only' can't be set to the value: 2 is not a boolean",
 	}, {
 		in:  "set transaction_read_only = 2",
 		err: "variable 'transaction_read_only' can't be set to the value: 2 is not a boolean",
->>>>>>> cb142eea
 	}, {
 		in:  "set session transaction isolation level repeatable read",
 		out: &vtgatepb.Session{Autocommit: true},
@@ -284,11 +248,7 @@
 		out: &vtgatepb.Session{Autocommit: true, EnableSystemSettings: false},
 	}, {
 		in:  "set @@socket = '/tmp/change.sock'",
-<<<<<<< HEAD
-		err: "Variable 'socket' is a read only variable",
-=======
 		err: "variable 'socket' is a read only variable",
->>>>>>> cb142eea
 	}}
 	for i, tcase := range testcases {
 		t.Run(fmt.Sprintf("%d-%s", i, tcase.in), func(t *testing.T) {
