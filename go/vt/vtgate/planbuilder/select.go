/*
Copyright 2019 The Vitess Authors.

Licensed under the Apache License, Version 2.0 (the "License");
you may not use this file except in compliance with the License.
You may obtain a copy of the License at

    http://www.apache.org/licenses/LICENSE-2.0

Unless required by applicable law or agreed to in writing, software
distributed under the License is distributed on an "AS IS" BASIS,
WITHOUT WARRANTIES OR CONDITIONS OF ANY KIND, either express or implied.
See the License for the specific language governing permissions and
limitations under the License.
*/

package planbuilder

import (
	"errors"
	"fmt"

	"vitess.io/vitess/go/vt/orchestrator/external/golib/log"
<<<<<<< HEAD

	"vitess.io/vitess/go/vt/vtgate/semantics"
=======
>>>>>>> cb142eea

	"vitess.io/vitess/go/vt/key"

	vtrpcpb "vitess.io/vitess/go/vt/proto/vtrpc"
	"vitess.io/vitess/go/vt/vterrors"

	"vitess.io/vitess/go/vt/vtgate/evalengine"

	"vitess.io/vitess/go/vt/sqlparser"
	"vitess.io/vitess/go/vt/vtgate/engine"
)

<<<<<<< HEAD
func buildSelectPlan(query string) func(sqlparser.Statement, sqlparser.BindVars, ContextVSchema) (engine.Primitive, error) {
	return func(stmt sqlparser.Statement, reservedVars sqlparser.BindVars, vschema ContextVSchema) (engine.Primitive, error) {
=======
func buildSelectPlan(query string) func(sqlparser.Statement, *sqlparser.ReservedVars, ContextVSchema) (engine.Primitive, error) {
	return func(stmt sqlparser.Statement, reservedVars *sqlparser.ReservedVars, vschema ContextVSchema) (engine.Primitive, error) {
>>>>>>> cb142eea
		sel := stmt.(*sqlparser.Select)

		p, err := handleDualSelects(sel, vschema)
		if err != nil {
			return nil, err
		}
		if p != nil {
			return p, nil
		}

		getPlan := func(sel *sqlparser.Select) (logicalPlan, error) {
			pb := newPrimitiveBuilder(vschema, newJointab(reservedVars))
			if err := pb.processSelect(sel, reservedVars, nil, query); err != nil {
				return nil, err
			}
			if err := pb.plan.Wireup(pb.plan, pb.jt); err != nil {
				return nil, err
			}
			return pb.plan, nil
		}

		plan, err := getPlan(sel)
		if err != nil {
			return nil, err
		}

		if shouldRetryWithCNFRewriting(plan) {
			// by transforming the predicates to CNF, the planner will sometimes find better plans
			primitive := rewriteToCNFAndReplan(stmt, getPlan)
			if primitive != nil {
				return primitive, nil
			}
		}
		return plan.Primitive(), nil
<<<<<<< HEAD
	}
}

func rewriteToCNFAndReplan(stmt sqlparser.Statement, getPlan func(sel *sqlparser.Select) (logicalPlan, error)) engine.Primitive {
	rewritten := sqlparser.RewriteToCNF(stmt)
	sel2, isSelect := rewritten.(*sqlparser.Select)
	if isSelect {
		log.Infof("retrying plan after cnf: %s", sqlparser.String(sel2))
		plan2, err := getPlan(sel2)
		if err == nil && !shouldRetryWithCNFRewriting(plan2) {
			// we only use this new plan if it's better than the old one we got
			return plan2.Primitive()
		}
	}
	return nil
}

func shouldRetryWithCNFRewriting(plan logicalPlan) bool {
	routePlan, isRoute := plan.(*route)
	if !isRoute {
		return false
	}
	// if we have a I_S query, but have not found table_schema or table_name, let's try CNF
	return routePlan.eroute.Opcode == engine.SelectDBA &&
		routePlan.eroute.SysTableTableName == nil &&
		routePlan.eroute.SysTableTableSchema == nil

}

func pushProjection(expr *sqlparser.AliasedExpr, plan logicalPlan, semTable *semantics.SemTable) (firstOffset int, err error) {
	switch node := plan.(type) {
	case *route:
		sel := node.Select.(*sqlparser.Select)
		offset := len(sel.SelectExprs)
		sel.SelectExprs = append(sel.SelectExprs, expr)
		return offset, nil
	case *joinV4:
		lhsSolves := node.Left.ContainsTables()
		rhsSolves := node.Right.ContainsTables()
		deps := semTable.Dependencies(expr.Expr)
		switch {
		case deps.IsSolvedBy(lhsSolves):
			offset, err := pushProjection(expr, node.Left, semTable)
			if err != nil {
				return 0, err
			}
			node.Cols = append(node.Cols, -(offset + 1))
		case deps.IsSolvedBy(rhsSolves):
			offset, err := pushProjection(expr, node.Right, semTable)
			if err != nil {
				return 0, err
			}
			node.Cols = append(node.Cols, offset+1)
		default:
			return 0, vterrors.Errorf(vtrpcpb.Code_INTERNAL, "unknown dependencies for %s", sqlparser.String(expr))
		}
		return len(node.Cols) - 1, nil
	default:
		return 0, vterrors.Errorf(vtrpcpb.Code_UNIMPLEMENTED, "%T not yet supported", node)
	}
}

func pushPredicate(exprs []sqlparser.Expr, plan logicalPlan, semTable *semantics.SemTable) (err error) {
	if len(exprs) == 0 {
		return nil
	}
	switch node := plan.(type) {
	case *route:
		sel := node.Select.(*sqlparser.Select)
		finalExpr := reorderExpression(exprs[0], node.tables, semTable)
		for i, expr := range exprs {
			if i == 0 {
				continue
			}
			finalExpr = &sqlparser.AndExpr{
				Left:  finalExpr,
				Right: reorderExpression(expr, node.tables, semTable),
			}
		}
		if sel.Where != nil {
			finalExpr = &sqlparser.AndExpr{
				Left:  sel.Where.Expr,
				Right: finalExpr,
			}
		}
		sel.Where = &sqlparser.Where{
			Type: sqlparser.WhereClause,
			Expr: finalExpr,
		}
		return nil
	case *joinV4:
		var lhs, rhs []sqlparser.Expr
		lhsSolves := node.Left.ContainsTables()
		rhsSolves := node.Right.ContainsTables()
		for _, expr := range exprs {
			deps := semTable.Dependencies(expr)
			switch {
			case deps.IsSolvedBy(lhsSolves):
				lhs = append(lhs, expr)
			case deps.IsSolvedBy(rhsSolves):
				rhs = append(rhs, expr)
			default:
				return vterrors.Errorf(vtrpcpb.Code_INTERNAL, "unknown dependencies for %s", sqlparser.String(expr))
			}
		}
		err := pushPredicate(lhs, node.Left, semTable)
		if err != nil {
			return err
		}
		err = pushPredicate(rhs, node.Right, semTable)
		return err
	default:
		return vterrors.Errorf(vtrpcpb.Code_UNIMPLEMENTED, "%T not yet supported", node)
	}
}

func reorderExpression(expr sqlparser.Expr, solves semantics.TableSet, semTable *semantics.SemTable) sqlparser.Expr {
	switch compExpr := expr.(type) {
	case *sqlparser.ComparisonExpr:
		if compExpr.Operator == sqlparser.EqualOp {
			if !dependsOnRoute(solves, compExpr.Left, semTable) && dependsOnRoute(solves, compExpr.Right, semTable) {
				compExpr.Left, compExpr.Right = compExpr.Right, compExpr.Left
			}
		}
=======
>>>>>>> cb142eea
	}
	return expr
}

<<<<<<< HEAD
func dependsOnRoute(solves semantics.TableSet, expr sqlparser.Expr, semTable *semantics.SemTable) bool {
	if node, ok := expr.(*sqlparser.ColName); ok {
		return semTable.Dependencies(node).IsSolvedBy(solves)
	}
	return !sqlparser.IsValue(expr)
=======
func rewriteToCNFAndReplan(stmt sqlparser.Statement, getPlan func(sel *sqlparser.Select) (logicalPlan, error)) engine.Primitive {
	rewritten := sqlparser.RewriteToCNF(stmt)
	sel2, isSelect := rewritten.(*sqlparser.Select)
	if isSelect {
		log.Infof("retrying plan after cnf: %s", sqlparser.String(sel2))
		plan2, err := getPlan(sel2)
		if err == nil && !shouldRetryWithCNFRewriting(plan2) {
			// we only use this new plan if it's better than the old one we got
			return plan2.Primitive()
		}
	}
	return nil
}

func shouldRetryWithCNFRewriting(plan logicalPlan) bool {
	routePlan, isRoute := plan.(*route)
	if !isRoute {
		return false
	}
	// if we have a I_S query, but have not found table_schema or table_name, let's try CNF
	return routePlan.eroute.Opcode == engine.SelectDBA &&
		len(routePlan.eroute.SysTableTableName) == 0 &&
		len(routePlan.eroute.SysTableTableSchema) == 0

>>>>>>> cb142eea
}

var errSQLCalcFoundRows = vterrors.NewErrorf(vtrpcpb.Code_INVALID_ARGUMENT, vterrors.CantUseOptionHere, "Incorrect usage/placement of 'SQL_CALC_FOUND_ROWS'")
var errInto = vterrors.NewErrorf(vtrpcpb.Code_INVALID_ARGUMENT, vterrors.CantUseOptionHere, "Incorrect usage/placement of 'INTO'")

// processSelect builds a primitive tree for the given query or subquery.
// The tree built by this function has the following general structure:
//
// The leaf nodes can be a route, vindexFunc or subquery. In the symtab,
// the tables map has columns that point to these leaf nodes. A subquery
// itself contains a logicalPlan tree, but it's opaque and is made to look
// like a table for the analysis of the current tree.
//
// The leaf nodes are usually tied together by join nodes. While the join
// nodes are built, they have ON clauses. Those are analyzed and pushed
// down into the leaf nodes as the tree is formed. Join nodes are formed
// during analysis of the FROM clause.
//
// During the WHERE clause analysis, the target leaf node is identified
// for each part, and the PushFilter function is used to push the condition
// down. The same strategy is used for the other clauses.
//
// So, a typical plan would either be a simple leaf node, or may consist
// of leaf nodes tied together by join nodes.
//
// If a query has aggregates that cannot be pushed down, an aggregator
// primitive is built. The current orderedAggregate primitive can only
// be built on top of a route. The orderedAggregate expects the rows
// to be ordered as they are returned. This work is performed by the
// underlying route. This means that a compatible ORDER BY clause
// can also be handled by this combination of primitives. In this case,
// the tree would consist of an orderedAggregate whose input is a route.
//
// If a query has an ORDER BY, but the route is a scatter, then the
// ordering is pushed down into the route itself. This results in a simple
// route primitive.
//
// The LIMIT clause is the last construct of a query. If it cannot be
// pushed into a route, then a primitive is created on top of any
// of the above trees to make it discard unwanted rows.
<<<<<<< HEAD
func (pb *primitiveBuilder) processSelect(sel *sqlparser.Select, reservedVars sqlparser.BindVars, outer *symtab, query string) error {
=======
func (pb *primitiveBuilder) processSelect(sel *sqlparser.Select, reservedVars *sqlparser.ReservedVars, outer *symtab, query string) error {
>>>>>>> cb142eea
	// Check and error if there is any locking function present in select expression.
	for _, expr := range sel.SelectExprs {
		if aExpr, ok := expr.(*sqlparser.AliasedExpr); ok && sqlparser.IsLockingFunc(aExpr.Expr) {
			return vterrors.Errorf(vtrpcpb.Code_UNIMPLEMENTED, "%v allowed only with dual", sqlparser.String(aExpr))
		}
	}
	if sel.SQLCalcFoundRows {
		if outer != nil || query == "" {
			return errSQLCalcFoundRows
		}
		sel.SQLCalcFoundRows = false
		if sel.Limit != nil {
			plan, err := buildSQLCalcFoundRowsPlan(query, sel, reservedVars, outer, pb.vschema)
			if err != nil {
				return err
			}
			pb.plan = plan
			return nil
		}
	}

	// Into is not supported in subquery.
	if sel.Into != nil && (outer != nil || query == "") {
		return errInto
	}

	var where sqlparser.Expr
	if sel.Where != nil {
		where = sel.Where.Expr
	}
	if err := pb.processTableExprs(sel.From, reservedVars, where); err != nil {
		return err
	}

	if rb, ok := pb.plan.(*route); ok {
		// TODO(sougou): this can probably be improved.
		directives := sqlparser.ExtractCommentDirectives(sel.Comments)
		rb.eroute.QueryTimeout = queryTimeout(directives)
		if rb.eroute.TargetDestination != nil {
			return errors.New("unsupported: SELECT with a target destination")
		}

		if directives.IsSet(sqlparser.DirectiveScatterErrorsAsWarnings) {
			rb.eroute.ScatterErrorsAsWarnings = true
		}
	}

	// Set the outer symtab after processing of FROM clause.
	// This is because correlation is not allowed there.
	pb.st.Outer = outer
	if sel.Where != nil {
		if err := pb.pushFilter(sel.Where.Expr, sqlparser.WhereStr, reservedVars); err != nil {
			return err
		}
	}
	if err := pb.checkAggregates(sel); err != nil {
		return err
	}
	if err := pb.pushSelectExprs(sel, reservedVars); err != nil {
		return err
	}
	if sel.Having != nil {
		if err := pb.pushFilter(sel.Having.Expr, sqlparser.HavingStr, reservedVars); err != nil {
			return err
		}
	}
	if err := pb.pushOrderBy(sel.OrderBy); err != nil {
		return err
	}
	if err := pb.pushLimit(sel.Limit); err != nil {
		return err
	}

	return setMiscFunc(pb.plan, sel)
}

func setMiscFunc(in logicalPlan, sel *sqlparser.Select) error {
	_, err := visit(in, func(plan logicalPlan) (bool, logicalPlan, error) {
		switch node := plan.(type) {
		case *route:
			query, ok := node.Select.(*sqlparser.Select)
			if !ok {
				return false, nil, vterrors.Errorf(vtrpcpb.Code_INTERNAL, "unexpected AST struct for query: %T", node.Select)
			}
			query.Comments = sel.Comments
			query.Lock = sel.Lock
			if sel.Into != nil {
				if node.eroute.Opcode != engine.SelectUnsharded {
					return false, nil, vterrors.Errorf(vtrpcpb.Code_UNIMPLEMENTED, "INTO is not supported on sharded keyspace")
				}
				query.Into = sel.Into
			}
			return true, node, nil
		}
		return true, plan, nil
	})

	if err != nil {
		return err
	}
	return nil
}

<<<<<<< HEAD
func buildSQLCalcFoundRowsPlan(query string, sel *sqlparser.Select, reservedVars sqlparser.BindVars, outer *symtab, vschema ContextVSchema) (logicalPlan, error) {
=======
func buildSQLCalcFoundRowsPlan(query string, sel *sqlparser.Select, reservedVars *sqlparser.ReservedVars, outer *symtab, vschema ContextVSchema) (logicalPlan, error) {
>>>>>>> cb142eea
	ljt := newJointab(reservedVars)
	frpb := newPrimitiveBuilder(vschema, ljt)
	err := frpb.processSelect(sel, reservedVars, outer, "")
	if err != nil {
		return nil, err
	}

<<<<<<< HEAD
	statement2, reservedVars2, err := sqlparser.Parse2(query)
=======
	statement2, reserved2, err := sqlparser.Parse2(query)
>>>>>>> cb142eea
	if err != nil {
		return nil, err
	}
	sel2 := statement2.(*sqlparser.Select)

	sel2.SQLCalcFoundRows = false
	sel2.OrderBy = nil
	sel2.Limit = nil

	countStartExpr := []sqlparser.SelectExpr{&sqlparser.AliasedExpr{
		Expr: &sqlparser.FuncExpr{
			Name:  sqlparser.NewColIdent("count"),
			Exprs: []sqlparser.SelectExpr{&sqlparser.StarExpr{}},
		},
	}}
	if sel2.GroupBy == nil && sel2.Having == nil {
		// if there is no grouping, we can use the same query and
		// just replace the SELECT sub-clause to have a single count(*)
		sel2.SelectExprs = countStartExpr
	} else {
		// when there is grouping, we have to move the original query into a derived table.
		//                       select id, sum(12) from user group by id =>
		// select count(*) from (select id, sum(12) from user group by id) t
		sel3 := &sqlparser.Select{
			SelectExprs: countStartExpr,
			From: []sqlparser.TableExpr{
				&sqlparser.AliasedTableExpr{
					Expr: &sqlparser.DerivedTable{Select: sel2},
					As:   sqlparser.NewTableIdent("t"),
				},
			},
		}
		sel2 = sel3
	}

<<<<<<< HEAD
=======
	reservedVars2 := sqlparser.NewReservedVars("vtg", reserved2)
>>>>>>> cb142eea
	cjt := newJointab(reservedVars2)
	countpb := newPrimitiveBuilder(vschema, cjt)
	err = countpb.processSelect(sel2, reservedVars2, outer, "")
	if err != nil {
		return nil, err
	}
	return &sqlCalcFoundRows{LimitQuery: frpb.plan, CountQuery: countpb.plan, ljt: ljt, cjt: cjt}, nil
}

func handleDualSelects(sel *sqlparser.Select, vschema ContextVSchema) (engine.Primitive, error) {
	if !isOnlyDual(sel) {
		return nil, nil
	}

	exprs := make([]evalengine.Expr, len(sel.SelectExprs))
	cols := make([]string, len(sel.SelectExprs))
	for i, e := range sel.SelectExprs {
		expr, ok := e.(*sqlparser.AliasedExpr)
		if !ok {
			return nil, nil
		}
		var err error
		if sqlparser.IsLockingFunc(expr.Expr) {
			// if we are using any locking functions, we bail out here and send the whole query to a single destination
			return buildLockingPrimitive(sel, vschema)

		}
		exprs[i], err = sqlparser.Convert(expr.Expr)
		if err != nil {
			return nil, nil
		}
		cols[i] = expr.As.String()
		if cols[i] == "" {
			cols[i] = sqlparser.String(expr.Expr)
		}
	}
	return &engine.Projection{
		Exprs: exprs,
		Cols:  cols,
		Input: &engine.SingleRow{},
	}, nil
}

func buildLockingPrimitive(sel *sqlparser.Select, vschema ContextVSchema) (engine.Primitive, error) {
	ks, err := vschema.FirstSortedKeyspace()
	if err != nil {
		return nil, err
	}
	return &engine.Lock{
		Keyspace:          ks,
		TargetDestination: key.DestinationKeyspaceID{0},
		Query:             sqlparser.String(sel),
	}, nil
}

func isOnlyDual(sel *sqlparser.Select) bool {
	if sel.Where != nil || sel.GroupBy != nil || sel.Having != nil || sel.Limit != nil || sel.OrderBy != nil {
		// we can only deal with queries without any other subclauses - just SELECT and FROM, nothing else is allowed
		return false
	}

	if len(sel.From) > 1 {
		return false
	}
	table, ok := sel.From[0].(*sqlparser.AliasedTableExpr)
	if !ok {
		return false
	}
	tableName, ok := table.Expr.(sqlparser.TableName)

	return ok && tableName.Name.String() == "dual" && tableName.Qualifier.IsEmpty()
}

// pushFilter identifies the target route for the specified bool expr,
// pushes it down, and updates the route info if the new constraint improves
// the primitive. This function can push to a WHERE or HAVING clause.
<<<<<<< HEAD
func (pb *primitiveBuilder) pushFilter(in sqlparser.Expr, whereType string, reservedVars sqlparser.BindVars) error {
	filters := splitAndExpression(nil, in)
=======
func (pb *primitiveBuilder) pushFilter(in sqlparser.Expr, whereType string, reservedVars *sqlparser.ReservedVars) error {
	filters := sqlparser.SplitAndExpression(nil, in)
>>>>>>> cb142eea
	reorderBySubquery(filters)
	for _, filter := range filters {
		pullouts, origin, expr, err := pb.findOrigin(filter, reservedVars)
		if err != nil {
			return err
		}
		rut, isRoute := origin.(*route)
		if isRoute && rut.eroute.Opcode == engine.SelectDBA {
			err := pb.findSysInfoRoutingPredicates(expr, rut)
			if err != nil {
				return err
			}
		}
		// The returned expression may be complex. Resplit before pushing.
		for _, subexpr := range sqlparser.SplitAndExpression(nil, expr) {
			pb.plan, err = planFilter(pb, pb.plan, subexpr, whereType, origin)
			if err != nil {
				return err
			}
		}
		pb.addPullouts(pullouts)
	}
	return nil
}

// reorderBySubquery reorders the filters by pushing subqueries
// to the end. This allows the non-subquery filters to be
// pushed first because they can potentially improve the routing
// plan, which can later allow a filter containing a subquery
// to successfully merge with the corresponding route.
func reorderBySubquery(filters []sqlparser.Expr) {
	max := len(filters)
	for i := 0; i < max; i++ {
		if !hasSubquery(filters[i]) {
			continue
		}
		saved := filters[i]
		for j := i; j < len(filters)-1; j++ {
			filters[j] = filters[j+1]
		}
		filters[len(filters)-1] = saved
		max--
	}
}

// addPullouts adds the pullout subqueries to the primitiveBuilder.
func (pb *primitiveBuilder) addPullouts(pullouts []*pulloutSubquery) {
	for _, pullout := range pullouts {
		pullout.setUnderlying(pb.plan)
		pb.plan = pullout
		pb.plan.Reorder(0)
	}
}

// pushSelectExprs identifies the target route for the
// select expressions and pushes them down.
<<<<<<< HEAD
func (pb *primitiveBuilder) pushSelectExprs(sel *sqlparser.Select, reservedVars sqlparser.BindVars) error {
=======
func (pb *primitiveBuilder) pushSelectExprs(sel *sqlparser.Select, reservedVars *sqlparser.ReservedVars) error {
>>>>>>> cb142eea
	resultColumns, err := pb.pushSelectRoutes(sel.SelectExprs, reservedVars)
	if err != nil {
		return err
	}
	pb.st.SetResultColumns(resultColumns)
	return pb.pushGroupBy(sel)
}

// pushSelectRoutes is a convenience function that pushes all the select
// expressions and returns the list of resultColumns generated for it.
<<<<<<< HEAD
func (pb *primitiveBuilder) pushSelectRoutes(selectExprs sqlparser.SelectExprs, reservedVars sqlparser.BindVars) ([]*resultColumn, error) {
=======
func (pb *primitiveBuilder) pushSelectRoutes(selectExprs sqlparser.SelectExprs, reservedVars *sqlparser.ReservedVars) ([]*resultColumn, error) {
>>>>>>> cb142eea
	resultColumns := make([]*resultColumn, 0, len(selectExprs))
	for _, node := range selectExprs {
		switch node := node.(type) {
		case *sqlparser.AliasedExpr:
			pullouts, origin, expr, err := pb.findOrigin(node.Expr, reservedVars)
			if err != nil {
				return nil, err
			}
			node.Expr = expr
			newBuilder, rc, _, err := planProjection(pb, pb.plan, node, origin)
			if err != nil {
				return nil, err
			}
			pb.plan = newBuilder
			resultColumns = append(resultColumns, rc)
			pb.addPullouts(pullouts)
		case *sqlparser.StarExpr:
			var expanded bool
			var err error
			resultColumns, expanded, err = pb.expandStar(resultColumns, node)
			if err != nil {
				return nil, err
			}
			if expanded {
				continue
			}
			// We'll allow select * for simple routes.
			rb, ok := pb.plan.(*route)
			if !ok {
				return nil, errors.New("unsupported: '*' expression in cross-shard query")
			}
			// Validate keyspace reference if any.
			if !node.TableName.IsEmpty() {
				if _, err := pb.st.FindTable(node.TableName); err != nil {
					return nil, err
				}
			}
			resultColumns = append(resultColumns, rb.PushAnonymous(node))
		case *sqlparser.Nextval:
			rb, ok := pb.plan.(*route)
			if !ok {
				// This code is unreachable because the parser doesn't allow joins for next val statements.
				return nil, errors.New("unsupported: SELECT NEXT query in cross-shard query")
			}
			if rb.eroute.Opcode != engine.SelectNext {
				return nil, errors.New("NEXT used on a non-sequence table")
			}
			rb.eroute.Opcode = engine.SelectNext
			resultColumns = append(resultColumns, rb.PushAnonymous(node))
		default:
			return nil, fmt.Errorf("BUG: unexpected select expression type: %T", node)
		}
	}
	return resultColumns, nil
}

// expandStar expands a StarExpr and pushes the expanded
// expressions down if the tables have authoritative column lists.
// If not, it returns false.
// This function breaks the abstraction a bit: it directly sets the
// the Metadata for newly created expressions. In all other cases,
// the Metadata is set through a symtab Find.
func (pb *primitiveBuilder) expandStar(inrcs []*resultColumn, expr *sqlparser.StarExpr) (outrcs []*resultColumn, expanded bool, err error) {
	tables := pb.st.AllTables()
	if tables == nil {
		// no table metadata available.
		return inrcs, false, nil
	}
	if expr.TableName.IsEmpty() {
		for _, t := range tables {
			// All tables must have authoritative column lists.
			if !t.isAuthoritative {
				return inrcs, false, nil
			}
		}
		singleTable := false
		if len(tables) == 1 {
			singleTable = true
		}
		for _, t := range tables {
			for _, col := range t.columnNames {
				var expr *sqlparser.AliasedExpr
				if singleTable {
					// If there's only one table, we use unqualified column names.
					expr = &sqlparser.AliasedExpr{
						Expr: &sqlparser.ColName{
							Metadata: t.columns[col.Lowered()],
							Name:     col,
						},
					}
				} else {
					// If a and b have id as their column, then
					// select * from a join b should result in
					// select a.id as id, b.id as id from a join b.
					expr = &sqlparser.AliasedExpr{
						Expr: &sqlparser.ColName{
							Metadata:  t.columns[col.Lowered()],
							Name:      col,
							Qualifier: t.alias,
						},
						As: col,
					}
				}
				newBuilder, rc, _, err := planProjection(pb, pb.plan, expr, t.Origin())
				if err != nil {
					// Unreachable because PushSelect won't fail on ColName.
					return inrcs, false, err
				}
				pb.plan = newBuilder
				inrcs = append(inrcs, rc)
			}
		}
		return inrcs, true, nil
	}

	// Expression qualified with table name.
	t, err := pb.st.FindTable(expr.TableName)
	if err != nil {
		return inrcs, false, err
	}
	if !t.isAuthoritative {
		return inrcs, false, nil
	}
	for _, col := range t.columnNames {
		expr := &sqlparser.AliasedExpr{
			Expr: &sqlparser.ColName{
				Metadata:  t.columns[col.Lowered()],
				Name:      col,
				Qualifier: expr.TableName,
			},
		}
		newBuilder, rc, _, err := planProjection(pb, pb.plan, expr, t.Origin())
		if err != nil {
			// Unreachable because PushSelect won't fail on ColName.
			return inrcs, false, err
		}
		pb.plan = newBuilder
		inrcs = append(inrcs, rc)
	}
	return inrcs, true, nil
}<|MERGE_RESOLUTION|>--- conflicted
+++ resolved
@@ -21,11 +21,6 @@
 	"fmt"
 
 	"vitess.io/vitess/go/vt/orchestrator/external/golib/log"
-<<<<<<< HEAD
-
-	"vitess.io/vitess/go/vt/vtgate/semantics"
-=======
->>>>>>> cb142eea
 
 	"vitess.io/vitess/go/vt/key"
 
@@ -38,13 +33,8 @@
 	"vitess.io/vitess/go/vt/vtgate/engine"
 )
 
-<<<<<<< HEAD
-func buildSelectPlan(query string) func(sqlparser.Statement, sqlparser.BindVars, ContextVSchema) (engine.Primitive, error) {
-	return func(stmt sqlparser.Statement, reservedVars sqlparser.BindVars, vschema ContextVSchema) (engine.Primitive, error) {
-=======
 func buildSelectPlan(query string) func(sqlparser.Statement, *sqlparser.ReservedVars, ContextVSchema) (engine.Primitive, error) {
 	return func(stmt sqlparser.Statement, reservedVars *sqlparser.ReservedVars, vschema ContextVSchema) (engine.Primitive, error) {
->>>>>>> cb142eea
 		sel := stmt.(*sqlparser.Select)
 
 		p, err := handleDualSelects(sel, vschema)
@@ -79,7 +69,6 @@
 			}
 		}
 		return plan.Primitive(), nil
-<<<<<<< HEAD
 	}
 }
 
@@ -104,144 +93,9 @@
 	}
 	// if we have a I_S query, but have not found table_schema or table_name, let's try CNF
 	return routePlan.eroute.Opcode == engine.SelectDBA &&
-		routePlan.eroute.SysTableTableName == nil &&
-		routePlan.eroute.SysTableTableSchema == nil
-
-}
-
-func pushProjection(expr *sqlparser.AliasedExpr, plan logicalPlan, semTable *semantics.SemTable) (firstOffset int, err error) {
-	switch node := plan.(type) {
-	case *route:
-		sel := node.Select.(*sqlparser.Select)
-		offset := len(sel.SelectExprs)
-		sel.SelectExprs = append(sel.SelectExprs, expr)
-		return offset, nil
-	case *joinV4:
-		lhsSolves := node.Left.ContainsTables()
-		rhsSolves := node.Right.ContainsTables()
-		deps := semTable.Dependencies(expr.Expr)
-		switch {
-		case deps.IsSolvedBy(lhsSolves):
-			offset, err := pushProjection(expr, node.Left, semTable)
-			if err != nil {
-				return 0, err
-			}
-			node.Cols = append(node.Cols, -(offset + 1))
-		case deps.IsSolvedBy(rhsSolves):
-			offset, err := pushProjection(expr, node.Right, semTable)
-			if err != nil {
-				return 0, err
-			}
-			node.Cols = append(node.Cols, offset+1)
-		default:
-			return 0, vterrors.Errorf(vtrpcpb.Code_INTERNAL, "unknown dependencies for %s", sqlparser.String(expr))
-		}
-		return len(node.Cols) - 1, nil
-	default:
-		return 0, vterrors.Errorf(vtrpcpb.Code_UNIMPLEMENTED, "%T not yet supported", node)
-	}
-}
-
-func pushPredicate(exprs []sqlparser.Expr, plan logicalPlan, semTable *semantics.SemTable) (err error) {
-	if len(exprs) == 0 {
-		return nil
-	}
-	switch node := plan.(type) {
-	case *route:
-		sel := node.Select.(*sqlparser.Select)
-		finalExpr := reorderExpression(exprs[0], node.tables, semTable)
-		for i, expr := range exprs {
-			if i == 0 {
-				continue
-			}
-			finalExpr = &sqlparser.AndExpr{
-				Left:  finalExpr,
-				Right: reorderExpression(expr, node.tables, semTable),
-			}
-		}
-		if sel.Where != nil {
-			finalExpr = &sqlparser.AndExpr{
-				Left:  sel.Where.Expr,
-				Right: finalExpr,
-			}
-		}
-		sel.Where = &sqlparser.Where{
-			Type: sqlparser.WhereClause,
-			Expr: finalExpr,
-		}
-		return nil
-	case *joinV4:
-		var lhs, rhs []sqlparser.Expr
-		lhsSolves := node.Left.ContainsTables()
-		rhsSolves := node.Right.ContainsTables()
-		for _, expr := range exprs {
-			deps := semTable.Dependencies(expr)
-			switch {
-			case deps.IsSolvedBy(lhsSolves):
-				lhs = append(lhs, expr)
-			case deps.IsSolvedBy(rhsSolves):
-				rhs = append(rhs, expr)
-			default:
-				return vterrors.Errorf(vtrpcpb.Code_INTERNAL, "unknown dependencies for %s", sqlparser.String(expr))
-			}
-		}
-		err := pushPredicate(lhs, node.Left, semTable)
-		if err != nil {
-			return err
-		}
-		err = pushPredicate(rhs, node.Right, semTable)
-		return err
-	default:
-		return vterrors.Errorf(vtrpcpb.Code_UNIMPLEMENTED, "%T not yet supported", node)
-	}
-}
-
-func reorderExpression(expr sqlparser.Expr, solves semantics.TableSet, semTable *semantics.SemTable) sqlparser.Expr {
-	switch compExpr := expr.(type) {
-	case *sqlparser.ComparisonExpr:
-		if compExpr.Operator == sqlparser.EqualOp {
-			if !dependsOnRoute(solves, compExpr.Left, semTable) && dependsOnRoute(solves, compExpr.Right, semTable) {
-				compExpr.Left, compExpr.Right = compExpr.Right, compExpr.Left
-			}
-		}
-=======
->>>>>>> cb142eea
-	}
-	return expr
-}
-
-<<<<<<< HEAD
-func dependsOnRoute(solves semantics.TableSet, expr sqlparser.Expr, semTable *semantics.SemTable) bool {
-	if node, ok := expr.(*sqlparser.ColName); ok {
-		return semTable.Dependencies(node).IsSolvedBy(solves)
-	}
-	return !sqlparser.IsValue(expr)
-=======
-func rewriteToCNFAndReplan(stmt sqlparser.Statement, getPlan func(sel *sqlparser.Select) (logicalPlan, error)) engine.Primitive {
-	rewritten := sqlparser.RewriteToCNF(stmt)
-	sel2, isSelect := rewritten.(*sqlparser.Select)
-	if isSelect {
-		log.Infof("retrying plan after cnf: %s", sqlparser.String(sel2))
-		plan2, err := getPlan(sel2)
-		if err == nil && !shouldRetryWithCNFRewriting(plan2) {
-			// we only use this new plan if it's better than the old one we got
-			return plan2.Primitive()
-		}
-	}
-	return nil
-}
-
-func shouldRetryWithCNFRewriting(plan logicalPlan) bool {
-	routePlan, isRoute := plan.(*route)
-	if !isRoute {
-		return false
-	}
-	// if we have a I_S query, but have not found table_schema or table_name, let's try CNF
-	return routePlan.eroute.Opcode == engine.SelectDBA &&
 		len(routePlan.eroute.SysTableTableName) == 0 &&
 		len(routePlan.eroute.SysTableTableSchema) == 0
 
->>>>>>> cb142eea
 }
 
 var errSQLCalcFoundRows = vterrors.NewErrorf(vtrpcpb.Code_INVALID_ARGUMENT, vterrors.CantUseOptionHere, "Incorrect usage/placement of 'SQL_CALC_FOUND_ROWS'")
@@ -282,11 +136,7 @@
 // The LIMIT clause is the last construct of a query. If it cannot be
 // pushed into a route, then a primitive is created on top of any
 // of the above trees to make it discard unwanted rows.
-<<<<<<< HEAD
-func (pb *primitiveBuilder) processSelect(sel *sqlparser.Select, reservedVars sqlparser.BindVars, outer *symtab, query string) error {
-=======
 func (pb *primitiveBuilder) processSelect(sel *sqlparser.Select, reservedVars *sqlparser.ReservedVars, outer *symtab, query string) error {
->>>>>>> cb142eea
 	// Check and error if there is any locking function present in select expression.
 	for _, expr := range sel.SelectExprs {
 		if aExpr, ok := expr.(*sqlparser.AliasedExpr); ok && sqlparser.IsLockingFunc(aExpr.Expr) {
@@ -390,11 +240,7 @@
 	return nil
 }
 
-<<<<<<< HEAD
-func buildSQLCalcFoundRowsPlan(query string, sel *sqlparser.Select, reservedVars sqlparser.BindVars, outer *symtab, vschema ContextVSchema) (logicalPlan, error) {
-=======
 func buildSQLCalcFoundRowsPlan(query string, sel *sqlparser.Select, reservedVars *sqlparser.ReservedVars, outer *symtab, vschema ContextVSchema) (logicalPlan, error) {
->>>>>>> cb142eea
 	ljt := newJointab(reservedVars)
 	frpb := newPrimitiveBuilder(vschema, ljt)
 	err := frpb.processSelect(sel, reservedVars, outer, "")
@@ -402,11 +248,7 @@
 		return nil, err
 	}
 
-<<<<<<< HEAD
-	statement2, reservedVars2, err := sqlparser.Parse2(query)
-=======
 	statement2, reserved2, err := sqlparser.Parse2(query)
->>>>>>> cb142eea
 	if err != nil {
 		return nil, err
 	}
@@ -442,10 +284,7 @@
 		sel2 = sel3
 	}
 
-<<<<<<< HEAD
-=======
 	reservedVars2 := sqlparser.NewReservedVars("vtg", reserved2)
->>>>>>> cb142eea
 	cjt := newJointab(reservedVars2)
 	countpb := newPrimitiveBuilder(vschema, cjt)
 	err = countpb.processSelect(sel2, reservedVars2, outer, "")
@@ -522,13 +361,8 @@
 // pushFilter identifies the target route for the specified bool expr,
 // pushes it down, and updates the route info if the new constraint improves
 // the primitive. This function can push to a WHERE or HAVING clause.
-<<<<<<< HEAD
-func (pb *primitiveBuilder) pushFilter(in sqlparser.Expr, whereType string, reservedVars sqlparser.BindVars) error {
-	filters := splitAndExpression(nil, in)
-=======
 func (pb *primitiveBuilder) pushFilter(in sqlparser.Expr, whereType string, reservedVars *sqlparser.ReservedVars) error {
 	filters := sqlparser.SplitAndExpression(nil, in)
->>>>>>> cb142eea
 	reorderBySubquery(filters)
 	for _, filter := range filters {
 		pullouts, origin, expr, err := pb.findOrigin(filter, reservedVars)
@@ -585,11 +419,7 @@
 
 // pushSelectExprs identifies the target route for the
 // select expressions and pushes them down.
-<<<<<<< HEAD
-func (pb *primitiveBuilder) pushSelectExprs(sel *sqlparser.Select, reservedVars sqlparser.BindVars) error {
-=======
 func (pb *primitiveBuilder) pushSelectExprs(sel *sqlparser.Select, reservedVars *sqlparser.ReservedVars) error {
->>>>>>> cb142eea
 	resultColumns, err := pb.pushSelectRoutes(sel.SelectExprs, reservedVars)
 	if err != nil {
 		return err
@@ -600,11 +430,7 @@
 
 // pushSelectRoutes is a convenience function that pushes all the select
 // expressions and returns the list of resultColumns generated for it.
-<<<<<<< HEAD
-func (pb *primitiveBuilder) pushSelectRoutes(selectExprs sqlparser.SelectExprs, reservedVars sqlparser.BindVars) ([]*resultColumn, error) {
-=======
 func (pb *primitiveBuilder) pushSelectRoutes(selectExprs sqlparser.SelectExprs, reservedVars *sqlparser.ReservedVars) ([]*resultColumn, error) {
->>>>>>> cb142eea
 	resultColumns := make([]*resultColumn, 0, len(selectExprs))
 	for _, node := range selectExprs {
 		switch node := node.(type) {
