--- conflicted
+++ resolved
@@ -56,11 +56,7 @@
 			case *sqlparser.ColName:
 				c := e.Metadata.(*column)
 				if c.Origin() == node {
-<<<<<<< HEAD
-					return nil, vterrors.NewErrorf(vtrpcpb.Code_INVALID_ARGUMENT, vterrors.WrongGroupField, "group by expression cannot reference an aggregate function: %v", sqlparser.String(e))
-=======
 					return nil, vterrors.NewErrorf(vtrpcpb.Code_INVALID_ARGUMENT, vterrors.WrongGroupField, "Can't group on '%s'", sqlparser.String(e))
->>>>>>> cb142eea
 				}
 				for i, rc := range node.resultColumns {
 					if rc.column == c {
