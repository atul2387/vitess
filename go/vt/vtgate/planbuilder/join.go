/*
Copyright 2019 The Vitess Authors.

Licensed under the Apache License, Version 2.0 (the "License");
you may not use this file except in compliance with the License.
You may obtain a copy of the License at

    http://www.apache.org/licenses/LICENSE-2.0

Unless required by applicable law or agreed to in writing, software
distributed under the License is distributed on an "AS IS" BASIS,
WITHOUT WARRANTIES OR CONDITIONS OF ANY KIND, either express or implied.
See the License for the specific language governing permissions and
limitations under the License.
*/

package planbuilder

import (
	"vitess.io/vitess/go/vt/vtgate/semantics"

	"vitess.io/vitess/go/vt/vtgate/semantics"

	vtrpcpb "vitess.io/vitess/go/vt/proto/vtrpc"
	"vitess.io/vitess/go/vt/vterrors"

	"vitess.io/vitess/go/vt/sqlparser"
	"vitess.io/vitess/go/vt/vtgate/engine"
)

var _ logicalPlan = (*join)(nil)

// join is used to build a Join primitive.
// It's used to build a normal join or a left join
// operation.
type join struct {
	order         int
	resultColumns []*resultColumn
	weightStrings map[*resultColumn]int

	// leftOrder stores the order number of the left node. This is
	// used for a b-tree style traversal towards the target route.
	// Let us assume the following execution tree:
	//      J9
	//     /  \
	//    /    \
	//   J3     J8
	//  / \    /  \
	// R1  R2  J6  R7
	//        / \
	//        R4 R5
	//
	// In the above trees, the suffix numbers indicate the
	// execution order. The leftOrder for the joins will then
	// be as follows:
	// J3: 1
	// J6: 4
	// J8: 6
	// J9: 3
	//
	// The route to R4 would be:
	// Go right from J9->J8 because Left(J9)==3, which is <4.
	// Go left from J8->J6 because Left(J8)==6, which is >=4.
	// Go left from J6->R4 because Left(J6)==4, the destination.
	// Look for 'isOnLeft' to see how these numbers are used.
	leftOrder int

	// Left and Right are the nodes for the join.
	Left, Right logicalPlan

	ejoin *engine.Join
}

// newJoin makes a new join using the two planBuilder. ajoin can be nil
// if the join is on a ',' operator. lpb will contain the resulting join.
// rpb will be discarded.
<<<<<<< HEAD
func newJoin(lpb, rpb *primitiveBuilder, ajoin *sqlparser.JoinTableExpr, reservedVars sqlparser.BindVars) error {
=======
func newJoin(lpb, rpb *primitiveBuilder, ajoin *sqlparser.JoinTableExpr, reservedVars *sqlparser.ReservedVars) error {
>>>>>>> cb142eea
	// This function converts ON clauses to WHERE clauses. The WHERE clause
	// scope can see all tables, whereas the ON clause can only see the
	// participants of the JOIN. However, since the ON clause doesn't allow
	// external references, and the FROM clause doesn't allow duplicates,
	// it's safe to perform this conversion and still expect the same behavior.

	opcode := engine.InnerJoin
	if ajoin != nil {
		switch {
		case ajoin.Join == sqlparser.LeftJoinType:
			opcode = engine.LeftJoin

			// For left joins, we have to push the ON clause into the RHS.
			// We do this before creating the join primitive.
			// However, variables of LHS need to be visible. To allow this,
			// we mark the LHS symtab as outer scope to the RHS, just like
			// a subquery. This make the RHS treat the LHS symbols as external.
			// This will prevent constructs from escaping out of the rpb scope.
			// At this point, the LHS symtab also contains symbols of the RHS.
			// But the RHS will hide those, as intended.
			rpb.st.Outer = lpb.st
			if err := rpb.pushFilter(ajoin.Condition.On, sqlparser.WhereStr, reservedVars); err != nil {
				return err
			}
		case ajoin.Condition.Using != nil:
			return vterrors.New(vtrpcpb.Code_UNIMPLEMENTED, "unsupported: join with USING(column_list) clause for complex queries")
		}
	}
	lpb.plan = &join{
		weightStrings: make(map[*resultColumn]int),
		Left:          lpb.plan,
		Right:         rpb.plan,
		ejoin: &engine.Join{
			Opcode: opcode,
			Vars:   make(map[string]int),
		},
	}
	lpb.plan.Reorder(0)
	if ajoin == nil || opcode == engine.LeftJoin {
		return nil
	}
	return lpb.pushFilter(ajoin.Condition.On, sqlparser.WhereStr, reservedVars)
}

// Order implements the logicalPlan interface
func (jb *join) Order() int {
	return jb.order
}

// Reorder implements the logicalPlan interface
func (jb *join) Reorder(order int) {
	jb.Left.Reorder(order)
	jb.leftOrder = jb.Left.Order()
	jb.Right.Reorder(jb.leftOrder)
	jb.order = jb.Right.Order() + 1
}

// Primitive implements the logicalPlan interface
func (jb *join) Primitive() engine.Primitive {
	jb.ejoin.Left = jb.Left.Primitive()
	jb.ejoin.Right = jb.Right.Primitive()
	return jb.ejoin
}

// ResultColumns implements the logicalPlan interface
func (jb *join) ResultColumns() []*resultColumn {
	return jb.resultColumns
}

// Wireup implements the logicalPlan interface
func (jb *join) Wireup(plan logicalPlan, jt *jointab) error {
	err := jb.Right.Wireup(plan, jt)
	if err != nil {
		return err
	}
	return jb.Left.Wireup(plan, jt)
}

// Wireup2 implements the logicalPlan interface
<<<<<<< HEAD
func (jb *join) WireupV4(semTable *semantics.SemTable) error {
	err := jb.Right.WireupV4(semTable)
	if err != nil {
		return err
	}
	return jb.Left.WireupV4(semTable)
=======
func (jb *join) WireupGen4(semTable *semantics.SemTable) error {
	err := jb.Right.WireupGen4(semTable)
	if err != nil {
		return err
	}
	return jb.Left.WireupGen4(semTable)
>>>>>>> cb142eea
}

// SupplyVar implements the logicalPlan interface
func (jb *join) SupplyVar(from, to int, col *sqlparser.ColName, varname string) {
	if !jb.isOnLeft(from) {
		jb.Right.SupplyVar(from, to, col, varname)
		return
	}
	if jb.isOnLeft(to) {
		jb.Left.SupplyVar(from, to, col, varname)
		return
	}
	if _, ok := jb.ejoin.Vars[varname]; ok {
		// Looks like somebody else already requested this.
		return
	}
	c := col.Metadata.(*column)
	for i, rc := range jb.resultColumns {
		if jb.ejoin.Cols[i] > 0 {
			continue
		}
		if rc.column == c {
			jb.ejoin.Vars[varname] = -jb.ejoin.Cols[i] - 1
			return
		}
	}
	_, jb.ejoin.Vars[varname] = jb.Left.SupplyCol(col)
}

// SupplyCol implements the logicalPlan interface
func (jb *join) SupplyCol(col *sqlparser.ColName) (rc *resultColumn, colNumber int) {
	c := col.Metadata.(*column)
	for i, rc := range jb.resultColumns {
		if rc.column == c {
			return rc, i
		}
	}

	routeNumber := c.Origin().Order()
	var sourceCol int
	if jb.isOnLeft(routeNumber) {
		rc, sourceCol = jb.Left.SupplyCol(col)
		jb.ejoin.Cols = append(jb.ejoin.Cols, -sourceCol-1)
	} else {
		rc, sourceCol = jb.Right.SupplyCol(col)
		jb.ejoin.Cols = append(jb.ejoin.Cols, sourceCol+1)
	}
	jb.resultColumns = append(jb.resultColumns, rc)
	return rc, len(jb.ejoin.Cols) - 1
}

// SupplyWeightString implements the logicalPlan interface
func (jb *join) SupplyWeightString(colNumber int, alsoAddToGroupBy bool) (weightcolNumber int, err error) {
	rc := jb.resultColumns[colNumber]
	if weightcolNumber, ok := jb.weightStrings[rc]; ok {
		return weightcolNumber, nil
	}
	routeNumber := rc.column.Origin().Order()
	if jb.isOnLeft(routeNumber) {
		sourceCol, err := jb.Left.SupplyWeightString(-jb.ejoin.Cols[colNumber]-1, alsoAddToGroupBy)
		if err != nil {
			return 0, err
		}
		jb.ejoin.Cols = append(jb.ejoin.Cols, -sourceCol-1)
	} else {
		sourceCol, err := jb.Right.SupplyWeightString(jb.ejoin.Cols[colNumber]-1, alsoAddToGroupBy)
		if err != nil {
			return 0, err
		}
		jb.ejoin.Cols = append(jb.ejoin.Cols, sourceCol+1)
	}
	jb.resultColumns = append(jb.resultColumns, rc)
	jb.weightStrings[rc] = len(jb.ejoin.Cols) - 1
	return len(jb.ejoin.Cols) - 1, nil
}

// Rewrite implements the logicalPlan interface
func (jb *join) Rewrite(inputs ...logicalPlan) error {
	if len(inputs) != 2 {
		return vterrors.Errorf(vtrpcpb.Code_INTERNAL, "join: wrong number of inputs")
	}
	jb.Left = inputs[0]
	jb.Right = inputs[1]
	return nil
}

// Solves implements the logicalPlan interface
func (jb *join) ContainsTables() semantics.TableSet {
	return jb.Left.ContainsTables().Merge(jb.Right.ContainsTables())
}

// Inputs implements the logicalPlan interface
func (jb *join) Inputs() []logicalPlan {
	return []logicalPlan{jb.Left, jb.Right}
}

// isOnLeft returns true if the specified route number
// is on the left side of the join. If false, it means
// the node is on the right.
func (jb *join) isOnLeft(nodeNum int) bool {
	return nodeNum <= jb.leftOrder
}<|MERGE_RESOLUTION|>--- conflicted
+++ resolved
@@ -17,8 +17,6 @@
 package planbuilder
 
 import (
-	"vitess.io/vitess/go/vt/vtgate/semantics"
-
 	"vitess.io/vitess/go/vt/vtgate/semantics"
 
 	vtrpcpb "vitess.io/vitess/go/vt/proto/vtrpc"
@@ -74,11 +72,7 @@
 // newJoin makes a new join using the two planBuilder. ajoin can be nil
 // if the join is on a ',' operator. lpb will contain the resulting join.
 // rpb will be discarded.
-<<<<<<< HEAD
-func newJoin(lpb, rpb *primitiveBuilder, ajoin *sqlparser.JoinTableExpr, reservedVars sqlparser.BindVars) error {
-=======
 func newJoin(lpb, rpb *primitiveBuilder, ajoin *sqlparser.JoinTableExpr, reservedVars *sqlparser.ReservedVars) error {
->>>>>>> cb142eea
 	// This function converts ON clauses to WHERE clauses. The WHERE clause
 	// scope can see all tables, whereas the ON clause can only see the
 	// participants of the JOIN. However, since the ON clause doesn't allow
@@ -158,21 +152,12 @@
 }
 
 // Wireup2 implements the logicalPlan interface
-<<<<<<< HEAD
-func (jb *join) WireupV4(semTable *semantics.SemTable) error {
-	err := jb.Right.WireupV4(semTable)
-	if err != nil {
-		return err
-	}
-	return jb.Left.WireupV4(semTable)
-=======
 func (jb *join) WireupGen4(semTable *semantics.SemTable) error {
 	err := jb.Right.WireupGen4(semTable)
 	if err != nil {
 		return err
 	}
 	return jb.Left.WireupGen4(semTable)
->>>>>>> cb142eea
 }
 
 // SupplyVar implements the logicalPlan interface
