--- conflicted
+++ resolved
@@ -29,21 +29,13 @@
 )
 
 // Builds an explain-plan for the given Primitive
-<<<<<<< HEAD
-func buildExplainPlan(stmt sqlparser.Explain, reservedVars sqlparser.BindVars, vschema ContextVSchema) (engine.Primitive, error) {
-=======
 func buildExplainPlan(stmt sqlparser.Explain, reservedVars *sqlparser.ReservedVars, vschema ContextVSchema, enableOnlineDDL, enableDirectDDL bool) (engine.Primitive, error) {
->>>>>>> cb142eea
 	switch explain := stmt.(type) {
 	case *sqlparser.ExplainTab:
 		return explainTabPlan(explain, vschema)
 	case *sqlparser.ExplainStmt:
 		if explain.Type == sqlparser.VitessType {
-<<<<<<< HEAD
-			return buildVitessTypePlan(explain, reservedVars, vschema)
-=======
 			return buildVitessTypePlan(explain, reservedVars, vschema, enableOnlineDDL, enableDirectDDL)
->>>>>>> cb142eea
 		}
 		return buildOtherReadAndAdmin(sqlparser.String(explain), vschema)
 	}
@@ -69,13 +61,8 @@
 	}, nil
 }
 
-<<<<<<< HEAD
-func buildVitessTypePlan(explain *sqlparser.ExplainStmt, reservedVars sqlparser.BindVars, vschema ContextVSchema) (engine.Primitive, error) {
-	innerInstruction, err := createInstructionFor(sqlparser.String(explain.Statement), explain.Statement, reservedVars, vschema)
-=======
 func buildVitessTypePlan(explain *sqlparser.ExplainStmt, reservedVars *sqlparser.ReservedVars, vschema ContextVSchema, enableOnlineDDL, enableDirectDDL bool) (engine.Primitive, error) {
 	innerInstruction, err := createInstructionFor(sqlparser.String(explain.Statement), explain.Statement, reservedVars, vschema, enableOnlineDDL, enableDirectDDL)
->>>>>>> cb142eea
 	if err != nil {
 		return nil, err
 	}
