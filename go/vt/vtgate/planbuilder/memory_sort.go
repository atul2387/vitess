/*
Copyright 2019 The Vitess Authors.

Licensed under the Apache License, Version 2.0 (the "License");
you may not use this file except in compliance with the License.
You may obtain a copy of the License at

    http://www.apache.org/licenses/LICENSE-2.0

Unless required by applicable law or agreed to in writing, software
distributed under the License is distributed on an "AS IS" BASIS,
WITHOUT WARRANTIES OR CONDITIONS OF ANY KIND, either express or implied.
See the License for the specific language governing permissions and
limitations under the License.
*/

package planbuilder

import (
	"errors"
	"fmt"

	"vitess.io/vitess/go/vt/vtgate/semantics"

	"vitess.io/vitess/go/sqltypes"
	"vitess.io/vitess/go/vt/sqlparser"
	"vitess.io/vitess/go/vt/vtgate/engine"
)

var _ logicalPlan = (*memorySort)(nil)

// memorySort is the logicalPlan for engine.Limit.
// This gets built if a limit needs to be applied
// after rows are returned from an underlying
// operation. Since a limit is the final operation
// of a SELECT, most pushes are not applicable.
type memorySort struct {
	resultsBuilder
	eMemorySort *engine.MemorySort
}

// newMemorySort builds a new memorySort.
func newMemorySort(plan logicalPlan, orderBy v3OrderBy) (*memorySort, error) {
	eMemorySort := &engine.MemorySort{}
	ms := &memorySort{
		resultsBuilder: newResultsBuilder(plan, eMemorySort),
		eMemorySort:    eMemorySort,
	}
	for _, order := range orderBy {
		colNumber := -1
		switch expr := order.Expr.(type) {
		case *sqlparser.Literal:
			var err error
			if colNumber, err = ResultFromNumber(ms.ResultColumns(), expr); err != nil {
				return nil, err
			}
		case *sqlparser.ColName:
			c := expr.Metadata.(*column)
			for i, rc := range ms.ResultColumns() {
				if rc.column == c {
					colNumber = i
					break
				}
			}
		case *sqlparser.UnaryExpr:
			colName, ok := expr.Expr.(*sqlparser.ColName)
			if !ok {
				return nil, fmt.Errorf("unsupported: memory sort: complex order by expression: %s", sqlparser.String(expr))
			}
			c := colName.Metadata.(*column)
			for i, rc := range ms.ResultColumns() {
				if rc.column == c {
					colNumber = i
					break
				}
			}
		default:
			return nil, fmt.Errorf("unsupported: memory sort: complex order by expression: %s", sqlparser.String(expr))
		}
		// If column is not found, then the order by is referencing
		// a column that's not on the select list.
		if colNumber == -1 {
			return nil, fmt.Errorf("unsupported: memory sort: order by must reference a column in the select list: %s", sqlparser.String(order))
		}

		ob := engine.OrderbyParams{
<<<<<<< HEAD
			Col:             colNumber,
			WeightStringCol: -1,
			Desc:            order.Direction == sqlparser.DescOrder,
=======
			Col:               colNumber,
			WeightStringCol:   -1,
			Desc:              order.Direction == sqlparser.DescOrder,
			StarColFixedIndex: colNumber,
>>>>>>> cb142eea
		}
		ms.eMemorySort.OrderBy = append(ms.eMemorySort.OrderBy, ob)
	}
	return ms, nil
}

// Primitive implements the logicalPlan interface
func (ms *memorySort) Primitive() engine.Primitive {
	ms.eMemorySort.Input = ms.input.Primitive()
	return ms.eMemorySort
}

// SetLimit implements the logicalPlan interface
func (ms *memorySort) SetLimit(limit *sqlparser.Limit) error {
	return errors.New("memorySort.Limit: unreachable")
}

// Wireup implements the logicalPlan interface
// If text columns are detected in the keys, then the function modifies
// the primitive to pull a corresponding weight_string from mysql and
// compare those instead. This is because we currently don't have the
// ability to mimic mysql's collation behavior.
func (ms *memorySort) Wireup(plan logicalPlan, jt *jointab) error {
	for i, orderby := range ms.eMemorySort.OrderBy {
		rc := ms.resultColumns[orderby.Col]
		// Add a weight_string column if we know that the column is a textual column or if its type is unknown
		if sqltypes.IsText(rc.column.typ) || rc.column.typ == sqltypes.Null {
<<<<<<< HEAD
			// If a weight string was previously requested, reuse it.
			if weightcolNumber, ok := ms.weightStrings[rc]; ok {
				ms.eMemorySort.OrderBy[i].WeightStringCol = weightcolNumber
				continue
			}
			weightcolNumber, err := ms.input.SupplyWeightString(orderby.Col)
			if err != nil {
				_, isUnsupportedErr := err.(UnsupportedSupplyWeightString)
				if isUnsupportedErr {
=======
			weightcolNumber, err := ms.input.SupplyWeightString(orderby.Col, orderby.FromGroupBy)
			if err != nil {
				if _, isUnsupportedErr := err.(UnsupportedSupplyWeightString); isUnsupportedErr {
>>>>>>> cb142eea
					continue
				}
				return err
			}
			ms.weightStrings[rc] = weightcolNumber
			ms.eMemorySort.OrderBy[i].WeightStringCol = weightcolNumber
			ms.eMemorySort.TruncateColumnCount = len(ms.resultColumns)
		}
	}
	return ms.input.Wireup(plan, jt)
}

<<<<<<< HEAD
func (ms *memorySort) WireupV4(semTable *semantics.SemTable) error {
	return ms.input.WireupV4(semTable)
=======
func (ms *memorySort) WireupGen4(semTable *semantics.SemTable) error {
	return ms.input.WireupGen4(semTable)
>>>>>>> cb142eea
}<|MERGE_RESOLUTION|>--- conflicted
+++ resolved
@@ -84,16 +84,10 @@
 		}
 
 		ob := engine.OrderbyParams{
-<<<<<<< HEAD
-			Col:             colNumber,
-			WeightStringCol: -1,
-			Desc:            order.Direction == sqlparser.DescOrder,
-=======
 			Col:               colNumber,
 			WeightStringCol:   -1,
 			Desc:              order.Direction == sqlparser.DescOrder,
 			StarColFixedIndex: colNumber,
->>>>>>> cb142eea
 		}
 		ms.eMemorySort.OrderBy = append(ms.eMemorySort.OrderBy, ob)
 	}
@@ -121,21 +115,9 @@
 		rc := ms.resultColumns[orderby.Col]
 		// Add a weight_string column if we know that the column is a textual column or if its type is unknown
 		if sqltypes.IsText(rc.column.typ) || rc.column.typ == sqltypes.Null {
-<<<<<<< HEAD
-			// If a weight string was previously requested, reuse it.
-			if weightcolNumber, ok := ms.weightStrings[rc]; ok {
-				ms.eMemorySort.OrderBy[i].WeightStringCol = weightcolNumber
-				continue
-			}
-			weightcolNumber, err := ms.input.SupplyWeightString(orderby.Col)
-			if err != nil {
-				_, isUnsupportedErr := err.(UnsupportedSupplyWeightString)
-				if isUnsupportedErr {
-=======
 			weightcolNumber, err := ms.input.SupplyWeightString(orderby.Col, orderby.FromGroupBy)
 			if err != nil {
 				if _, isUnsupportedErr := err.(UnsupportedSupplyWeightString); isUnsupportedErr {
->>>>>>> cb142eea
 					continue
 				}
 				return err
@@ -148,11 +130,6 @@
 	return ms.input.Wireup(plan, jt)
 }
 
-<<<<<<< HEAD
-func (ms *memorySort) WireupV4(semTable *semantics.SemTable) error {
-	return ms.input.WireupV4(semTable)
-=======
 func (ms *memorySort) WireupGen4(semTable *semantics.SemTable) error {
 	return ms.input.WireupGen4(semTable)
->>>>>>> cb142eea
 }