package planbuilder

import (
	"vitess.io/vitess/go/vt/key"
	"vitess.io/vitess/go/vt/sqlparser"
	"vitess.io/vitess/go/vt/vterrors"
	"vitess.io/vitess/go/vt/vtgate/engine"
	"vitess.io/vitess/go/vt/vtgate/vindexes"

	vtrpcpb "vitess.io/vitess/go/vt/proto/vtrpc"
)

// Error messages for CreateView queries
const (
	ViewDifferentKeyspace string = "Select query does not belong to the same keyspace as the view statement"
	ViewComplex           string = "Complex select queries are not supported in create or alter view statements"
	DifferentDestinations string = "Tables or Views specified in the query do not belong to the same destination"
)

type fkStrategy int

const (
	fkAllow fkStrategy = iota
	fkDisallow
)

var fkStrategyMap = map[string]fkStrategy{
	"allow":    fkAllow,
	"disallow": fkDisallow,
}

type fkContraint struct {
	found bool
}

func (fk *fkContraint) FkWalk(node sqlparser.SQLNode) (kontinue bool, err error) {
	switch node.(type) {
	case *sqlparser.CreateTable, *sqlparser.AlterTable,
		*sqlparser.TableSpec, *sqlparser.AddConstraintDefinition, *sqlparser.ConstraintDefinition:
		return true, nil
	case *sqlparser.ForeignKeyDefinition:
		fk.found = true
	}
	return false, nil
}

// buildGeneralDDLPlan builds a general DDL plan, which can be either normal DDL or online DDL.
// The two behave compeltely differently, and have two very different primitives.
// We want to be able to dynamically choose between normal/online plans according to Session settings.
// However, due to caching of plans, we're unable to make that choice right now. In this function we don't have
// a session context. It's only when we Execute() the primitive that we have that context.
// This is why we return a compound primitive (DDL) which contains fully populated primitives (Send & OnlineDDL),
// and which chooses which of the two to invoke at runtime.
<<<<<<< HEAD
func buildGeneralDDLPlan(sql string, ddlStatement sqlparser.DDLStatement, vschema ContextVSchema) (engine.Primitive, error) {
	if vschema.Destination() != nil {
		return buildByPassDDLPlan(sql, vschema)
	}

	normalDDLPlan, onlineDDLPlan, err := buildDDLPlans(sql, ddlStatement, vschema)
=======
func buildGeneralDDLPlan(sql string, ddlStatement sqlparser.DDLStatement, reservedVars sqlparser.BindVars, vschema ContextVSchema) (engine.Primitive, error) {
	normalDDLPlan, onlineDDLPlan, err := buildDDLPlans(sql, ddlStatement, reservedVars, vschema)
>>>>>>> fc784709
	if err != nil {
		return nil, err
	}

	if ddlStatement.IsTemporary() {
		err := vschema.ErrorIfShardedF(normalDDLPlan.Keyspace, "temporary table", "Temporary table not supported in sharded database %s", normalDDLPlan.Keyspace.Name)
		if err != nil {
			return nil, err
		}
		onlineDDLPlan = nil // emptying this so it does not accidentally gets used somewhere
	}

	return &engine.DDL{
		Keyspace:         normalDDLPlan.Keyspace,
		SQL:              normalDDLPlan.Query,
		DDL:              ddlStatement,
		NormalDDL:        normalDDLPlan,
		OnlineDDL:        onlineDDLPlan,
		OnlineDDLEnabled: *enableOnlineDDL,

		CreateTempTable: ddlStatement.IsTemporary(),
	}, nil
}

<<<<<<< HEAD
func buildByPassDDLPlan(sql string, vschema ContextVSchema) (engine.Primitive, error) {
	keyspace, err := vschema.DefaultKeyspace()
	if err != nil {
		return nil, err
	}
	return &engine.Send{
		Keyspace:          keyspace,
		TargetDestination: vschema.Destination(),
		Query:             sql,
	}, nil
}

func buildDDLPlans(sql string, ddlStatement sqlparser.DDLStatement, vschema ContextVSchema) (*engine.Send, *engine.OnlineDDL, error) {
=======
func buildDDLPlans(sql string, ddlStatement sqlparser.DDLStatement, reservedVars sqlparser.BindVars, vschema ContextVSchema) (*engine.Send, *engine.OnlineDDL, error) {
>>>>>>> fc784709
	var destination key.Destination
	var keyspace *vindexes.Keyspace
	var err error

	switch ddl := ddlStatement.(type) {
	case *sqlparser.AlterTable, *sqlparser.TruncateTable:
		err = checkFKError(vschema, ddlStatement)
		if err != nil {
			return nil, nil, err
		}
		// For Alter Table and other statements, the table must already exist
		// We should find the target of the query from this tables location
		destination, keyspace, err = findTableDestinationAndKeyspace(vschema, ddlStatement)
	case *sqlparser.CreateView:
		destination, keyspace, err = buildCreateView(vschema, ddl, reservedVars)
	case *sqlparser.AlterView:
		destination, keyspace, err = buildAlterView(vschema, ddl, reservedVars)
	case *sqlparser.CreateTable:
		err = checkFKError(vschema, ddlStatement)
		if err != nil {
			return nil, nil, err
		}
		destination, keyspace, _, err = vschema.TargetDestination(ddlStatement.GetTable().Qualifier.String())
		if err != nil {
			return nil, nil, err
		}
		// Remove the keyspace name as the database name might be different.
		ddlStatement.SetTable("", ddlStatement.GetTable().Name.String())
	case *sqlparser.DropView, *sqlparser.DropTable:
		destination, keyspace, err = buildDropViewOrTable(vschema, ddlStatement)
	case *sqlparser.RenameTable:
		destination, keyspace, err = buildRenameTable(vschema, ddl)
	default:
		return nil, nil, vterrors.Errorf(vtrpcpb.Code_INTERNAL, "[BUG] unexpected ddl statement type: %T", ddlStatement)
	}

	if err != nil {
		return nil, nil, err
	}

	if destination == nil {
		destination = key.DestinationAllShards{}
	}

	query := sql
	// If the query is fully parsed, generate the query from the ast. Otherwise, use the original query
	if ddlStatement.IsFullyParsed() {
		query = sqlparser.String(ddlStatement)
	}

	return &engine.Send{
			Keyspace:          keyspace,
			TargetDestination: destination,
			Query:             query,
			IsDML:             false,
			SingleShardOnly:   false,
		}, &engine.OnlineDDL{
			Keyspace: keyspace,
			DDL:      ddlStatement,
			SQL:      query,
		}, nil
}

func checkFKError(vschema ContextVSchema, ddlStatement sqlparser.DDLStatement) error {
	if fkStrategyMap[vschema.ForeignKeyMode()] == fkDisallow {
		fk := &fkContraint{}
		_ = sqlparser.Walk(fk.FkWalk, ddlStatement)
		if fk.found {
			return vterrors.Errorf(vtrpcpb.Code_ABORTED, "foreign key constraint is not allowed")
		}
	}
	return nil
}

func findTableDestinationAndKeyspace(vschema ContextVSchema, ddlStatement sqlparser.DDLStatement) (key.Destination, *vindexes.Keyspace, error) {
	var table *vindexes.Table
	var destination key.Destination
	var keyspace *vindexes.Keyspace
	var err error
	table, _, _, _, destination, err = vschema.FindTableOrVindex(ddlStatement.GetTable())
	if err != nil {
		_, isNotFound := err.(vindexes.NotFoundError)
		if !isNotFound {
			return nil, nil, err
		}
	}
	if table == nil {
		destination, keyspace, _, err = vschema.TargetDestination(ddlStatement.GetTable().Qualifier.String())
		if err != nil {
			return nil, nil, err
		}
		ddlStatement.SetTable("", ddlStatement.GetTable().Name.String())
	} else {
		keyspace = table.Keyspace
		ddlStatement.SetTable("", table.Name.String())
	}
	return destination, keyspace, nil
}

func buildAlterView(vschema ContextVSchema, ddl *sqlparser.AlterView, reservedVars sqlparser.BindVars) (key.Destination, *vindexes.Keyspace, error) {
	// For Alter View, we require that the view exist and the select query can be satisfied within the keyspace itself
	// We should remove the keyspace name from the table name, as the database name in MySQL might be different than the keyspace name
	destination, keyspace, err := findTableDestinationAndKeyspace(vschema, ddl)
	if err != nil {
		return nil, nil, err
	}

	var selectPlan engine.Primitive
	selectPlan, err = createInstructionFor(sqlparser.String(ddl.Select), ddl.Select, reservedVars, vschema)
	if err != nil {
		return nil, nil, err
	}
	routePlan, isRoute := selectPlan.(*engine.Route)
	if !isRoute {
		return nil, nil, vterrors.New(vtrpcpb.Code_UNIMPLEMENTED, ViewComplex)
	}
	if keyspace.Name != routePlan.GetKeyspaceName() {
		return nil, nil, vterrors.New(vtrpcpb.Code_UNIMPLEMENTED, ViewDifferentKeyspace)
	}
	if routePlan.Opcode != engine.SelectUnsharded && routePlan.Opcode != engine.SelectEqualUnique && routePlan.Opcode != engine.SelectScatter {
		return nil, nil, vterrors.New(vtrpcpb.Code_UNIMPLEMENTED, ViewComplex)
	}
	_ = sqlparser.Rewrite(ddl.Select, func(cursor *sqlparser.Cursor) bool {
		switch tableName := cursor.Node().(type) {
		case sqlparser.TableName:
			cursor.Replace(sqlparser.TableName{
				Name: tableName.Name,
			})
		}
		return true
	}, nil)
	return destination, keyspace, nil
}

func buildCreateView(vschema ContextVSchema, ddl *sqlparser.CreateView, reservedVars sqlparser.BindVars) (key.Destination, *vindexes.Keyspace, error) {
	// For Create View, we require that the keyspace exist and the select query can be satisfied within the keyspace itself
	// We should remove the keyspace name from the table name, as the database name in MySQL might be different than the keyspace name
	destination, keyspace, _, err := vschema.TargetDestination(ddl.ViewName.Qualifier.String())
	if err != nil {
		return nil, nil, err
	}
	ddl.ViewName.Qualifier = sqlparser.NewTableIdent("")

	var selectPlan engine.Primitive
	selectPlan, err = createInstructionFor(sqlparser.String(ddl.Select), ddl.Select, reservedVars, vschema)
	if err != nil {
		return nil, nil, err
	}
	routePlan, isRoute := selectPlan.(*engine.Route)
	if !isRoute {
		return nil, nil, vterrors.New(vtrpcpb.Code_UNIMPLEMENTED, ViewComplex)
	}
	if keyspace.Name != routePlan.GetKeyspaceName() {
		return nil, nil, vterrors.New(vtrpcpb.Code_UNIMPLEMENTED, ViewDifferentKeyspace)
	}
	if routePlan.Opcode != engine.SelectUnsharded && routePlan.Opcode != engine.SelectEqualUnique && routePlan.Opcode != engine.SelectScatter {
		return nil, nil, vterrors.New(vtrpcpb.Code_UNIMPLEMENTED, ViewComplex)
	}
	_ = sqlparser.Rewrite(ddl.Select, func(cursor *sqlparser.Cursor) bool {
		switch tableName := cursor.Node().(type) {
		case sqlparser.TableName:
			cursor.Replace(sqlparser.TableName{
				Name: tableName.Name,
			})
		}
		return true
	}, nil)
	return destination, keyspace, nil
}

func buildDropViewOrTable(vschema ContextVSchema, ddlStatement sqlparser.DDLStatement) (key.Destination, *vindexes.Keyspace, error) {
	var destination key.Destination
	var keyspace *vindexes.Keyspace
	for i, tab := range ddlStatement.GetFromTables() {
		var destinationTab key.Destination
		var keyspaceTab *vindexes.Keyspace
		var table *vindexes.Table
		var err error
		table, _, _, _, destinationTab, err = vschema.FindTableOrVindex(tab)

		if err != nil {
			_, isNotFound := err.(vindexes.NotFoundError)
			if !isNotFound {
				return nil, nil, err
			}
		}
		if table == nil {
			destinationTab, keyspaceTab, _, err = vschema.TargetDestination(tab.Qualifier.String())
			if err != nil {
				return nil, nil, err
			}
			ddlStatement.GetFromTables()[i] = sqlparser.TableName{
				Name: tab.Name,
			}
		} else {
			keyspaceTab = table.Keyspace
			ddlStatement.GetFromTables()[i] = sqlparser.TableName{
				Name: table.Name,
			}
		}

		if destination == nil && keyspace == nil {
			destination = destinationTab
			keyspace = keyspaceTab
		}
		if destination != destinationTab || keyspace != keyspaceTab {
			return nil, nil, vterrors.New(vtrpcpb.Code_UNIMPLEMENTED, DifferentDestinations)
		}
	}
	return destination, keyspace, nil
}

func buildRenameTable(vschema ContextVSchema, renameTable *sqlparser.RenameTable) (key.Destination, *vindexes.Keyspace, error) {
	var destination key.Destination
	var keyspace *vindexes.Keyspace

	for _, tabPair := range renameTable.TablePairs {
		var destinationFrom key.Destination
		var keyspaceFrom *vindexes.Keyspace
		var table *vindexes.Table
		var err error
		table, _, _, _, destinationFrom, err = vschema.FindTableOrVindex(tabPair.FromTable)

		if err != nil {
			_, isNotFound := err.(vindexes.NotFoundError)
			if !isNotFound {
				return nil, nil, err
			}
		}
		if table == nil {
			destinationFrom, keyspaceFrom, _, err = vschema.TargetDestination(tabPair.FromTable.Qualifier.String())
			if err != nil {
				return nil, nil, err
			}
			tabPair.FromTable = sqlparser.TableName{
				Name: tabPair.FromTable.Name,
			}
		} else {
			keyspaceFrom = table.Keyspace
			tabPair.FromTable = sqlparser.TableName{
				Name: table.Name,
			}
		}

		if tabPair.ToTable.Qualifier.String() != "" {
			_, keyspaceTo, _, err := vschema.TargetDestination(tabPair.ToTable.Qualifier.String())
			if err != nil {
				return nil, nil, err
			}
			if keyspaceTo.Name != keyspaceFrom.Name {
				return nil, nil, vterrors.NewErrorf(vtrpcpb.Code_INVALID_ARGUMENT, vterrors.ForbidSchemaChange, "Changing schema from '%s' to '%s' is not allowed", keyspaceFrom.Name, keyspaceTo.Name)
			}
			tabPair.ToTable = sqlparser.TableName{
				Name: tabPair.ToTable.Name,
			}
		}

		if destination == nil && keyspace == nil {
			destination = destinationFrom
			keyspace = keyspaceFrom
		}
		if destination != destinationFrom || keyspace != keyspaceFrom {
			return nil, nil, vterrors.New(vtrpcpb.Code_UNIMPLEMENTED, DifferentDestinations)
		}
	}
	return destination, keyspace, nil
}<|MERGE_RESOLUTION|>--- conflicted
+++ resolved
@@ -51,17 +51,8 @@
 // a session context. It's only when we Execute() the primitive that we have that context.
 // This is why we return a compound primitive (DDL) which contains fully populated primitives (Send & OnlineDDL),
 // and which chooses which of the two to invoke at runtime.
-<<<<<<< HEAD
-func buildGeneralDDLPlan(sql string, ddlStatement sqlparser.DDLStatement, vschema ContextVSchema) (engine.Primitive, error) {
-	if vschema.Destination() != nil {
-		return buildByPassDDLPlan(sql, vschema)
-	}
-
-	normalDDLPlan, onlineDDLPlan, err := buildDDLPlans(sql, ddlStatement, vschema)
-=======
 func buildGeneralDDLPlan(sql string, ddlStatement sqlparser.DDLStatement, reservedVars sqlparser.BindVars, vschema ContextVSchema) (engine.Primitive, error) {
 	normalDDLPlan, onlineDDLPlan, err := buildDDLPlans(sql, ddlStatement, reservedVars, vschema)
->>>>>>> fc784709
 	if err != nil {
 		return nil, err
 	}
@@ -86,23 +77,7 @@
 	}, nil
 }
 
-<<<<<<< HEAD
-func buildByPassDDLPlan(sql string, vschema ContextVSchema) (engine.Primitive, error) {
-	keyspace, err := vschema.DefaultKeyspace()
-	if err != nil {
-		return nil, err
-	}
-	return &engine.Send{
-		Keyspace:          keyspace,
-		TargetDestination: vschema.Destination(),
-		Query:             sql,
-	}, nil
-}
-
-func buildDDLPlans(sql string, ddlStatement sqlparser.DDLStatement, vschema ContextVSchema) (*engine.Send, *engine.OnlineDDL, error) {
-=======
 func buildDDLPlans(sql string, ddlStatement sqlparser.DDLStatement, reservedVars sqlparser.BindVars, vschema ContextVSchema) (*engine.Send, *engine.OnlineDDL, error) {
->>>>>>> fc784709
 	var destination key.Destination
 	var keyspace *vindexes.Keyspace
 	var err error
