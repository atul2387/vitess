--- conflicted
+++ resolved
@@ -7,11 +7,6 @@
 	"vitess.io/vitess/go/vt/vterrors"
 	"vitess.io/vitess/go/vt/vtgate/engine"
 	"vitess.io/vitess/go/vt/vtgate/vindexes"
-<<<<<<< HEAD
-
-	vtrpcpb "vitess.io/vitess/go/vt/proto/vtrpc"
-=======
->>>>>>> cb142eea
 )
 
 // Error messages for CreateView queries
@@ -19,7 +14,6 @@
 	ViewDifferentKeyspace string = "Select query does not belong to the same keyspace as the view statement"
 	ViewComplex           string = "Complex select queries are not supported in create or alter view statements"
 	DifferentDestinations string = "Tables or Views specified in the query do not belong to the same destination"
-<<<<<<< HEAD
 )
 
 type fkStrategy int
@@ -29,17 +23,6 @@
 	fkDisallow
 )
 
-=======
-)
-
-type fkStrategy int
-
-const (
-	fkAllow fkStrategy = iota
-	fkDisallow
-)
-
->>>>>>> cb142eea
 var fkStrategyMap = map[string]fkStrategy{
 	"allow":    fkAllow,
 	"disallow": fkDisallow,
@@ -67,19 +50,11 @@
 // a session context. It's only when we Execute() the primitive that we have that context.
 // This is why we return a compound primitive (DDL) which contains fully populated primitives (Send & OnlineDDL),
 // and which chooses which of the two to invoke at runtime.
-<<<<<<< HEAD
-func buildGeneralDDLPlan(sql string, ddlStatement sqlparser.DDLStatement, reservedVars sqlparser.BindVars, vschema ContextVSchema) (engine.Primitive, error) {
-	if vschema.Destination() != nil {
-		return buildByPassDDLPlan(sql, vschema)
-	}
-	normalDDLPlan, onlineDDLPlan, err := buildDDLPlans(sql, ddlStatement, reservedVars, vschema)
-=======
 func buildGeneralDDLPlan(sql string, ddlStatement sqlparser.DDLStatement, reservedVars *sqlparser.ReservedVars, vschema ContextVSchema, enableOnlineDDL, enableDirectDDL bool) (engine.Primitive, error) {
 	if vschema.Destination() != nil {
 		return buildByPassDDLPlan(sql, vschema)
 	}
 	normalDDLPlan, onlineDDLPlan, err := buildDDLPlans(sql, ddlStatement, reservedVars, vschema, enableOnlineDDL, enableDirectDDL)
->>>>>>> cb142eea
 	if err != nil {
 		return nil, err
 	}
@@ -93,14 +68,6 @@
 	}
 
 	return &engine.DDL{
-<<<<<<< HEAD
-		Keyspace:         normalDDLPlan.Keyspace,
-		SQL:              normalDDLPlan.Query,
-		DDL:              ddlStatement,
-		NormalDDL:        normalDDLPlan,
-		OnlineDDL:        onlineDDLPlan,
-		OnlineDDLEnabled: *enableOnlineDDL,
-=======
 		Keyspace:  normalDDLPlan.Keyspace,
 		SQL:       normalDDLPlan.Query,
 		DDL:       ddlStatement,
@@ -109,7 +76,6 @@
 
 		DirectDDLEnabled: enableDirectDDL,
 		OnlineDDLEnabled: enableOnlineDDL,
->>>>>>> cb142eea
 
 		CreateTempTable: ddlStatement.IsTemporary(),
 	}, nil
@@ -127,11 +93,7 @@
 	}, nil
 }
 
-<<<<<<< HEAD
-func buildDDLPlans(sql string, ddlStatement sqlparser.DDLStatement, reservedVars sqlparser.BindVars, vschema ContextVSchema) (*engine.Send, *engine.OnlineDDL, error) {
-=======
 func buildDDLPlans(sql string, ddlStatement sqlparser.DDLStatement, reservedVars *sqlparser.ReservedVars, vschema ContextVSchema, enableOnlineDDL, enableDirectDDL bool) (*engine.Send, *engine.OnlineDDL, error) {
->>>>>>> cb142eea
 	var destination key.Destination
 	var keyspace *vindexes.Keyspace
 	var err error
@@ -146,15 +108,9 @@
 		// We should find the target of the query from this tables location
 		destination, keyspace, err = findTableDestinationAndKeyspace(vschema, ddlStatement)
 	case *sqlparser.CreateView:
-<<<<<<< HEAD
-		destination, keyspace, err = buildCreateView(vschema, ddl, reservedVars)
-	case *sqlparser.AlterView:
-		destination, keyspace, err = buildAlterView(vschema, ddl, reservedVars)
-=======
 		destination, keyspace, err = buildCreateView(vschema, ddl, reservedVars, enableOnlineDDL, enableDirectDDL)
 	case *sqlparser.AlterView:
 		destination, keyspace, err = buildAlterView(vschema, ddl, reservedVars, enableOnlineDDL, enableDirectDDL)
->>>>>>> cb142eea
 	case *sqlparser.CreateTable:
 		err = checkFKError(vschema, ddlStatement)
 		if err != nil {
@@ -207,11 +163,7 @@
 		fk := &fkContraint{}
 		_ = sqlparser.Walk(fk.FkWalk, ddlStatement)
 		if fk.found {
-<<<<<<< HEAD
-			return vterrors.Errorf(vtrpcpb.Code_ABORTED, "foreign key constraint is not allowed")
-=======
 			return vterrors.Errorf(vtrpcpb.Code_ABORTED, "foreign key constraints are not allowed, see https://vitess.io/blog/2021-06-15-online-ddl-why-no-fk/")
->>>>>>> cb142eea
 		}
 	}
 	return nil
@@ -242,11 +194,7 @@
 	return destination, keyspace, nil
 }
 
-<<<<<<< HEAD
-func buildAlterView(vschema ContextVSchema, ddl *sqlparser.AlterView, reservedVars sqlparser.BindVars) (key.Destination, *vindexes.Keyspace, error) {
-=======
 func buildAlterView(vschema ContextVSchema, ddl *sqlparser.AlterView, reservedVars *sqlparser.ReservedVars, enableOnlineDDL, enableDirectDDL bool) (key.Destination, *vindexes.Keyspace, error) {
->>>>>>> cb142eea
 	// For Alter View, we require that the view exist and the select query can be satisfied within the keyspace itself
 	// We should remove the keyspace name from the table name, as the database name in MySQL might be different than the keyspace name
 	destination, keyspace, err := findTableDestinationAndKeyspace(vschema, ddl)
@@ -255,11 +203,7 @@
 	}
 
 	var selectPlan engine.Primitive
-<<<<<<< HEAD
-	selectPlan, err = createInstructionFor(sqlparser.String(ddl.Select), ddl.Select, reservedVars, vschema)
-=======
 	selectPlan, err = createInstructionFor(sqlparser.String(ddl.Select), ddl.Select, reservedVars, vschema, enableOnlineDDL, enableDirectDDL)
->>>>>>> cb142eea
 	if err != nil {
 		return nil, nil, err
 	}
@@ -285,11 +229,7 @@
 	return destination, keyspace, nil
 }
 
-<<<<<<< HEAD
-func buildCreateView(vschema ContextVSchema, ddl *sqlparser.CreateView, reservedVars sqlparser.BindVars) (key.Destination, *vindexes.Keyspace, error) {
-=======
 func buildCreateView(vschema ContextVSchema, ddl *sqlparser.CreateView, reservedVars *sqlparser.ReservedVars, enableOnlineDDL, enableDirectDDL bool) (key.Destination, *vindexes.Keyspace, error) {
->>>>>>> cb142eea
 	// For Create View, we require that the keyspace exist and the select query can be satisfied within the keyspace itself
 	// We should remove the keyspace name from the table name, as the database name in MySQL might be different than the keyspace name
 	destination, keyspace, _, err := vschema.TargetDestination(ddl.ViewName.Qualifier.String())
@@ -299,11 +239,7 @@
 	ddl.ViewName.Qualifier = sqlparser.NewTableIdent("")
 
 	var selectPlan engine.Primitive
-<<<<<<< HEAD
-	selectPlan, err = createInstructionFor(sqlparser.String(ddl.Select), ddl.Select, reservedVars, vschema)
-=======
 	selectPlan, err = createInstructionFor(sqlparser.String(ddl.Select), ddl.Select, reservedVars, vschema, enableOnlineDDL, enableDirectDDL)
->>>>>>> cb142eea
 	if err != nil {
 		return nil, nil, err
 	}
