# Create View with qualifier
"create view user.a as select* from user"
{
  "QueryType": "DDL",
  "Original": "create view user.a as select* from user",
  "Instructions": {
    "OperatorType": "DDL",
    "Keyspace": {
      "Name": "user",
      "Sharded": true
    },
    "Query": "create view a as select * from `user`"
  }
}

# create view with qualifier in select as well
"create view user.a as select* from user.user"
{
  "QueryType": "DDL",
  "Original": "create view user.a as select* from user.user",
  "Instructions": {
    "OperatorType": "DDL",
    "Keyspace": {
      "Name": "user",
      "Sharded": true
    },
    "Query": "create view a as select * from `user`"
  }
}

# create view with No column referenced
"create view user.view_a as select 1 from user"
{
  "QueryType": "DDL",
  "Original": "create view user.view_a as select 1 from user",
  "Instructions": {
    "OperatorType": "DDL",
    "Keyspace": {
      "Name": "user",
      "Sharded": true
    },
    "Query": "create view view_a as select 1 from `user`"
  }
}
Gen4 plan same as above

# create view with '*' expression for simple route
"create view user.view_a as select user.* from user"
{
  "QueryType": "DDL",
  "Original": "create view user.view_a as select user.* from user",
  "Instructions": {
    "OperatorType": "DDL",
    "Keyspace": {
      "Name": "user",
      "Sharded": true
    },
    "Query": "create view view_a as select `user`.* from `user`"
  }
}

# create view with unqualified '*' expression for simple route
"create view user.view_a as select * from user"
{
  "QueryType": "DDL",
  "Original": "create view user.view_a as select * from user",
  "Instructions": {
    "OperatorType": "DDL",
    "Keyspace": {
      "Name": "user",
      "Sharded": true
    },
    "Query": "create view view_a as select * from `user`"
  }
}

# create view with fully qualified '*' expression for simple route
"create view user.view_a as select user.user.* from user.user"
{
  "QueryType": "DDL",
  "Original": "create view user.view_a as select user.user.* from user.user",
  "Instructions": {
    "OperatorType": "DDL",
    "Keyspace": {
      "Name": "user",
      "Sharded": true
    },
    "Query": "create view view_a as select `user`.* from `user`"
  }
}

# create view with select * from authoritative table
"create view user.view_a as select * from authoritative"
{
  "QueryType": "DDL",
  "Original": "create view user.view_a as select * from authoritative",
  "Instructions": {
    "OperatorType": "DDL",
    "Keyspace": {
      "Name": "user",
      "Sharded": true
    },
    "Query": "create view view_a as select * from authoritative"
  }
}
{
  "QueryType": "DDL",
  "Original": "create view user.view_a as select * from authoritative",
  "Instructions": {
    "OperatorType": "DDL",
    "Keyspace": {
      "Name": "user",
      "Sharded": true
    },
    "Query": "create view view_a as select authoritative.user_id as user_id, authoritative.col1 as col1, authoritative.col2 as col2 from authoritative"
  }
}

# create view with select * from join of authoritative tables
"create view user.view_a as select * from authoritative a join authoritative b on a.user_id=b.user_id"
{
  "QueryType": "DDL",
  "Original": "create view user.view_a as select * from authoritative a join authoritative b on a.user_id=b.user_id",
  "Instructions": {
    "OperatorType": "DDL",
    "Keyspace": {
      "Name": "user",
      "Sharded": true
    },
    "Query": "create view view_a as select * from authoritative as a join authoritative as b on a.user_id = b.user_id"
  }
}
{
  "QueryType": "DDL",
  "Original": "create view user.view_a as select * from authoritative a join authoritative b on a.user_id=b.user_id",
  "Instructions": {
    "OperatorType": "DDL",
    "Keyspace": {
      "Name": "user",
      "Sharded": true
    },
    "Query": "create view view_a as select a.user_id as user_id, a.col1 as col1, a.col2 as col2, b.user_id as user_id, b.col1 as col1, b.col2 as col2 from authoritative as a join authoritative as b on a.user_id = b.user_id"
  }
}

# create view with select * from qualified authoritative table
"create view user.view_a as select a.* from authoritative a"
{
  "QueryType": "DDL",
  "Original": "create view user.view_a as select a.* from authoritative a",
  "Instructions": {
    "OperatorType": "DDL",
    "Keyspace": {
      "Name": "user",
      "Sharded": true
    },
    "Query": "create view view_a as select a.* from authoritative as a"
  }
}
{
  "QueryType": "DDL",
  "Original": "create view user.view_a as select a.* from authoritative a",
  "Instructions": {
    "OperatorType": "DDL",
    "Keyspace": {
      "Name": "user",
      "Sharded": true
    },
    "Query": "create view view_a as select a.user_id as user_id, a.col1 as col1, a.col2 as col2 from authoritative as a"
  }
}

# create view with select * from intermixing of authoritative table with non-authoritative results in no expansion
"create view user.view_a as select * from authoritative join user on authoritative.user_id=user.id"
{
  "QueryType": "DDL",
  "Original": "create view user.view_a as select * from authoritative join user on authoritative.user_id=user.id",
  "Instructions": {
    "OperatorType": "DDL",
    "Keyspace": {
      "Name": "user",
      "Sharded": true
    },
    "Query": "create view view_a as select * from authoritative join `user` on authoritative.user_id = `user`.id"
  }
}
# create view with select authoritative.* with intermixing still expands
"create view user.view_a as select user.id, a.*, user.col1 from authoritative a join user on a.user_id=user.id"
{
  "QueryType": "DDL",
  "Original": "create view user.view_a as select user.id, a.*, user.col1 from authoritative a join user on a.user_id=user.id",
  "Instructions": {
    "OperatorType": "DDL",
    "Keyspace": {
      "Name": "user",
      "Sharded": true
    },
    "Query": "create view view_a as select `user`.id, a.*, `user`.col1 from authoritative as a join `user` on a.user_id = `user`.id"
<<<<<<< HEAD
=======
  }
}
{
  "QueryType": "DDL",
  "Original": "create view user.view_a as select user.id, a.*, user.col1 from authoritative a join user on a.user_id=user.id",
  "Instructions": {
    "OperatorType": "DDL",
    "Keyspace": {
      "Name": "user",
      "Sharded": true
    },
    "Query": "create view view_a as select `user`.id, a.user_id as user_id, a.col1 as col1, a.col2 as col2, `user`.col1 from authoritative as a join `user` on a.user_id = `user`.id"
>>>>>>> cb142eea
  }
}

# create view with auto-resolve anonymous columns for simple route
"create view user.view_a as select col from user join user_extra on user.id = user_extra.user_id"
{
  "QueryType": "DDL",
  "Original": "create view user.view_a as select col from user join user_extra on user.id = user_extra.user_id",
  "Instructions": {
    "OperatorType": "DDL",
    "Keyspace": {
      "Name": "user",
      "Sharded": true
    },
    "Query": "create view view_a as select col from `user` join user_extra on `user`.id = user_extra.user_id"
  }
}
Gen4 plan same as above

# create view with join that can be solved in each shard separately
"create view user.view_a as select user.id from user join user_extra on user.id = user_extra.user_id"
{
  "QueryType": "DDL",
  "Original": "create view user.view_a as select user.id from user join user_extra on user.id = user_extra.user_id",
  "Instructions": {
    "OperatorType": "DDL",
    "Keyspace": {
      "Name": "user",
      "Sharded": true
    },
    "Query": "create view view_a as select `user`.id from `user` join user_extra on `user`.id = user_extra.user_id"
  }
}
Gen4 plan same as above

# create view with last_insert_id for unsharded route
"create view main.view_a as select last_insert_id() as x from main.unsharded"
{
  "QueryType": "DDL",
  "Original": "create view main.view_a as select last_insert_id() as x from main.unsharded",
  "Instructions": {
    "OperatorType": "DDL",
    "Keyspace": {
      "Name": "main",
      "Sharded": false
    },
    "Query": "create view view_a as select :__lastInsertId as x from unsharded"
  }
}
Gen4 plan same as above

# create view with select from pinned table
"create view user.view_a as select * from pin_test"
{
  "QueryType": "DDL",
  "Original": "create view user.view_a as select * from pin_test",
  "Instructions": {
    "OperatorType": "DDL",
    "Keyspace": {
      "Name": "user",
      "Sharded": true
    },
    "Query": "create view view_a as select * from pin_test"
  }
}
Gen4 plan same as above

# create view with Expression with single-route reference
"create view user.view_a as select user.col, user_extra.id + user_extra.col from user join user_extra on user.id = user_extra.user_id"
{
  "QueryType": "DDL",
  "Original": "create view user.view_a as select user.col, user_extra.id + user_extra.col from user join user_extra on user.id = user_extra.user_id",
  "Instructions": {
    "OperatorType": "DDL",
    "Keyspace": {
      "Name": "user",
      "Sharded": true
    },
    "Query": "create view view_a as select `user`.col, user_extra.id + user_extra.col from `user` join user_extra on `user`.id = user_extra.user_id"
  }
}
Gen4 plan same as above

# create view with Comments
"create view user.view_a as select /* comment */ user.col from user join user_extra on user.id = user_extra.user_id"
{
  "QueryType": "DDL",
  "Original": "create view user.view_a as select /* comment */ user.col from user join user_extra on user.id = user_extra.user_id",
  "Instructions": {
    "OperatorType": "DDL",
    "Keyspace": {
      "Name": "user",
      "Sharded": true
    },
    "Query": "create view view_a as select /* comment */ `user`.col from `user` join user_extra on `user`.id = user_extra.user_id"
  }
}
Gen4 plan same as above

# create view with for update
"create view user.view_a as select user.col from user join user_extra on user.id = user_extra.user_id for update"
{
  "QueryType": "DDL",
  "Original": "create view user.view_a as select user.col from user join user_extra on user.id = user_extra.user_id for update",
  "Instructions": {
    "OperatorType": "DDL",
    "Keyspace": {
      "Name": "user",
      "Sharded": true
    },
    "Query": "create view view_a as select `user`.col from `user` join user_extra on `user`.id = user_extra.user_id for update"
  }
}
Gen4 plan same as above

# create view with Case preservation
"create view user.view_a as select user.Col, user_extra.Id from user join user_extra on user.id = user_extra.user_id"
{
  "QueryType": "DDL",
  "Original": "create view user.view_a as select user.Col, user_extra.Id from user join user_extra on user.id = user_extra.user_id",
  "Instructions": {
    "OperatorType": "DDL",
    "Keyspace": {
      "Name": "user",
      "Sharded": true
    },
    "Query": "create view view_a as select `user`.Col, user_extra.Id from `user` join user_extra on `user`.id = user_extra.user_id"
  }
}
Gen4 plan same as above

# create view with syntax error
"create view user.view_a as the quick brown fox"
"syntax error at position 31 near 'the'"
Gen4 plan same as above

# create view with Hex number is not treated as a simple value
"create view user.view_a as select * from user where id = 0x04"
{
  "QueryType": "DDL",
  "Original": "create view user.view_a as select * from user where id = 0x04",
  "Instructions": {
    "OperatorType": "DDL",
    "Keyspace": {
      "Name": "user",
      "Sharded": true
    },
    "Query": "create view view_a as select * from `user` where id = 0x04"
  }
}

# create view with limit works if it can be dropped
"create view user.view_a as select * from user where name ='abc' AND (id = 4) limit 5"
{
  "QueryType": "DDL",
  "Original": "create view user.view_a as select * from user where name ='abc' AND (id = 4) limit 5",
  "Instructions": {
    "OperatorType": "DDL",
    "Keyspace": {
      "Name": "user",
      "Sharded": true
    },
    "Query": "create view view_a as select * from `user` where `name` = 'abc' and id = 4 limit 5"
  }
}
Gen4 plan same as above

# create view with Multiple parenthesized expressions
"create view user.view_a as select * from user where (id = 4) AND (name ='abc') limit 5"
{
  "QueryType": "DDL",
  "Original": "create view user.view_a as select * from user where (id = 4) AND (name ='abc') limit 5",
  "Instructions": {
    "OperatorType": "DDL",
    "Keyspace": {
      "Name": "user",
      "Sharded": true
    },
    "Query": "create view view_a as select * from `user` where id = 4 and `name` = 'abc' limit 5"
  }
}
Gen4 plan same as above

# create view with Multiple parenthesized expressions
"create view user.view_a as select * from user where (id = 4 and name ='abc') limit 5"
{
  "QueryType": "DDL",
  "Original": "create view user.view_a as select * from user where (id = 4 and name ='abc') limit 5",
  "Instructions": {
    "OperatorType": "DDL",
    "Keyspace": {
      "Name": "user",
      "Sharded": true
    },
    "Query": "create view view_a as select * from `user` where id = 4 and `name` = 'abc' limit 5"
  }
}
Gen4 plan same as above

# create view with Column Aliasing with Table.Column
"create view user.view_a as select user0_.col as col0_ from user user0_ where id = 1 order by user0_.col"
{
  "QueryType": "DDL",
  "Original": "create view user.view_a as select user0_.col as col0_ from user user0_ where id = 1 order by user0_.col",
  "Instructions": {
    "OperatorType": "DDL",
    "Keyspace": {
      "Name": "user",
      "Sharded": true
    },
    "Query": "create view view_a as select user0_.col as col0_ from `user` as user0_ where id = 1 order by user0_.col asc"
  }
}
Gen4 plan same as above

# create view with Column Aliasing with Column
"create view user.view_a as select user0_.col as col0_ from user user0_ where id = 1 order by col0_ desc"
{
  "QueryType": "DDL",
  "Original": "create view user.view_a as select user0_.col as col0_ from user user0_ where id = 1 order by col0_ desc",
  "Instructions": {
    "OperatorType": "DDL",
    "Keyspace": {
      "Name": "user",
      "Sharded": true
    },
    "Query": "create view view_a as select user0_.col as col0_ from `user` as user0_ where id = 1 order by col0_ desc"
  }
}
Gen4 plan same as above

# create view with Booleans and parenthesis
"create view user.view_a as select * from user where (id = 1) AND name = true"
{
  "QueryType": "DDL",
  "Original": "create view user.view_a as select * from user where (id = 1) AND name = true",
  "Instructions": {
    "OperatorType": "DDL",
    "Keyspace": {
      "Name": "user",
      "Sharded": true
    },
    "Query": "create view view_a as select * from `user` where id = 1 and `name` = true"
  }
}
Gen4 plan same as above

# create view with union with the same target shard
"create view user.view_a as select * from music where user_id = 1 union select * from user where id = 1"
{
  "QueryType": "DDL",
  "Original": "create view user.view_a as select * from music where user_id = 1 union select * from user where id = 1",
  "Instructions": {
    "OperatorType": "DDL",
    "Keyspace": {
      "Name": "user",
      "Sharded": true
    },
    "Query": "create view view_a as select * from music where user_id = 1 union select * from `user` where id = 1"
  }
}
Gen4 plan same as above

# create view with testing SingleRow Projection
"create view user.view_a as select 42 from user"
{
  "QueryType": "DDL",
  "Original": "create view user.view_a as select 42 from user",
  "Instructions": {
    "OperatorType": "DDL",
    "Keyspace": {
      "Name": "user",
      "Sharded": true
    },
    "Query": "create view view_a as select 42 from `user`"
  }
}
Gen4 plan same as above

# create view with sql_calc_found_rows without limit
"create view user.view_a as select sql_calc_found_rows * from music where user_id = 1"
{
  "QueryType": "DDL",
  "Original": "create view user.view_a as select sql_calc_found_rows * from music where user_id = 1",
  "Instructions": {
    "OperatorType": "DDL",
    "Keyspace": {
      "Name": "user",
      "Sharded": true
    },
    "Query": "create view view_a as select * from music where user_id = 1"
  }
}
{
  "QueryType": "DDL",
  "Original": "create view user.view_a as select sql_calc_found_rows * from music where user_id = 1",
  "Instructions": {
    "OperatorType": "DDL",
    "Keyspace": {
      "Name": "user",
      "Sharded": true
    },
    "Query": "create view view_a as select sql_calc_found_rows * from music where user_id = 1"
  }
}

# DDL
"create index a on user(id)"
{
  "QueryType": "DDL",
  "Original": "create index a on user(id)",
  "Instructions": {
    "OperatorType": "DDL",
    "Keyspace": {
      "Name": "user",
      "Sharded": true
    },
    "Query": "alter table `user` add index a (id)"
  }
}
Gen4 plan same as above

#Alter table with qualifier
"alter table user ADD id int"
{
  "QueryType": "DDL",
  "Original": "alter table user ADD id int",
  "Instructions": {
    "OperatorType": "DDL",
    "Keyspace": {
      "Name": "user",
      "Sharded": true
    },
    "Query": "alter table `user` add column id int"
  }
}
Gen4 plan same as above

# Alter View
"alter view user_extra as select* from user"
{
  "QueryType": "DDL",
  "Original": "alter view user_extra as select* from user",
  "Instructions": {
    "OperatorType": "DDL",
    "Keyspace": {
      "Name": "user",
      "Sharded": true
    },
    "Query": "alter view user_extra as select * from `user`"
  }
}

# Alter View with unknown view
"alter view unknown as select* from user"
"keyspace not specified"
Gen4 plan same as above

# drop table with qualifier in one
"drop table user.user, user_extra"
{
  "QueryType": "DDL",
  "Original": "drop table user.user, user_extra",
  "Instructions": {
    "OperatorType": "DDL",
    "Keyspace": {
      "Name": "user",
      "Sharded": true
    },
    "Query": "drop table `user`, user_extra"
  }
}
Gen4 plan same as above

# drop table with incompatible tables
"drop table user, unsharded_a"
"Tables or Views specified in the query do not belong to the same destination"
Gen4 plan same as above

# drop table with unknown table
"drop table unknown"
"keyspace not specified"
Gen4 plan same as above

# drop view with 1 view without qualifier
"drop view user.user, user_extra"
{
  "QueryType": "DDL",
  "Original": "drop view user.user, user_extra",
  "Instructions": {
    "OperatorType": "DDL",
    "Keyspace": {
      "Name": "user",
      "Sharded": true
    },
    "Query": "drop view `user`, user_extra"
  }
}
Gen4 plan same as above

# drop view with incompatible views
"drop view user, unsharded_a"
"Tables or Views specified in the query do not belong to the same destination"
Gen4 plan same as above

# drop view with unknown view
"drop view unknown"
"keyspace not specified"
<<<<<<< HEAD
=======
Gen4 plan same as above
>>>>>>> cb142eea

# Truncate table without qualifier
"truncate user_extra"
{
  "QueryType": "DDL",
  "Original": "truncate user_extra",
  "Instructions": {
    "OperatorType": "DDL",
    "Keyspace": {
      "Name": "user",
      "Sharded": true
    },
    "Query": "truncate table user_extra"
  }
}
<<<<<<< HEAD
=======
Gen4 plan same as above
>>>>>>> cb142eea

# Rename table
"rename table user_extra to b"
{
  "QueryType": "DDL",
  "Original": "rename table user_extra to b",
  "Instructions": {
    "OperatorType": "DDL",
    "Keyspace": {
      "Name": "user",
      "Sharded": true
    },
    "Query": "rename table user_extra to b"
  }
}
<<<<<<< HEAD
=======
Gen4 plan same as above
>>>>>>> cb142eea

# Rename table with different keyspace tables
"rename table user_extra to b, main.a to b"
"Tables or Views specified in the query do not belong to the same destination"
<<<<<<< HEAD

# Rename table with change in keyspace name
"rename table user_extra to main.b"
"Changing schema from 'user' to 'main' is not allowed"
=======
Gen4 plan same as above

# Rename table with change in keyspace name
"rename table user_extra to main.b"
"Changing schema from 'user' to 'main' is not allowed"
Gen4 plan same as above
>>>>>>> cb142eea
<|MERGE_RESOLUTION|>--- conflicted
+++ resolved
@@ -196,8 +196,6 @@
       "Sharded": true
     },
     "Query": "create view view_a as select `user`.id, a.*, `user`.col1 from authoritative as a join `user` on a.user_id = `user`.id"
-<<<<<<< HEAD
-=======
   }
 }
 {
@@ -210,7 +208,6 @@
       "Sharded": true
     },
     "Query": "create view view_a as select `user`.id, a.user_id as user_id, a.col1 as col1, a.col2 as col2, `user`.col1 from authoritative as a join `user` on a.user_id = `user`.id"
->>>>>>> cb142eea
   }
 }
 
@@ -619,10 +616,7 @@
 # drop view with unknown view
 "drop view unknown"
 "keyspace not specified"
-<<<<<<< HEAD
-=======
-Gen4 plan same as above
->>>>>>> cb142eea
+Gen4 plan same as above
 
 # Truncate table without qualifier
 "truncate user_extra"
@@ -638,10 +632,7 @@
     "Query": "truncate table user_extra"
   }
 }
-<<<<<<< HEAD
-=======
-Gen4 plan same as above
->>>>>>> cb142eea
+Gen4 plan same as above
 
 # Rename table
 "rename table user_extra to b"
@@ -657,24 +648,14 @@
     "Query": "rename table user_extra to b"
   }
 }
-<<<<<<< HEAD
-=======
-Gen4 plan same as above
->>>>>>> cb142eea
+Gen4 plan same as above
 
 # Rename table with different keyspace tables
 "rename table user_extra to b, main.a to b"
 "Tables or Views specified in the query do not belong to the same destination"
-<<<<<<< HEAD
+Gen4 plan same as above
 
 # Rename table with change in keyspace name
 "rename table user_extra to main.b"
 "Changing schema from 'user' to 'main' is not allowed"
-=======
-Gen4 plan same as above
-
-# Rename table with change in keyspace name
-"rename table user_extra to main.b"
-"Changing schema from 'user' to 'main' is not allowed"
-Gen4 plan same as above
->>>>>>> cb142eea
+Gen4 plan same as above