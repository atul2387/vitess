# No where clause
"select id from user"
{
  "QueryType": "SELECT",
  "Original": "select id from user",
  "Instructions": {
    "OperatorType": "Route",
    "Variant": "SelectScatter",
    "Keyspace": {
      "Name": "user",
      "Sharded": true
    },
    "FieldQuery": "select id from `user` where 1 != 1",
    "Query": "select id from `user`",
    "Table": "`user`"
  }
}
Gen4 plan same as above

# Query that always return empty
"select id from user where someColumn = null"
{
  "QueryType": "SELECT",
  "Original": "select id from user where someColumn = null",
  "Instructions": {
    "OperatorType": "Route",
    "Variant": "SelectNone",
    "Keyspace": {
      "Name": "user",
      "Sharded": true
    },
    "FieldQuery": "select id from `user` where 1 != 1",
    "Query": "select id from `user` where someColumn = null",
    "Table": "`user`"
  }
}
Gen4 plan same as above

# Single table unique vindex route
"select id from user where user.id = 5"
{
  "QueryType": "SELECT",
  "Original": "select id from user where user.id = 5",
  "Instructions": {
    "OperatorType": "Route",
    "Variant": "SelectEqualUnique",
    "Keyspace": {
      "Name": "user",
      "Sharded": true
    },
    "FieldQuery": "select id from `user` where 1 != 1",
    "Query": "select id from `user` where `user`.id = 5",
    "Table": "`user`",
    "Values": [
      5
    ],
    "Vindex": "user_index"
  }
}
Gen4 plan same as above

# Single table unique vindex route, but complex expr
"select id from user where user.id = 5+5"
{
  "QueryType": "SELECT",
  "Original": "select id from user where user.id = 5+5",
  "Instructions": {
    "OperatorType": "Route",
    "Variant": "SelectScatter",
    "Keyspace": {
      "Name": "user",
      "Sharded": true
    },
    "FieldQuery": "select id from `user` where 1 != 1",
    "Query": "select id from `user` where `user`.id = 5 + 5",
    "Table": "`user`"
  }
}
Gen4 plan same as above

# Single table multiple unique vindex match
"select id from music where id = 5 and user_id = 4"
{
  "QueryType": "SELECT",
  "Original": "select id from music where id = 5 and user_id = 4",
  "Instructions": {
    "OperatorType": "Route",
    "Variant": "SelectEqualUnique",
    "Keyspace": {
      "Name": "user",
      "Sharded": true
    },
    "FieldQuery": "select id from music where 1 != 1",
    "Query": "select id from music where id = 5 and user_id = 4",
    "Table": "music",
    "Values": [
      4
    ],
    "Vindex": "user_index"
  }
}
Gen4 plan same as above

# Single table multiple non-unique vindex match
"select id from user where costly = 'aa' and name = 'bb'"
{
  "QueryType": "SELECT",
  "Original": "select id from user where costly = 'aa' and name = 'bb'",
  "Instructions": {
    "OperatorType": "Route",
    "Variant": "SelectEqual",
    "Keyspace": {
      "Name": "user",
      "Sharded": true
    },
    "FieldQuery": "select id from `user` where 1 != 1",
    "Query": "select id from `user` where costly = 'aa' and `name` = 'bb'",
    "Table": "`user`",
    "Values": [
      "bb"
    ],
    "Vindex": "name_user_map"
  }
}
Gen4 plan same as above

# Single table multiple non-unique vindex match for IN clause
"select id from user where costly in ('aa', 'bb') and name in ('aa', 'bb')"
{
  "QueryType": "SELECT",
  "Original": "select id from user where costly in ('aa', 'bb') and name in ('aa', 'bb')",
  "Instructions": {
    "OperatorType": "Route",
    "Variant": "SelectIN",
    "Keyspace": {
      "Name": "user",
      "Sharded": true
    },
    "FieldQuery": "select id from `user` where 1 != 1",
    "Query": "select id from `user` where costly in ('aa', 'bb') and `name` in ::__vals",
    "Table": "`user`",
    "Values": [
      [
        "aa",
        "bb"
      ]
    ],
    "Vindex": "name_user_map"
  }
}
Gen4 plan same as above

# Composite IN clause
"select id from user where (name, col) in (('aa', 'bb'), ('cc', 'dd'))"
{
  "QueryType": "SELECT",
  "Original": "select id from user where (name, col) in (('aa', 'bb'), ('cc', 'dd'))",
  "Instructions": {
    "OperatorType": "Route",
    "Variant": "SelectMultiEqual",
    "Keyspace": {
      "Name": "user",
      "Sharded": true
    },
    "FieldQuery": "select id from `user` where 1 != 1",
    "Query": "select id from `user` where (`name`, col) in (('aa', 'bb'), ('cc', 'dd'))",
    "Table": "`user`",
    "Values": [
      [
        "aa",
        "cc"
      ]
    ],
    "Vindex": "name_user_map"
  }
}
Gen4 plan same as above

# Composite IN clause, swapped columns
"select id from user where (col, name) in (('aa', 'bb'), ('cc', 'dd'))"
{
  "QueryType": "SELECT",
  "Original": "select id from user where (col, name) in (('aa', 'bb'), ('cc', 'dd'))",
  "Instructions": {
    "OperatorType": "Route",
    "Variant": "SelectMultiEqual",
    "Keyspace": {
      "Name": "user",
      "Sharded": true
    },
    "FieldQuery": "select id from `user` where 1 != 1",
    "Query": "select id from `user` where (col, `name`) in (('aa', 'bb'), ('cc', 'dd'))",
    "Table": "`user`",
    "Values": [
      [
        "bb",
        "dd"
      ]
    ],
    "Vindex": "name_user_map"
  }
}
Gen4 plan same as above

# Composite IN clause, choose cost within tuple
"select id from user where (costly, name) in (('aa', 'bb'), ('cc', 'dd'))"
{
  "QueryType": "SELECT",
  "Original": "select id from user where (costly, name) in (('aa', 'bb'), ('cc', 'dd'))",
  "Instructions": {
    "OperatorType": "Route",
    "Variant": "SelectMultiEqual",
    "Keyspace": {
      "Name": "user",
      "Sharded": true
    },
    "FieldQuery": "select id from `user` where 1 != 1",
    "Query": "select id from `user` where (costly, `name`) in (('aa', 'bb'), ('cc', 'dd'))",
    "Table": "`user`",
    "Values": [
      [
        "bb",
        "dd"
      ]
    ],
    "Vindex": "name_user_map"
  }
}
Gen4 plan same as above

# Composite IN clause, choose cost within tuple, swapped
"select id from user where (name, costly) in (('aa', 'bb'), ('cc', 'dd'))"
{
  "QueryType": "SELECT",
  "Original": "select id from user where (name, costly) in (('aa', 'bb'), ('cc', 'dd'))",
  "Instructions": {
    "OperatorType": "Route",
    "Variant": "SelectMultiEqual",
    "Keyspace": {
      "Name": "user",
      "Sharded": true
    },
    "FieldQuery": "select id from `user` where 1 != 1",
    "Query": "select id from `user` where (`name`, costly) in (('aa', 'bb'), ('cc', 'dd'))",
    "Table": "`user`",
    "Values": [
      [
        "aa",
        "cc"
      ]
    ],
    "Vindex": "name_user_map"
  }
}
Gen4 plan same as above

# Composite IN clause, choose cost
"select id from user where (col, costly) in (('aa', 'bb')) and (col, name) in (('cc', 'dd'))"
{
  "QueryType": "SELECT",
  "Original": "select id from user where (col, costly) in (('aa', 'bb')) and (col, name) in (('cc', 'dd'))",
  "Instructions": {
    "OperatorType": "Route",
    "Variant": "SelectMultiEqual",
    "Keyspace": {
      "Name": "user",
      "Sharded": true
    },
    "FieldQuery": "select id from `user` where 1 != 1",
    "Query": "select id from `user` where (col, costly) in (('aa', 'bb')) and (col, `name`) in (('cc', 'dd'))",
    "Table": "`user`",
    "Values": [
      [
        "dd"
      ]
    ],
    "Vindex": "name_user_map"
  }
}
Gen4 plan same as above

# Composite IN clause vs equality
"select id from user where (col, name) in (('aa', 'bb')) and id = 5"
{
  "QueryType": "SELECT",
  "Original": "select id from user where (col, name) in (('aa', 'bb')) and id = 5",
  "Instructions": {
    "OperatorType": "Route",
    "Variant": "SelectEqualUnique",
    "Keyspace": {
      "Name": "user",
      "Sharded": true
    },
    "FieldQuery": "select id from `user` where 1 != 1",
    "Query": "select id from `user` where (col, `name`) in (('aa', 'bb')) and id = 5",
    "Table": "`user`",
    "Values": [
      5
    ],
    "Vindex": "user_index"
  }
}
Gen4 plan same as above

# Composite IN: multiple vindex matches
"select id from user where (costly, name) in (('aa', 'bb'), ('cc', 'dd'))"
{
  "QueryType": "SELECT",
  "Original": "select id from user where (costly, name) in (('aa', 'bb'), ('cc', 'dd'))",
  "Instructions": {
    "OperatorType": "Route",
    "Variant": "SelectMultiEqual",
    "Keyspace": {
      "Name": "user",
      "Sharded": true
    },
    "FieldQuery": "select id from `user` where 1 != 1",
    "Query": "select id from `user` where (costly, `name`) in (('aa', 'bb'), ('cc', 'dd'))",
    "Table": "`user`",
    "Values": [
      [
        "bb",
        "dd"
      ]
    ],
    "Vindex": "name_user_map"
  }
}
Gen4 plan same as above

# Composite IN: tuple inside tuple
"select id from user where ((col1, name), col2) in ((('aa', 'bb'), 'cc'), (('dd', 'ee'), 'ff'))"
{
  "QueryType": "SELECT",
  "Original": "select id from user where ((col1, name), col2) in ((('aa', 'bb'), 'cc'), (('dd', 'ee'), 'ff'))",
  "Instructions": {
    "OperatorType": "Route",
    "Variant": "SelectMultiEqual",
    "Keyspace": {
      "Name": "user",
      "Sharded": true
    },
    "FieldQuery": "select id from `user` where 1 != 1",
    "Query": "select id from `user` where ((col1, `name`), col2) in ((('aa', 'bb'), 'cc'), (('dd', 'ee'), 'ff'))",
    "Table": "`user`",
    "Values": [
      [
        "bb",
        "ee"
      ]
    ],
    "Vindex": "name_user_map"
  }
}
Gen4 plan same as above

# Composite IN: tuple inside tuple, but no match in tuple
"select id from user where (name, (col1, col2)) in (('aa', ('bb', 'cc')), ('dd', ('ee', 'ff')))"
{
  "QueryType": "SELECT",
  "Original": "select id from user where (name, (col1, col2)) in (('aa', ('bb', 'cc')), ('dd', ('ee', 'ff')))",
  "Instructions": {
    "OperatorType": "Route",
    "Variant": "SelectMultiEqual",
    "Keyspace": {
      "Name": "user",
      "Sharded": true
    },
    "FieldQuery": "select id from `user` where 1 != 1",
    "Query": "select id from `user` where (`name`, (col1, col2)) in (('aa', ('bb', 'cc')), ('dd', ('ee', 'ff')))",
    "Table": "`user`",
    "Values": [
      [
        "aa",
        "dd"
      ]
    ],
    "Vindex": "name_user_map"
  }
}
Gen4 plan same as above

# Composite IN: tuple inside tuple, mismiatched values
"select id from user where ((col1, name), col2) in (('aa', 'bb', 'cc'), (('dd', 'ee'), 'ff'))"
{
  "QueryType": "SELECT",
  "Original": "select id from user where ((col1, name), col2) in (('aa', 'bb', 'cc'), (('dd', 'ee'), 'ff'))",
  "Instructions": {
    "OperatorType": "Route",
    "Variant": "SelectScatter",
    "Keyspace": {
      "Name": "user",
      "Sharded": true
    },
    "FieldQuery": "select id from `user` where 1 != 1",
    "Query": "select id from `user` where ((col1, `name`), col2) in (('aa', 'bb', 'cc'), (('dd', 'ee'), 'ff'))",
    "Table": "`user`"
  }
}
Gen4 plan same as above

# Composite IN: RHS not tuple
"select id from user where (col1, name) in (select * from music where music.user_id=user.id)"
{
  "QueryType": "SELECT",
  "Original": "select id from user where (col1, name) in (select * from music where music.user_id=user.id)",
  "Instructions": {
    "OperatorType": "Route",
    "Variant": "SelectScatter",
    "Keyspace": {
      "Name": "user",
      "Sharded": true
    },
    "FieldQuery": "select id from `user` where 1 != 1",
    "Query": "select id from `user` where (col1, `name`) in (select * from music where music.user_id = `user`.id)",
    "Table": "`user`"
  }
}

# Composite IN: RHS has no simple values
"select id from user where (col1, name) in (('aa', 1+1))"
{
  "QueryType": "SELECT",
  "Original": "select id from user where (col1, name) in (('aa', 1+1))",
  "Instructions": {
    "OperatorType": "Route",
    "Variant": "SelectScatter",
    "Keyspace": {
      "Name": "user",
      "Sharded": true
    },
    "FieldQuery": "select id from `user` where 1 != 1",
    "Query": "select id from `user` where (col1, `name`) in (('aa', 1 + 1))",
    "Table": "`user`"
  }
}
Gen4 plan same as above

# IN clause: LHS is neither column nor composite tuple
"select Id from user where 1 in ('aa', 'bb')"
{
  "QueryType": "SELECT",
  "Original": "select Id from user where 1 in ('aa', 'bb')",
  "Instructions": {
    "OperatorType": "Route",
    "Variant": "SelectScatter",
    "Keyspace": {
      "Name": "user",
      "Sharded": true
    },
    "FieldQuery": "select Id from `user` where 1 != 1",
    "Query": "select Id from `user` where 1 in ('aa', 'bb')",
    "Table": "`user`"
  }
}
Gen4 plan same as above

# Single table complex in clause
"select id from user where name in (col, 'bb')"
{
  "QueryType": "SELECT",
  "Original": "select id from user where name in (col, 'bb')",
  "Instructions": {
    "OperatorType": "Route",
    "Variant": "SelectScatter",
    "Keyspace": {
      "Name": "user",
      "Sharded": true
    },
    "FieldQuery": "select id from `user` where 1 != 1",
    "Query": "select id from `user` where `name` in (col, 'bb')",
    "Table": "`user`"
  }
}
Gen4 plan same as above

# Single table equality route with val arg
"select id from user where name = :a"
{
  "QueryType": "SELECT",
  "Original": "select id from user where name = :a",
  "Instructions": {
    "OperatorType": "Route",
    "Variant": "SelectEqual",
    "Keyspace": {
      "Name": "user",
      "Sharded": true
    },
    "FieldQuery": "select id from `user` where 1 != 1",
    "Query": "select id from `user` where `name` = :a",
    "Table": "`user`",
    "Values": [
      ":a"
    ],
    "Vindex": "name_user_map"
  }
}
Gen4 plan same as above

# Single table equality route with unsigned value
"select id from user where name = 18446744073709551615"
{
  "QueryType": "SELECT",
  "Original": "select id from user where name = 18446744073709551615",
  "Instructions": {
    "OperatorType": "Route",
    "Variant": "SelectEqual",
    "Keyspace": {
      "Name": "user",
      "Sharded": true
    },
    "FieldQuery": "select id from `user` where 1 != 1",
    "Query": "select id from `user` where `name` = 18446744073709551615",
    "Table": "`user`",
    "Values": [
      18446744073709551615
    ],
    "Vindex": "name_user_map"
  }
}
Gen4 plan same as above

# Single table in clause list arg
"select id from user where name in ::list"
{
  "QueryType": "SELECT",
  "Original": "select id from user where name in ::list",
  "Instructions": {
    "OperatorType": "Route",
    "Variant": "SelectIN",
    "Keyspace": {
      "Name": "user",
      "Sharded": true
    },
    "FieldQuery": "select id from `user` where 1 != 1",
    "Query": "select id from `user` where `name` in ::__vals",
    "Table": "`user`",
    "Values": [
      "::list"
    ],
    "Vindex": "name_user_map"
  }
}
Gen4 plan same as above

# Multi-table unique vindex constraint
"select user_extra.id from user join user_extra on user.id = user_extra.user_id where user.id = 5"
{
  "QueryType": "SELECT",
  "Original": "select user_extra.id from user join user_extra on user.id = user_extra.user_id where user.id = 5",
  "Instructions": {
    "OperatorType": "Route",
    "Variant": "SelectEqualUnique",
    "Keyspace": {
      "Name": "user",
      "Sharded": true
    },
    "FieldQuery": "select user_extra.id from `user` join user_extra on `user`.id = user_extra.user_id where 1 != 1",
    "Query": "select user_extra.id from `user` join user_extra on `user`.id = user_extra.user_id where `user`.id = 5",
    "Table": "`user`",
<<<<<<< HEAD
=======
    "Values": [
      5
    ],
    "Vindex": "user_index"
  }
}
{
  "QueryType": "SELECT",
  "Original": "select user_extra.id from user join user_extra on user.id = user_extra.user_id where user.id = 5",
  "Instructions": {
    "OperatorType": "Route",
    "Variant": "SelectEqualUnique",
    "Keyspace": {
      "Name": "user",
      "Sharded": true
    },
    "FieldQuery": "select user_extra.id from `user`, user_extra where 1 != 1",
    "Query": "select user_extra.id from `user`, user_extra where `user`.id = 5 and `user`.id = user_extra.user_id",
    "Table": "`user`, user_extra",
>>>>>>> cb142eea
    "Values": [
      5
    ],
    "Vindex": "user_index"
  }
}

# Multi-table unique vindex constraint on right table
"select user_extra.id from user join user_extra on user.id = user_extra.user_id where user_extra.user_id = 5"
{
  "QueryType": "SELECT",
  "Original": "select user_extra.id from user join user_extra on user.id = user_extra.user_id where user_extra.user_id = 5",
  "Instructions": {
    "OperatorType": "Route",
    "Variant": "SelectEqualUnique",
    "Keyspace": {
      "Name": "user",
      "Sharded": true
    },
    "FieldQuery": "select user_extra.id from `user` join user_extra on `user`.id = user_extra.user_id where 1 != 1",
    "Query": "select user_extra.id from `user` join user_extra on `user`.id = user_extra.user_id where user_extra.user_id = 5",
    "Table": "`user`",
<<<<<<< HEAD
=======
    "Values": [
      5
    ],
    "Vindex": "user_index"
  }
}
{
  "QueryType": "SELECT",
  "Original": "select user_extra.id from user join user_extra on user.id = user_extra.user_id where user_extra.user_id = 5",
  "Instructions": {
    "OperatorType": "Route",
    "Variant": "SelectEqualUnique",
    "Keyspace": {
      "Name": "user",
      "Sharded": true
    },
    "FieldQuery": "select user_extra.id from `user`, user_extra where 1 != 1",
    "Query": "select user_extra.id from `user`, user_extra where user_extra.user_id = 5 and `user`.id = user_extra.user_id",
    "Table": "`user`, user_extra",
>>>>>>> cb142eea
    "Values": [
      5
    ],
    "Vindex": "user_index"
  }
}

# Multi-table unique vindex constraint on left table of left join
"select user_extra.id from user left join user_extra on user.id = user_extra.user_id where user.id = 5"
{
  "QueryType": "SELECT",
  "Original": "select user_extra.id from user left join user_extra on user.id = user_extra.user_id where user.id = 5",
  "Instructions": {
    "OperatorType": "Route",
    "Variant": "SelectEqualUnique",
    "Keyspace": {
      "Name": "user",
      "Sharded": true
    },
    "FieldQuery": "select user_extra.id from `user` left join user_extra on `user`.id = user_extra.user_id where 1 != 1",
    "Query": "select user_extra.id from `user` left join user_extra on `user`.id = user_extra.user_id where `user`.id = 5",
    "Table": "`user`",
    "Values": [
      5
    ],
    "Vindex": "user_index"
  }
}
Gen4 plan same as above

# Multi-table unique vindex constraint on left-joined right table
"select user_extra.id from user left join user_extra on user.id = user_extra.user_id where user_extra.user_id = 5"
{
  "QueryType": "SELECT",
  "Original": "select user_extra.id from user left join user_extra on user.id = user_extra.user_id where user_extra.user_id = 5",
  "Instructions": {
    "OperatorType": "Route",
    "Variant": "SelectEqualUnique",
    "Keyspace": {
      "Name": "user",
      "Sharded": true
    },
    "FieldQuery": "select user_extra.id from `user` left join user_extra on `user`.id = user_extra.user_id where 1 != 1",
    "Query": "select user_extra.id from `user` left join user_extra on `user`.id = user_extra.user_id where user_extra.user_id = 5",
    "Table": "`user`",
    "Values": [
      5
    ],
    "Vindex": "user_index"
  }
}

# Multi-route unique vindex constraint
"select user_extra.id from user join user_extra on user.col = user_extra.col where user.id = 5"
{
  "QueryType": "SELECT",
  "Original": "select user_extra.id from user join user_extra on user.col = user_extra.col where user.id = 5",
  "Instructions": {
    "OperatorType": "Join",
    "Variant": "Join",
    "JoinColumnIndexes": "1",
    "TableName": "`user`_user_extra",
    "Inputs": [
      {
        "OperatorType": "Route",
        "Variant": "SelectEqualUnique",
        "Keyspace": {
          "Name": "user",
          "Sharded": true
        },
        "FieldQuery": "select `user`.col from `user` where 1 != 1",
        "Query": "select `user`.col from `user` where `user`.id = 5",
        "Table": "`user`",
        "Values": [
          5
        ],
        "Vindex": "user_index"
      },
      {
        "OperatorType": "Route",
        "Variant": "SelectScatter",
        "Keyspace": {
          "Name": "user",
          "Sharded": true
        },
        "FieldQuery": "select user_extra.id from user_extra where 1 != 1",
        "Query": "select user_extra.id from user_extra where user_extra.col = :user_col",
        "Table": "user_extra"
      }
    ]
  }
}
Gen4 plan same as above

# Multi-route unique vindex route on both routes
"select user_extra.id from user join user_extra on user.col = user_extra.col where user.id = 5 and user_extra.user_id = 5"
{
  "QueryType": "SELECT",
  "Original": "select user_extra.id from user join user_extra on user.col = user_extra.col where user.id = 5 and user_extra.user_id = 5",
  "Instructions": {
    "OperatorType": "Join",
    "Variant": "Join",
    "JoinColumnIndexes": "1",
    "TableName": "`user`_user_extra",
    "Inputs": [
      {
        "OperatorType": "Route",
        "Variant": "SelectEqualUnique",
        "Keyspace": {
          "Name": "user",
          "Sharded": true
        },
        "FieldQuery": "select `user`.col from `user` where 1 != 1",
        "Query": "select `user`.col from `user` where `user`.id = 5",
        "Table": "`user`",
        "Values": [
          5
        ],
        "Vindex": "user_index"
      },
      {
        "OperatorType": "Route",
        "Variant": "SelectEqualUnique",
        "Keyspace": {
          "Name": "user",
          "Sharded": true
        },
        "FieldQuery": "select user_extra.id from user_extra where 1 != 1",
        "Query": "select user_extra.id from user_extra where user_extra.col = :user_col and user_extra.user_id = 5",
        "Table": "user_extra",
        "Values": [
          5
        ],
        "Vindex": "user_index"
      }
    ]
  }
}
{
  "QueryType": "SELECT",
  "Original": "select user_extra.id from user join user_extra on user.col = user_extra.col where user.id = 5 and user_extra.user_id = 5",
  "Instructions": {
    "OperatorType": "Join",
    "Variant": "Join",
    "JoinColumnIndexes": "1",
    "TableName": "`user`_user_extra",
    "Inputs": [
      {
        "OperatorType": "Route",
        "Variant": "SelectEqualUnique",
        "Keyspace": {
          "Name": "user",
          "Sharded": true
        },
        "FieldQuery": "select `user`.col from `user` where 1 != 1",
        "Query": "select `user`.col from `user` where `user`.id = 5",
        "Table": "`user`",
        "Values": [
          5
        ],
        "Vindex": "user_index"
      },
      {
        "OperatorType": "Route",
        "Variant": "SelectEqualUnique",
        "Keyspace": {
          "Name": "user",
          "Sharded": true
        },
        "FieldQuery": "select user_extra.id from user_extra where 1 != 1",
        "Query": "select user_extra.id from user_extra where user_extra.user_id = 5 and user_extra.col = :user_col",
        "Table": "user_extra",
        "Values": [
          5
        ],
        "Vindex": "user_index"
      }
    ]
  }
}

# Multi-route with cross-route constraint
"select user_extra.id from user join user_extra on user.col = user_extra.col where user_extra.user_id = user.col"
{
  "QueryType": "SELECT",
  "Original": "select user_extra.id from user join user_extra on user.col = user_extra.col where user_extra.user_id = user.col",
  "Instructions": {
    "OperatorType": "Join",
    "Variant": "Join",
    "JoinColumnIndexes": "1",
    "TableName": "`user`_user_extra",
    "Inputs": [
      {
        "OperatorType": "Route",
        "Variant": "SelectScatter",
        "Keyspace": {
          "Name": "user",
          "Sharded": true
        },
        "FieldQuery": "select `user`.col from `user` where 1 != 1",
        "Query": "select `user`.col from `user`",
        "Table": "`user`"
      },
      {
        "OperatorType": "Route",
        "Variant": "SelectEqualUnique",
        "Keyspace": {
          "Name": "user",
          "Sharded": true
        },
        "FieldQuery": "select user_extra.id from user_extra where 1 != 1",
        "Query": "select user_extra.id from user_extra where user_extra.col = :user_col and user_extra.user_id = :user_col",
        "Table": "user_extra",
        "Values": [
          ":user_col"
        ],
        "Vindex": "user_index"
      }
    ]
  }
}
Gen4 plan same as above

# Multi-route with non-route constraint, should use first route.
"select user_extra.id from user join user_extra on user.col = user_extra.col where 1 = 1"
{
  "QueryType": "SELECT",
  "Original": "select user_extra.id from user join user_extra on user.col = user_extra.col where 1 = 1",
  "Instructions": {
    "OperatorType": "Join",
    "Variant": "Join",
    "JoinColumnIndexes": "1",
    "TableName": "`user`_user_extra",
    "Inputs": [
      {
        "OperatorType": "Route",
        "Variant": "SelectScatter",
        "Keyspace": {
          "Name": "user",
          "Sharded": true
        },
        "FieldQuery": "select `user`.col from `user` where 1 != 1",
        "Query": "select `user`.col from `user` where 1 = 1",
        "Table": "`user`"
      },
      {
        "OperatorType": "Route",
        "Variant": "SelectScatter",
        "Keyspace": {
          "Name": "user",
          "Sharded": true
        },
        "FieldQuery": "select user_extra.id from user_extra where 1 != 1",
        "Query": "select user_extra.id from user_extra where user_extra.col = :user_col",
        "Table": "user_extra"
      }
    ]
  }
}
{
  "QueryType": "SELECT",
  "Original": "select user_extra.id from user join user_extra on user.col = user_extra.col where 1 = 1",
  "Instructions": {
    "OperatorType": "Join",
    "Variant": "Join",
    "JoinColumnIndexes": "1",
    "TableName": "`user`_user_extra",
    "Inputs": [
      {
        "OperatorType": "Route",
        "Variant": "SelectScatter",
        "Keyspace": {
          "Name": "user",
          "Sharded": true
        },
        "FieldQuery": "select `user`.col from `user` where 1 != 1",
        "Query": "select `user`.col from `user` where 1 = 1",
        "Table": "`user`"
      },
      {
        "OperatorType": "Route",
        "Variant": "SelectScatter",
        "Keyspace": {
          "Name": "user",
          "Sharded": true
        },
        "FieldQuery": "select user_extra.id from user_extra where 1 != 1",
        "Query": "select user_extra.id from user_extra where 1 = 1 and user_extra.col = :user_col",
        "Table": "user_extra"
      }
    ]
  }
}

# Route with multiple route constraints, SelectIN is the best constraint.
"select id from user where user.col = 5 and user.id in (1, 2)"
{
  "QueryType": "SELECT",
  "Original": "select id from user where user.col = 5 and user.id in (1, 2)",
  "Instructions": {
    "OperatorType": "Route",
    "Variant": "SelectIN",
    "Keyspace": {
      "Name": "user",
      "Sharded": true
    },
    "FieldQuery": "select id from `user` where 1 != 1",
    "Query": "select id from `user` where `user`.col = 5 and `user`.id in ::__vals",
    "Table": "`user`",
    "Values": [
      [
        1,
        2
      ]
    ],
    "Vindex": "user_index"
  }
}
Gen4 plan same as above

# Route with multiple route constraints and boolean, SelectIN is the best constraint.
"select id from user where user.col = case user.col when 'foo' then true else false end and user.id in (1, 2)"
{
  "QueryType": "SELECT",
  "Original": "select id from user where user.col = case user.col when 'foo' then true else false end and user.id in (1, 2)",
  "Instructions": {
    "OperatorType": "Route",
    "Variant": "SelectIN",
    "Keyspace": {
      "Name": "user",
      "Sharded": true
    },
    "FieldQuery": "select id from `user` where 1 != 1",
    "Query": "select id from `user` where `user`.col = case `user`.col when 'foo' then true else false end and `user`.id in ::__vals",
    "Table": "`user`",
    "Values": [
      [
        1,
        2
      ]
    ],
    "Vindex": "user_index"
  }
}
Gen4 plan same as above

# Route with multiple route constraints and boolean, SelectEqual is the best constraint.
"select (id or col) as val from user where user.col = 5 and user.id in (1, 2) and user.name = 'aa'"
{
  "QueryType": "SELECT",
  "Original": "select (id or col) as val from user where user.col = 5 and user.id in (1, 2) and user.name = 'aa'",
  "Instructions": {
    "OperatorType": "Route",
    "Variant": "SelectEqual",
    "Keyspace": {
      "Name": "user",
      "Sharded": true
    },
    "FieldQuery": "select id or col as val from `user` where 1 != 1",
    "Query": "select id or col as val from `user` where `user`.col = 5 and `user`.id in (1, 2) and `user`.`name` = 'aa'",
    "Table": "`user`",
    "Values": [
      "aa"
    ],
    "Vindex": "name_user_map"
  }
}

# Route with multiple route constraints, SelectEqual is the best constraint.
"select id from user where user.col = false and user.id in (1, 2) and user.name = 'aa'"
{
  "QueryType": "SELECT",
  "Original": "select id from user where user.col = false and user.id in (1, 2) and user.name = 'aa'",
  "Instructions": {
    "OperatorType": "Route",
    "Variant": "SelectEqual",
    "Keyspace": {
      "Name": "user",
      "Sharded": true
    },
    "FieldQuery": "select id from `user` where 1 != 1",
    "Query": "select id from `user` where `user`.col = false and `user`.id in (1, 2) and `user`.`name` = 'aa'",
    "Table": "`user`",
    "Values": [
      "aa"
    ],
    "Vindex": "name_user_map"
  }
}

# Route with multiple route constraints, SelectEqualUnique is the best constraint.
"select id from user where user.col = 5 and user.id in (1, 2) and user.name = 'aa' and user.id = 1"
{
  "QueryType": "SELECT",
  "Original": "select id from user where user.col = 5 and user.id in (1, 2) and user.name = 'aa' and user.id = 1",
  "Instructions": {
    "OperatorType": "Route",
    "Variant": "SelectEqualUnique",
    "Keyspace": {
      "Name": "user",
      "Sharded": true
    },
    "FieldQuery": "select id from `user` where 1 != 1",
    "Query": "select id from `user` where `user`.col = 5 and `user`.id in (1, 2) and `user`.`name` = 'aa' and `user`.id = 1",
    "Table": "`user`",
    "Values": [
      1
    ],
    "Vindex": "user_index"
  }
}

# Route with multiple route constraints, SelectEqualUnique is the best constraint, order reversed.
"select id from user where user.id = 1 and user.name = 'aa' and user.id in (1, 2) and user.col = 5"
{
  "QueryType": "SELECT",
  "Original": "select id from user where user.id = 1 and user.name = 'aa' and user.id in (1, 2) and user.col = 5",
  "Instructions": {
    "OperatorType": "Route",
    "Variant": "SelectEqualUnique",
    "Keyspace": {
      "Name": "user",
      "Sharded": true
    },
    "FieldQuery": "select id from `user` where 1 != 1",
    "Query": "select id from `user` where `user`.id = 1 and `user`.`name` = 'aa' and `user`.id in (1, 2) and `user`.col = 5",
    "Table": "`user`",
    "Values": [
      1
    ],
    "Vindex": "user_index"
  }
}
Gen4 plan same as above

# Route with OR and AND clause, must parenthesize correctly.
"select id from user where user.id = 1 or user.name = 'aa' and user.id in (1, 2)"
{
  "QueryType": "SELECT",
  "Original": "select id from user where user.id = 1 or user.name = 'aa' and user.id in (1, 2)",
  "Instructions": {
    "OperatorType": "Route",
    "Variant": "SelectScatter",
    "Keyspace": {
      "Name": "user",
      "Sharded": true
    },
    "FieldQuery": "select id from `user` where 1 != 1",
    "Query": "select id from `user` where `user`.id = 1 or `user`.`name` = 'aa' and `user`.id in (1, 2)",
    "Table": "`user`"
  }
}
Gen4 plan same as above

# Unsharded route
"select unsharded.id from user join unsharded where unsharded.id = user.id"
{
  "QueryType": "SELECT",
  "Original": "select unsharded.id from user join unsharded where unsharded.id = user.id",
  "Instructions": {
    "OperatorType": "Join",
    "Variant": "Join",
    "JoinColumnIndexes": "1",
    "TableName": "`user`_unsharded",
    "Inputs": [
      {
        "OperatorType": "Route",
        "Variant": "SelectScatter",
        "Keyspace": {
          "Name": "user",
          "Sharded": true
        },
        "FieldQuery": "select `user`.id from `user` where 1 != 1",
        "Query": "select `user`.id from `user`",
        "Table": "`user`"
      },
      {
        "OperatorType": "Route",
        "Variant": "SelectUnsharded",
        "Keyspace": {
          "Name": "main",
          "Sharded": false
        },
        "FieldQuery": "select unsharded.id from unsharded where 1 != 1",
        "Query": "select unsharded.id from unsharded where unsharded.id = :user_id",
        "Table": "unsharded"
      }
    ]
  }
}
{
  "QueryType": "SELECT",
  "Original": "select unsharded.id from user join unsharded where unsharded.id = user.id",
  "Instructions": {
    "OperatorType": "Join",
    "Variant": "Join",
<<<<<<< HEAD
    "JoinColumnIndexes": "-2",
=======
    "JoinColumnIndexes": "-1",
>>>>>>> cb142eea
    "TableName": "unsharded_`user`",
    "Inputs": [
      {
        "OperatorType": "Route",
        "Variant": "SelectUnsharded",
        "Keyspace": {
          "Name": "main",
          "Sharded": false
        },
<<<<<<< HEAD
        "FieldQuery": "select unsharded.id, unsharded.id from unsharded where 1 != 1",
        "Query": "select unsharded.id, unsharded.id from unsharded",
=======
        "FieldQuery": "select unsharded.id from unsharded where 1 != 1",
        "Query": "select unsharded.id from unsharded",
>>>>>>> cb142eea
        "Table": "unsharded"
      },
      {
        "OperatorType": "Route",
        "Variant": "SelectEqualUnique",
        "Keyspace": {
          "Name": "user",
          "Sharded": true
        },
        "FieldQuery": "select 1 from `user` where 1 != 1",
        "Query": "select 1 from `user` where `user`.id = :unsharded_id",
        "Table": "`user`",
        "Values": [
          ":unsharded_id"
        ],
        "Vindex": "user_index"
      }
    ]
  }
}

# routing rules: choose the redirected table
"select col from route1 where id = 1"
{
  "QueryType": "SELECT",
  "Original": "select col from route1 where id = 1",
  "Instructions": {
    "OperatorType": "Route",
    "Variant": "SelectEqualUnique",
    "Keyspace": {
      "Name": "user",
      "Sharded": true
    },
    "FieldQuery": "select col from `user` as route1 where 1 != 1",
    "Query": "select col from `user` as route1 where id = 1",
    "Table": "`user`",
    "Values": [
      1
    ],
    "Vindex": "user_index"
  }
}
Gen4 plan same as above

# subquery of information_schema with itself
"select * from information_schema.a where id in (select * from information_schema.b)"
{
  "QueryType": "SELECT",
  "Original": "select * from information_schema.a where id in (select * from information_schema.b)",
  "Instructions": {
    "OperatorType": "Route",
    "Variant": "SelectDBA",
    "Keyspace": {
      "Name": "main",
      "Sharded": false
    },
    "FieldQuery": "select * from information_schema.a where 1 != 1",
    "Query": "select * from information_schema.a where id in (select * from information_schema.b)"
  }
}

# subquery
"select u.m from user_extra join user u where u.id in (select m2 from user where user.id = u.id and user_extra.col = user.col) and u.id in (user_extra.col, 1)"
{
  "QueryType": "SELECT",
  "Original": "select u.m from user_extra join user u where u.id in (select m2 from user where user.id = u.id and user_extra.col = user.col) and u.id in (user_extra.col, 1)",
  "Instructions": {
    "OperatorType": "Join",
    "Variant": "Join",
    "JoinColumnIndexes": "1",
    "TableName": "user_extra_`user`",
    "Inputs": [
      {
        "OperatorType": "Route",
        "Variant": "SelectScatter",
        "Keyspace": {
          "Name": "user",
          "Sharded": true
        },
        "FieldQuery": "select user_extra.col from user_extra where 1 != 1",
        "Query": "select user_extra.col from user_extra",
        "Table": "user_extra"
      },
      {
        "OperatorType": "Route",
        "Variant": "SelectIN",
        "Keyspace": {
          "Name": "user",
          "Sharded": true
        },
        "FieldQuery": "select u.m from `user` as u where 1 != 1",
        "Query": "select u.m from `user` as u where u.id in ::__vals and u.id in (select m2 from `user` where `user`.id = u.id and `user`.col = :user_extra_col)",
        "Table": "`user`",
        "Values": [
          [
            ":user_extra_col",
            1
          ]
        ],
        "Vindex": "user_index"
      }
    ]
  }
}

# ensure subquery reordering gets us a better plan
"select u.m from user_extra join user u where u.id in (select m2 from user where user.id = 5) and u.id = 5"
{
  "QueryType": "SELECT",
  "Original": "select u.m from user_extra join user u where u.id in (select m2 from user where user.id = 5) and u.id = 5",
  "Instructions": {
    "OperatorType": "Join",
    "Variant": "Join",
    "JoinColumnIndexes": "1",
    "TableName": "user_extra_`user`",
    "Inputs": [
      {
        "OperatorType": "Route",
        "Variant": "SelectScatter",
        "Keyspace": {
          "Name": "user",
          "Sharded": true
        },
        "FieldQuery": "select 1 from user_extra where 1 != 1",
        "Query": "select 1 from user_extra",
        "Table": "user_extra"
      },
      {
        "OperatorType": "Route",
        "Variant": "SelectEqualUnique",
        "Keyspace": {
          "Name": "user",
          "Sharded": true
        },
        "FieldQuery": "select u.m from `user` as u where 1 != 1",
        "Query": "select u.m from `user` as u where u.id = 5 and u.id in (select m2 from `user` where `user`.id = 5)",
        "Table": "`user`",
        "Values": [
          5
        ],
        "Vindex": "user_index"
      }
    ]
  }
}

# nested subquery
"select u.m from user_extra join user u where u.id in (select m2 from user where user.id = u.id and user_extra.col = user.col and user.id in (select m3 from user_extra where user_extra.user_id = user.id)) and u.id in (user_extra.col, 1)"
{
  "QueryType": "SELECT",
  "Original": "select u.m from user_extra join user u where u.id in (select m2 from user where user.id = u.id and user_extra.col = user.col and user.id in (select m3 from user_extra where user_extra.user_id = user.id)) and u.id in (user_extra.col, 1)",
  "Instructions": {
    "OperatorType": "Join",
    "Variant": "Join",
    "JoinColumnIndexes": "1",
    "TableName": "user_extra_`user`",
    "Inputs": [
      {
        "OperatorType": "Route",
        "Variant": "SelectScatter",
        "Keyspace": {
          "Name": "user",
          "Sharded": true
        },
        "FieldQuery": "select user_extra.col from user_extra where 1 != 1",
        "Query": "select user_extra.col from user_extra",
        "Table": "user_extra"
      },
      {
        "OperatorType": "Route",
        "Variant": "SelectIN",
        "Keyspace": {
          "Name": "user",
          "Sharded": true
        },
        "FieldQuery": "select u.m from `user` as u where 1 != 1",
        "Query": "select u.m from `user` as u where u.id in ::__vals and u.id in (select m2 from `user` where `user`.id = u.id and `user`.col = :user_extra_col and `user`.id in (select m3 from user_extra where user_extra.user_id = `user`.id))",
        "Table": "`user`",
        "Values": [
          [
            ":user_extra_col",
            1
          ]
        ],
        "Vindex": "user_index"
      }
    ]
  }
}

# Correlated subquery in where clause
"select id from user where user.col in (select user_extra.col from user_extra where user_extra.user_id = user.id)"
{
  "QueryType": "SELECT",
  "Original": "select id from user where user.col in (select user_extra.col from user_extra where user_extra.user_id = user.id)",
  "Instructions": {
    "OperatorType": "Route",
    "Variant": "SelectScatter",
    "Keyspace": {
      "Name": "user",
      "Sharded": true
    },
    "FieldQuery": "select id from `user` where 1 != 1",
    "Query": "select id from `user` where `user`.col in (select user_extra.col from user_extra where user_extra.user_id = `user`.id)",
    "Table": "`user`"
  }
}

# outer and inner subquery route by same int val
"select id from user where id = 5 and user.col in (select user_extra.col from user_extra where user_extra.user_id = 5)"
{
  "QueryType": "SELECT",
  "Original": "select id from user where id = 5 and user.col in (select user_extra.col from user_extra where user_extra.user_id = 5)",
  "Instructions": {
    "OperatorType": "Route",
    "Variant": "SelectEqualUnique",
    "Keyspace": {
      "Name": "user",
      "Sharded": true
    },
    "FieldQuery": "select id from `user` where 1 != 1",
    "Query": "select id from `user` where id = 5 and `user`.col in (select user_extra.col from user_extra where user_extra.user_id = 5)",
    "Table": "`user`",
    "Values": [
      5
    ],
    "Vindex": "user_index"
  }
}

# outer and inner subquery route by same str val
"select id from user where id = 'aa' and user.col in (select user_extra.col from user_extra where user_extra.user_id = 'aa')"
{
  "QueryType": "SELECT",
  "Original": "select id from user where id = 'aa' and user.col in (select user_extra.col from user_extra where user_extra.user_id = 'aa')",
  "Instructions": {
    "OperatorType": "Route",
    "Variant": "SelectEqualUnique",
    "Keyspace": {
      "Name": "user",
      "Sharded": true
    },
    "FieldQuery": "select id from `user` where 1 != 1",
    "Query": "select id from `user` where id = 'aa' and `user`.col in (select user_extra.col from user_extra where user_extra.user_id = 'aa')",
    "Table": "`user`",
    "Values": [
      "aa"
    ],
    "Vindex": "user_index"
  }
}

# outer and inner subquery route by same val arg
"select id from user where id = :a and user.col in (select user_extra.col from user_extra where user_extra.user_id = :a)"
{
  "QueryType": "SELECT",
  "Original": "select id from user where id = :a and user.col in (select user_extra.col from user_extra where user_extra.user_id = :a)",
  "Instructions": {
    "OperatorType": "Route",
    "Variant": "SelectEqualUnique",
    "Keyspace": {
      "Name": "user",
      "Sharded": true
    },
    "FieldQuery": "select id from `user` where 1 != 1",
    "Query": "select id from `user` where id = :a and `user`.col in (select user_extra.col from user_extra where user_extra.user_id = :a)",
    "Table": "`user`",
    "Values": [
      ":a"
    ],
    "Vindex": "user_index"
  }
}

# unresolved symbol in inner subquery.
"select id from user where id = :a and user.col in (select user_extra.col from user_extra where user_extra.user_id = :a and foo.id = 1)"
"symbol foo.id not found"

# outer and inner subquery route by same outermost column value
"select id2 from user uu where id in (select id from user where id = uu.id and user.col in (select user_extra.col from user_extra where user_extra.user_id = uu.id))"
{
  "QueryType": "SELECT",
  "Original": "select id2 from user uu where id in (select id from user where id = uu.id and user.col in (select user_extra.col from user_extra where user_extra.user_id = uu.id))",
  "Instructions": {
    "OperatorType": "Route",
    "Variant": "SelectScatter",
    "Keyspace": {
      "Name": "user",
      "Sharded": true
    },
    "FieldQuery": "select id2 from `user` as uu where 1 != 1",
    "Query": "select id2 from `user` as uu where id in (select id from `user` where id = uu.id and `user`.col in (select user_extra.col from user_extra where user_extra.user_id = uu.id))",
    "Table": "`user`"
  }
}

# cross-shard subquery in IN clause.
# Note the improved Underlying plan as SelectIN.
"select id from user where id in (select col from user)"
{
  "QueryType": "SELECT",
  "Original": "select id from user where id in (select col from user)",
  "Instructions": {
    "OperatorType": "Subquery",
    "Variant": "PulloutIn",
    "Inputs": [
      {
        "OperatorType": "Route",
        "Variant": "SelectScatter",
        "Keyspace": {
          "Name": "user",
          "Sharded": true
        },
        "FieldQuery": "select col from `user` where 1 != 1",
        "Query": "select col from `user`",
        "Table": "`user`"
      },
      {
        "OperatorType": "Route",
        "Variant": "SelectIN",
        "Keyspace": {
          "Name": "user",
          "Sharded": true
        },
        "FieldQuery": "select id from `user` where 1 != 1",
        "Query": "select id from `user` where :__sq_has_values1 = 1 and id in ::__vals",
        "Table": "`user`",
        "Values": [
          "::__sq1"
        ],
        "Vindex": "user_index"
      }
    ]
  }
}

# cross-shard subquery in NOT IN clause.
"select id from user where id not in (select col from user)"
{
  "QueryType": "SELECT",
  "Original": "select id from user where id not in (select col from user)",
  "Instructions": {
    "OperatorType": "Subquery",
    "Variant": "PulloutNotIn",
    "Inputs": [
      {
        "OperatorType": "Route",
        "Variant": "SelectScatter",
        "Keyspace": {
          "Name": "user",
          "Sharded": true
        },
        "FieldQuery": "select col from `user` where 1 != 1",
        "Query": "select col from `user`",
        "Table": "`user`"
      },
      {
        "OperatorType": "Route",
        "Variant": "SelectScatter",
        "Keyspace": {
          "Name": "user",
          "Sharded": true
        },
        "FieldQuery": "select id from `user` where 1 != 1",
        "Query": "select id from `user` where :__sq_has_values1 = 0 or id not in ::__sq1",
        "Table": "`user`"
      }
    ]
  }
}

# cross-shard subquery in EXISTS clause.
"select id from user where exists (select col from user)"
{
  "QueryType": "SELECT",
  "Original": "select id from user where exists (select col from user)",
  "Instructions": {
    "OperatorType": "Subquery",
    "Variant": "PulloutExists",
    "Inputs": [
      {
        "OperatorType": "Route",
        "Variant": "SelectScatter",
        "Keyspace": {
          "Name": "user",
          "Sharded": true
        },
        "FieldQuery": "select col from `user` where 1 != 1",
        "Query": "select col from `user`",
        "Table": "`user`"
      },
      {
        "OperatorType": "Route",
        "Variant": "SelectScatter",
        "Keyspace": {
          "Name": "user",
          "Sharded": true
        },
        "FieldQuery": "select id from `user` where 1 != 1",
        "Query": "select id from `user` where :__sq_has_values1",
        "Table": "`user`"
      }
    ]
  }
}

# cross-shard subquery as expression
"select id from user where id = (select col from user)"
{
  "QueryType": "SELECT",
  "Original": "select id from user where id = (select col from user)",
  "Instructions": {
    "OperatorType": "Subquery",
    "Variant": "PulloutValue",
    "Inputs": [
      {
        "OperatorType": "Route",
        "Variant": "SelectScatter",
        "Keyspace": {
          "Name": "user",
          "Sharded": true
        },
        "FieldQuery": "select col from `user` where 1 != 1",
        "Query": "select col from `user`",
        "Table": "`user`"
      },
      {
        "OperatorType": "Route",
        "Variant": "SelectEqualUnique",
        "Keyspace": {
          "Name": "user",
          "Sharded": true
        },
        "FieldQuery": "select id from `user` where 1 != 1",
        "Query": "select id from `user` where id = :__sq1",
        "Table": "`user`",
        "Values": [
          ":__sq1"
        ],
        "Vindex": "user_index"
      }
    ]
  }
}

# multi-level pullout
"select id1 from user where id = (select id2 from user where id2 in (select id3 from user))"
{
  "QueryType": "SELECT",
  "Original": "select id1 from user where id = (select id2 from user where id2 in (select id3 from user))",
  "Instructions": {
    "OperatorType": "Subquery",
    "Variant": "PulloutValue",
    "Inputs": [
      {
        "OperatorType": "Subquery",
        "Variant": "PulloutIn",
        "Inputs": [
          {
            "OperatorType": "Route",
            "Variant": "SelectScatter",
            "Keyspace": {
              "Name": "user",
              "Sharded": true
            },
            "FieldQuery": "select id3 from `user` where 1 != 1",
            "Query": "select id3 from `user`",
            "Table": "`user`"
          },
          {
            "OperatorType": "Route",
            "Variant": "SelectScatter",
            "Keyspace": {
              "Name": "user",
              "Sharded": true
            },
            "FieldQuery": "select id2 from `user` where 1 != 1",
            "Query": "select id2 from `user` where :__sq_has_values1 = 1 and id2 in ::__sq1",
            "Table": "`user`"
          }
        ]
      },
      {
        "OperatorType": "Route",
        "Variant": "SelectEqualUnique",
        "Keyspace": {
          "Name": "user",
          "Sharded": true
        },
        "FieldQuery": "select id1 from `user` where 1 != 1",
        "Query": "select id1 from `user` where id = :__sq2",
        "Table": "`user`",
        "Values": [
          ":__sq2"
        ],
        "Vindex": "user_index"
      }
    ]
  }
}

# routing rules subquery merge
"select col from user where id = (select id from route1 where route1.id = user.id)"
{
  "QueryType": "SELECT",
  "Original": "select col from user where id = (select id from route1 where route1.id = user.id)",
  "Instructions": {
    "OperatorType": "Route",
    "Variant": "SelectScatter",
    "Keyspace": {
      "Name": "user",
      "Sharded": true
    },
    "FieldQuery": "select col from `user` where 1 != 1",
    "Query": "select col from `user` where id = (select id from `user` as route1 where route1.id = `user`.id)",
    "Table": "`user`"
  }
}

# routing rules subquery pullout
"select col from user where id = (select id from route2)"
{
  "QueryType": "SELECT",
  "Original": "select col from user where id = (select id from route2)",
  "Instructions": {
    "OperatorType": "Subquery",
    "Variant": "PulloutValue",
    "Inputs": [
      {
        "OperatorType": "Route",
        "Variant": "SelectUnsharded",
        "Keyspace": {
          "Name": "main",
          "Sharded": false
        },
        "FieldQuery": "select id from unsharded as route2 where 1 != 1",
        "Query": "select id from unsharded as route2",
        "Table": "unsharded"
      },
      {
        "OperatorType": "Route",
        "Variant": "SelectEqualUnique",
        "Keyspace": {
          "Name": "user",
          "Sharded": true
        },
        "FieldQuery": "select col from `user` where 1 != 1",
        "Query": "select col from `user` where id = :__sq1",
        "Table": "`user`",
        "Values": [
          ":__sq1"
        ],
        "Vindex": "user_index"
      }
    ]
  }
}

# Case preservation test
"select user_extra.Id from user join user_extra on user.iD = user_extra.User_Id where user.Id = 5"
{
  "QueryType": "SELECT",
  "Original": "select user_extra.Id from user join user_extra on user.iD = user_extra.User_Id where user.Id = 5",
  "Instructions": {
    "OperatorType": "Route",
    "Variant": "SelectEqualUnique",
    "Keyspace": {
      "Name": "user",
      "Sharded": true
    },
    "FieldQuery": "select user_extra.Id from `user` join user_extra on `user`.iD = user_extra.User_Id where 1 != 1",
    "Query": "select user_extra.Id from `user` join user_extra on `user`.iD = user_extra.User_Id where `user`.Id = 5",
    "Table": "`user`",
    "Values": [
      5
    ],
    "Vindex": "user_index"
  }
}
{
  "QueryType": "SELECT",
  "Original": "select user_extra.Id from user join user_extra on user.iD = user_extra.User_Id where user.Id = 5",
  "Instructions": {
    "OperatorType": "Route",
    "Variant": "SelectEqualUnique",
    "Keyspace": {
      "Name": "user",
      "Sharded": true
    },
    "FieldQuery": "select user_extra.Id from `user`, user_extra where 1 != 1",
    "Query": "select user_extra.Id from `user`, user_extra where `user`.Id = 5 and `user`.iD = user_extra.User_Id",
    "Table": "`user`, user_extra",
    "Values": [
      5
    ],
    "Vindex": "user_index"
  }
}

# database() call in where clause.
"select id from user where database()"
{
  "QueryType": "SELECT",
  "Original": "select id from user where database()",
  "Instructions": {
    "OperatorType": "Route",
    "Variant": "SelectScatter",
    "Keyspace": {
      "Name": "user",
      "Sharded": true
    },
    "FieldQuery": "select id from `user` where 1 != 1",
    "Query": "select id from `user` where database()",
    "Table": "`user`"
  }
}
Gen4 plan same as above

# outer and inner subquery route reference the same "uu.id" name
# but they refer to different things. The first reference is to the outermost query,
# and the second reference is to the innermost 'from' subquery.
"select id2 from user uu where id in (select id from user where id = uu.id and user.col in (select col from (select id from user_extra where user_id = 5) uu where uu.user_id = uu.id))"
"unsupported: cross-shard correlated subquery"

# Select with equals null
"select id from music where id = null"
{
  "QueryType": "SELECT",
  "Original": "select id from music where id = null",
  "Instructions": {
    "OperatorType": "Route",
    "Variant": "SelectNone",
    "Keyspace": {
      "Name": "user",
      "Sharded": true
    },
    "FieldQuery": "select id from music where 1 != 1",
    "Query": "select id from music where id = null",
    "Table": "music"
  }
}
Gen4 plan same as above

# SELECT with IS NULL
"select id from music where id is null"
{
  "QueryType": "SELECT",
  "Original": "select id from music where id is null",
  "Instructions": {
    "OperatorType": "Route",
    "Variant": "SelectEqualUnique",
    "Keyspace": {
      "Name": "user",
      "Sharded": true
    },
    "FieldQuery": "select id from music where 1 != 1",
    "Query": "select id from music where id is null",
    "Table": "music",
    "Values": [
      null
    ],
    "Vindex": "music_user_map"
  }
}
Gen4 plan same as above

# SELECT with IS NOT NULL
"select id from music where id is not null"
{
  "QueryType": "SELECT",
  "Original": "select id from music where id is not null",
  "Instructions": {
    "OperatorType": "Route",
    "Variant": "SelectScatter",
    "Keyspace": {
      "Name": "user",
      "Sharded": true
    },
    "FieldQuery": "select id from music where 1 != 1",
    "Query": "select id from music where id is not null",
    "Table": "music"
  }
}
Gen4 plan same as above

# Single table with unique vindex match and null match
"select id from music where user_id = 4 and id = null"
{
  "QueryType": "SELECT",
  "Original": "select id from music where user_id = 4 and id = null",
  "Instructions": {
    "OperatorType": "Route",
    "Variant": "SelectNone",
    "Keyspace": {
      "Name": "user",
      "Sharded": true
    },
    "FieldQuery": "select id from music where 1 != 1",
    "Query": "select id from music where user_id = 4 and id = null",
    "Table": "music"
  }
}
Gen4 plan same as above

# Single table with unique vindex match and IN (null)
"select id from music where user_id = 4 and id IN (null)"
{
  "QueryType": "SELECT",
  "Original": "select id from music where user_id = 4 and id IN (null)",
  "Instructions": {
    "OperatorType": "Route",
    "Variant": "SelectNone",
    "Keyspace": {
      "Name": "user",
      "Sharded": true
    },
    "FieldQuery": "select id from music where 1 != 1",
    "Query": "select id from music where user_id = 4 and id in (null)",
    "Table": "music"
  }
}
Gen4 plan same as above

# Single table with unique vindex match and IN (null, 1, 2)
"select id from music where user_id = 4 and id IN (null, 1, 2)"
{
  "QueryType": "SELECT",
  "Original": "select id from music where user_id = 4 and id IN (null, 1, 2)",
  "Instructions": {
    "OperatorType": "Route",
    "Variant": "SelectEqualUnique",
    "Keyspace": {
      "Name": "user",
      "Sharded": true
    },
    "FieldQuery": "select id from music where 1 != 1",
    "Query": "select id from music where user_id = 4 and id in (null, 1, 2)",
    "Table": "music",
    "Values": [
      4
    ],
    "Vindex": "user_index"
  }
}
Gen4 plan same as above

# Single table with unique vindex match and NOT IN (null, 1, 2)
"select id from music where user_id = 4 and id NOT IN (null, 1, 2)"
{
  "QueryType": "SELECT",
  "Original": "select id from music where user_id = 4 and id NOT IN (null, 1, 2)",
  "Instructions": {
    "OperatorType": "Route",
    "Variant": "SelectNone",
    "Keyspace": {
      "Name": "user",
      "Sharded": true
    },
    "FieldQuery": "select id from music where 1 != 1",
    "Query": "select id from music where user_id = 4 and id not in (null, 1, 2)",
    "Table": "music"
  }
}
Gen4 plan same as above

# Single table with unique vindex match and NOT IN (null, 1, 2) predicates inverted
"select id from music where id NOT IN (null, 1, 2) and user_id = 4"
{
  "QueryType": "SELECT",
  "Original": "select id from music where id NOT IN (null, 1, 2) and user_id = 4",
  "Instructions": {
    "OperatorType": "Route",
    "Variant": "SelectNone",
    "Keyspace": {
      "Name": "user",
      "Sharded": true
    },
    "FieldQuery": "select id from music where 1 != 1",
    "Query": "select id from music where id not in (null, 1, 2) and user_id = 4",
    "Table": "music"
  }
}
Gen4 plan same as above


# query trying to query two different keyspaces at the same time
"SELECT * FROM INFORMATION_SCHEMA.TABLES WHERE TABLE_SCHEMA = 'user' AND TABLE_SCHEMA = 'main'"
"two predicates for specifying the database are not supported"

# information_schema query using database() func
"SELECT * FROM INFORMATION_SCHEMA.TABLES WHERE TABLE_SCHEMA = database()"
{
  "QueryType": "SELECT",
  "Original": "SELECT * FROM INFORMATION_SCHEMA.TABLES WHERE TABLE_SCHEMA = database()",
  "Instructions": {
    "OperatorType": "Route",
    "Variant": "SelectDBA",
    "Keyspace": {
      "Name": "main",
      "Sharded": false
    },
    "FieldQuery": "select * from INFORMATION_SCHEMA.`TABLES` where 1 != 1",
    "Query": "select * from INFORMATION_SCHEMA.`TABLES` where TABLE_SCHEMA = database()"
  }
}

# table_schema predicate the wrong way around
"SELECT * FROM INFORMATION_SCHEMA.TABLES WHERE 'ks' = TABLE_SCHEMA"
{
  "QueryType": "SELECT",
  "Original": "SELECT * FROM INFORMATION_SCHEMA.TABLES WHERE 'ks' = TABLE_SCHEMA",
  "Instructions": {
    "OperatorType": "Route",
    "Variant": "SelectDBA",
    "Keyspace": {
      "Name": "main",
      "Sharded": false
    },
    "FieldQuery": "select * from INFORMATION_SCHEMA.`TABLES` where 1 != 1",
    "Query": "select * from INFORMATION_SCHEMA.`TABLES` where TABLE_SCHEMA = :__vtschemaname",
    "SysTableTableSchema": "VARBINARY(\"ks\")"
  }
}

# table_schema OR predicate
"SELECT * FROM INFORMATION_SCHEMA.TABLES WHERE TABLE_SCHEMA = 'ks' OR TABLE_SCHEMA = 'main'"
{
  "QueryType": "SELECT",
  "Original": "SELECT * FROM INFORMATION_SCHEMA.TABLES WHERE TABLE_SCHEMA = 'ks' OR TABLE_SCHEMA = 'main'",
  "Instructions": {
    "OperatorType": "Route",
    "Variant": "SelectDBA",
    "Keyspace": {
      "Name": "main",
      "Sharded": false
    },
    "FieldQuery": "select * from INFORMATION_SCHEMA.`TABLES` where 1 != 1",
    "Query": "select * from INFORMATION_SCHEMA.`TABLES` where TABLE_SCHEMA = 'ks' or TABLE_SCHEMA = 'main'"
  }
}

# table_name predicate against a routed table
"SELECT * FROM INFORMATION_SCHEMA.TABLES WHERE TABLE_SCHEMA = 'ks' AND TABLE_NAME = 'route1'"
{
  "QueryType": "SELECT",
  "Original": "SELECT * FROM INFORMATION_SCHEMA.TABLES WHERE TABLE_SCHEMA = 'ks' AND TABLE_NAME = 'route1'",
  "Instructions": {
    "OperatorType": "Route",
    "Variant": "SelectDBA",
    "Keyspace": {
      "Name": "main",
      "Sharded": false
    },
    "FieldQuery": "select * from INFORMATION_SCHEMA.`TABLES` where 1 != 1",
    "Query": "select * from INFORMATION_SCHEMA.`TABLES` where TABLE_SCHEMA = :__vtschemaname and TABLE_NAME = :__vttablename",
    "SysTableTableName": "VARBINARY(\"route1\")",
    "SysTableTableSchema": "VARBINARY(\"ks\")"
  }
}

# information_schema query with additional predicates
"SELECT * FROM INFORMATION_SCHEMA.TABLES WHERE TABLE_SCHEMA = 'ks' and other_column = 42"
{
  "QueryType": "SELECT",
  "Original": "SELECT * FROM INFORMATION_SCHEMA.TABLES WHERE TABLE_SCHEMA = 'ks' and other_column = 42",
  "Instructions": {
    "OperatorType": "Route",
    "Variant": "SelectDBA",
    "Keyspace": {
      "Name": "main",
      "Sharded": false
    },
    "FieldQuery": "select * from INFORMATION_SCHEMA.`TABLES` where 1 != 1",
    "Query": "select * from INFORMATION_SCHEMA.`TABLES` where TABLE_SCHEMA = :__vtschemaname and other_column = 42",
    "SysTableTableSchema": "VARBINARY(\"ks\")"
  }
}

# pullout sq after pullout sq
"select id from user where not id in (select user_extra.col from user_extra where user_extra.user_id = 42) and id in (select user_extra.col from user_extra where user_extra.user_id = 411)"
{
  "QueryType": "SELECT",
  "Original": "select id from user where not id in (select user_extra.col from user_extra where user_extra.user_id = 42) and id in (select user_extra.col from user_extra where user_extra.user_id = 411)",
  "Instructions": {
    "OperatorType": "Subquery",
    "Variant": "PulloutIn",
    "Inputs": [
      {
        "OperatorType": "Route",
        "Variant": "SelectEqualUnique",
        "Keyspace": {
          "Name": "user",
          "Sharded": true
        },
        "FieldQuery": "select user_extra.col from user_extra where 1 != 1",
        "Query": "select user_extra.col from user_extra where user_extra.user_id = 42",
        "Table": "user_extra",
        "Values": [
          42
        ],
        "Vindex": "user_index"
      },
      {
        "OperatorType": "Subquery",
        "Variant": "PulloutIn",
        "Inputs": [
          {
            "OperatorType": "Route",
            "Variant": "SelectEqualUnique",
            "Keyspace": {
              "Name": "user",
              "Sharded": true
            },
            "FieldQuery": "select user_extra.col from user_extra where 1 != 1",
            "Query": "select user_extra.col from user_extra where user_extra.user_id = 411",
            "Table": "user_extra",
            "Values": [
              411
            ],
            "Vindex": "user_index"
          },
          {
            "OperatorType": "Route",
            "Variant": "SelectIN",
            "Keyspace": {
              "Name": "user",
              "Sharded": true
            },
            "FieldQuery": "select id from `user` where 1 != 1",
            "Query": "select id from `user` where :__sq_has_values1 = 1 and id in ::__vals and not (:__sq_has_values2 = 1 and id in ::__sq2)",
            "Table": "`user`",
            "Values": [
              "::__sq1"
            ],
            "Vindex": "user_index"
          }
        ]
      }
    ]
  }
}

# able to isolate table_schema value even when hidden inside of ORs
"SELECT * FROM INFORMATION_SCHEMA.TABLES WHERE (TABLE_SCHEMA = 'ks' and other_column = 42) OR (TABLE_SCHEMA = 'ks' and foobar = 'value')"
{
  "QueryType": "SELECT",
  "Original": "SELECT * FROM INFORMATION_SCHEMA.TABLES WHERE (TABLE_SCHEMA = 'ks' and other_column = 42) OR (TABLE_SCHEMA = 'ks' and foobar = 'value')",
  "Instructions": {
    "OperatorType": "Route",
    "Variant": "SelectDBA",
    "Keyspace": {
      "Name": "main",
      "Sharded": false
    },
    "FieldQuery": "select * from INFORMATION_SCHEMA.`TABLES` where 1 != 1",
    "Query": "select * from INFORMATION_SCHEMA.`TABLES` where TABLE_SCHEMA = :__vtschemaname and (other_column = 42 or TABLE_SCHEMA = 'ks') and (other_column = 42 or foobar = 'value')",
<<<<<<< HEAD
    "SysTableTableSchema": "VARBINARY(\"ks\")"
=======
    "SysTableTableSchema": "[VARBINARY(\"ks\")]"
  }
}

# solving LIKE query with a CFC prefix vindex
"select c2 from cfc_vindex_col where c1 like 'A%'"
{
  "QueryType": "SELECT",
  "Original": "select c2 from cfc_vindex_col where c1 like 'A%'",
  "Instructions": {
    "OperatorType": "Route",
    "Variant": "SelectEqual",
    "Keyspace": {
      "Name": "user",
      "Sharded": true
    },
    "FieldQuery": "select c2 from cfc_vindex_col where 1 != 1",
    "Query": "select c2 from cfc_vindex_col where c1 like 'A%'",
    "Table": "cfc_vindex_col",
    "Values": [
      "A%"
    ],
    "Vindex": "cfc"
  }
}
Gen4 plan same as above


"select * from samecolvin where col = :col"
{
  "QueryType": "SELECT",
  "Original": "select * from samecolvin where col = :col",
  "Instructions": {
    "OperatorType": "Route",
    "Variant": "SelectEqualUnique",
    "Keyspace": {
      "Name": "user",
      "Sharded": true
    },
    "FieldQuery": "select col from samecolvin where 1 != 1",
    "Query": "select col from samecolvin where col = :col",
    "Table": "samecolvin",
    "Values": [
      ":col"
    ],
    "Vindex": "vindex1"
  }
}
{
  "QueryType": "SELECT",
  "Original": "select * from samecolvin where col = :col",
  "Instructions": {
    "OperatorType": "Route",
    "Variant": "SelectEqualUnique",
    "Keyspace": {
      "Name": "user",
      "Sharded": true
    },
    "FieldQuery": "select samecolvin.col as col from samecolvin where 1 != 1",
    "Query": "select samecolvin.col as col from samecolvin where col = :col",
    "Table": "samecolvin",
    "Values": [
      ":col"
    ],
    "Vindex": "vindex1"
>>>>>>> cb142eea
  }
}<|MERGE_RESOLUTION|>--- conflicted
+++ resolved
@@ -558,8 +558,6 @@
     "FieldQuery": "select user_extra.id from `user` join user_extra on `user`.id = user_extra.user_id where 1 != 1",
     "Query": "select user_extra.id from `user` join user_extra on `user`.id = user_extra.user_id where `user`.id = 5",
     "Table": "`user`",
-<<<<<<< HEAD
-=======
     "Values": [
       5
     ],
@@ -579,7 +577,6 @@
     "FieldQuery": "select user_extra.id from `user`, user_extra where 1 != 1",
     "Query": "select user_extra.id from `user`, user_extra where `user`.id = 5 and `user`.id = user_extra.user_id",
     "Table": "`user`, user_extra",
->>>>>>> cb142eea
     "Values": [
       5
     ],
@@ -602,8 +599,6 @@
     "FieldQuery": "select user_extra.id from `user` join user_extra on `user`.id = user_extra.user_id where 1 != 1",
     "Query": "select user_extra.id from `user` join user_extra on `user`.id = user_extra.user_id where user_extra.user_id = 5",
     "Table": "`user`",
-<<<<<<< HEAD
-=======
     "Values": [
       5
     ],
@@ -623,7 +618,6 @@
     "FieldQuery": "select user_extra.id from `user`, user_extra where 1 != 1",
     "Query": "select user_extra.id from `user`, user_extra where user_extra.user_id = 5 and `user`.id = user_extra.user_id",
     "Table": "`user`, user_extra",
->>>>>>> cb142eea
     "Values": [
       5
     ],
@@ -1120,11 +1114,7 @@
   "Instructions": {
     "OperatorType": "Join",
     "Variant": "Join",
-<<<<<<< HEAD
-    "JoinColumnIndexes": "-2",
-=======
     "JoinColumnIndexes": "-1",
->>>>>>> cb142eea
     "TableName": "unsharded_`user`",
     "Inputs": [
       {
@@ -1134,13 +1124,8 @@
           "Name": "main",
           "Sharded": false
         },
-<<<<<<< HEAD
-        "FieldQuery": "select unsharded.id, unsharded.id from unsharded where 1 != 1",
-        "Query": "select unsharded.id, unsharded.id from unsharded",
-=======
         "FieldQuery": "select unsharded.id from unsharded where 1 != 1",
         "Query": "select unsharded.id from unsharded",
->>>>>>> cb142eea
         "Table": "unsharded"
       },
       {
@@ -1928,7 +1913,21 @@
 
 # query trying to query two different keyspaces at the same time
 "SELECT * FROM INFORMATION_SCHEMA.TABLES WHERE TABLE_SCHEMA = 'user' AND TABLE_SCHEMA = 'main'"
-"two predicates for specifying the database are not supported"
+{
+  "QueryType": "SELECT",
+  "Original": "SELECT * FROM INFORMATION_SCHEMA.TABLES WHERE TABLE_SCHEMA = 'user' AND TABLE_SCHEMA = 'main'",
+  "Instructions": {
+    "OperatorType": "Route",
+    "Variant": "SelectDBA",
+    "Keyspace": {
+      "Name": "main",
+      "Sharded": false
+    },
+    "FieldQuery": "select * from INFORMATION_SCHEMA.`TABLES` where 1 != 1",
+    "Query": "select * from INFORMATION_SCHEMA.`TABLES` where TABLE_SCHEMA = :__vtschemaname and TABLE_SCHEMA = :__vtschemaname",
+    "SysTableTableSchema": "[VARBINARY(\"user\"), VARBINARY(\"main\")]"
+  }
+}
 
 # information_schema query using database() func
 "SELECT * FROM INFORMATION_SCHEMA.TABLES WHERE TABLE_SCHEMA = database()"
@@ -1961,7 +1960,7 @@
     },
     "FieldQuery": "select * from INFORMATION_SCHEMA.`TABLES` where 1 != 1",
     "Query": "select * from INFORMATION_SCHEMA.`TABLES` where TABLE_SCHEMA = :__vtschemaname",
-    "SysTableTableSchema": "VARBINARY(\"ks\")"
+    "SysTableTableSchema": "[VARBINARY(\"ks\")]"
   }
 }
 
@@ -1996,8 +1995,8 @@
     },
     "FieldQuery": "select * from INFORMATION_SCHEMA.`TABLES` where 1 != 1",
     "Query": "select * from INFORMATION_SCHEMA.`TABLES` where TABLE_SCHEMA = :__vtschemaname and TABLE_NAME = :__vttablename",
-    "SysTableTableName": "VARBINARY(\"route1\")",
-    "SysTableTableSchema": "VARBINARY(\"ks\")"
+    "SysTableTableName": "[VARBINARY(\"route1\")]",
+    "SysTableTableSchema": "[VARBINARY(\"ks\")]"
   }
 }
 
@@ -2015,7 +2014,7 @@
     },
     "FieldQuery": "select * from INFORMATION_SCHEMA.`TABLES` where 1 != 1",
     "Query": "select * from INFORMATION_SCHEMA.`TABLES` where TABLE_SCHEMA = :__vtschemaname and other_column = 42",
-    "SysTableTableSchema": "VARBINARY(\"ks\")"
+    "SysTableTableSchema": "[VARBINARY(\"ks\")]"
   }
 }
 
@@ -2097,9 +2096,6 @@
     },
     "FieldQuery": "select * from INFORMATION_SCHEMA.`TABLES` where 1 != 1",
     "Query": "select * from INFORMATION_SCHEMA.`TABLES` where TABLE_SCHEMA = :__vtschemaname and (other_column = 42 or TABLE_SCHEMA = 'ks') and (other_column = 42 or foobar = 'value')",
-<<<<<<< HEAD
-    "SysTableTableSchema": "VARBINARY(\"ks\")"
-=======
     "SysTableTableSchema": "[VARBINARY(\"ks\")]"
   }
 }
@@ -2165,6 +2161,5 @@
       ":col"
     ],
     "Vindex": "vindex1"
->>>>>>> cb142eea
   }
 }