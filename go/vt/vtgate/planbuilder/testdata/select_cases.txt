# No column referenced
"select 1 from user"
{
  "QueryType": "SELECT",
  "Original": "select 1 from user",
  "Instructions": {
    "OperatorType": "Route",
    "Variant": "SelectScatter",
    "Keyspace": {
      "Name": "user",
      "Sharded": true
    },
    "FieldQuery": "select 1 from `user` where 1 != 1",
    "Query": "select 1 from `user`",
    "Table": "`user`"
  }
}
Gen4 plan same as above

# '*' expression for simple route
"select user.* from user"
{
  "QueryType": "SELECT",
  "Original": "select user.* from user",
  "Instructions": {
    "OperatorType": "Route",
    "Variant": "SelectScatter",
    "Keyspace": {
      "Name": "user",
      "Sharded": true
    },
    "FieldQuery": "select `user`.* from `user` where 1 != 1",
    "Query": "select `user`.* from `user`",
    "Table": "`user`"
  }
}

# unqualified '*' expression for simple route
"select * from user"
{
  "QueryType": "SELECT",
  "Original": "select * from user",
  "Instructions": {
    "OperatorType": "Route",
    "Variant": "SelectScatter",
    "Keyspace": {
      "Name": "user",
      "Sharded": true
    },
    "FieldQuery": "select * from `user` where 1 != 1",
    "Query": "select * from `user`",
    "Table": "`user`"
  }
}

# select with timeout directive sets QueryTimeout in the route
"select /*vt+ QUERY_TIMEOUT_MS=1000 */ * from user"
{
  "QueryType": "SELECT",
  "Original": "select /*vt+ QUERY_TIMEOUT_MS=1000 */ * from user",
  "Instructions": {
    "OperatorType": "Route",
    "Variant": "SelectScatter",
    "Keyspace": {
      "Name": "user",
      "Sharded": true
    },
    "FieldQuery": "select * from `user` where 1 != 1",
    "Query": "select /*vt+ QUERY_TIMEOUT_MS=1000 */ * from `user`",
    "Table": "`user`"
  }
}

# select aggregation with timeout directive sets QueryTimeout in the route
"select /*vt+ QUERY_TIMEOUT_MS=1000 */ count(*) from user"
{
  "QueryType": "SELECT",
  "Original": "select /*vt+ QUERY_TIMEOUT_MS=1000 */ count(*) from user",
  "Instructions": {
    "OperatorType": "Aggregate",
    "Variant": "Ordered",
    "Aggregates": "count(0)",
    "Distinct": "false",
    "Inputs": [
      {
        "OperatorType": "Route",
        "Variant": "SelectScatter",
        "Keyspace": {
          "Name": "user",
          "Sharded": true
        },
        "FieldQuery": "select count(*) from `user` where 1 != 1",
        "Query": "select /*vt+ QUERY_TIMEOUT_MS=1000 */ count(*) from `user`",
        "Table": "`user`"
      }
    ]
  }
}

# select limit with timeout directive sets QueryTimeout in the route
"select /*vt+ QUERY_TIMEOUT_MS=1000 */ * from user limit 10"
{
  "QueryType": "SELECT",
  "Original": "select /*vt+ QUERY_TIMEOUT_MS=1000 */ * from user limit 10",
  "Instructions": {
    "OperatorType": "Limit",
    "Count": 10,
    "Inputs": [
      {
        "OperatorType": "Route",
        "Variant": "SelectScatter",
        "Keyspace": {
          "Name": "user",
          "Sharded": true
        },
        "FieldQuery": "select * from `user` where 1 != 1",
        "Query": "select /*vt+ QUERY_TIMEOUT_MS=1000 */ * from `user` limit :__upper_limit",
        "Table": "`user`"
      }
    ]
  }
}

# select with partial scatter directive
"select /*vt+ SCATTER_ERRORS_AS_WARNINGS=1 */ * from user"
{
  "QueryType": "SELECT",
  "Original": "select /*vt+ SCATTER_ERRORS_AS_WARNINGS=1 */ * from user",
  "Instructions": {
    "OperatorType": "Route",
    "Variant": "SelectScatter",
    "Keyspace": {
      "Name": "user",
      "Sharded": true
    },
    "FieldQuery": "select * from `user` where 1 != 1",
    "Query": "select /*vt+ SCATTER_ERRORS_AS_WARNINGS=1 */ * from `user`",
    "Table": "`user`"
  }
}

# select aggregation with partial scatter directive
"select /*vt+ SCATTER_ERRORS_AS_WARNINGS=1 */ count(*) from user"
{
  "QueryType": "SELECT",
  "Original": "select /*vt+ SCATTER_ERRORS_AS_WARNINGS=1 */ count(*) from user",
  "Instructions": {
    "OperatorType": "Aggregate",
    "Variant": "Ordered",
    "Aggregates": "count(0)",
    "Distinct": "false",
    "Inputs": [
      {
        "OperatorType": "Route",
        "Variant": "SelectScatter",
        "Keyspace": {
          "Name": "user",
          "Sharded": true
        },
        "FieldQuery": "select count(*) from `user` where 1 != 1",
        "Query": "select /*vt+ SCATTER_ERRORS_AS_WARNINGS=1 */ count(*) from `user`",
        "Table": "`user`"
      }
    ]
  }
}

# select aggregation with partial scatter directive - added comments to try to confuse the hint extraction
"/*VT_SPAN_CONTEXT=123*/select /*vt+ SCATTER_ERRORS_AS_WARNINGS=1 */ count(*) from user"
{
  "QueryType": "SELECT",
  "Original": "/*VT_SPAN_CONTEXT=123*/select /*vt+ SCATTER_ERRORS_AS_WARNINGS=1 */ count(*) from user",
  "Instructions": {
    "OperatorType": "Aggregate",
    "Variant": "Ordered",
    "Aggregates": "count(0)",
    "Distinct": "false",
    "Inputs": [
      {
        "OperatorType": "Route",
        "Variant": "SelectScatter",
        "Keyspace": {
          "Name": "user",
          "Sharded": true
        },
        "FieldQuery": "select count(*) from `user` where 1 != 1",
        "Query": "select /*vt+ SCATTER_ERRORS_AS_WARNINGS=1 */ count(*) from `user`",
        "Table": "`user`"
      }
    ]
  }
}

# select limit with partial scatter directive
"select /*vt+ SCATTER_ERRORS_AS_WARNINGS=1 */ * from user limit 10"
{
  "QueryType": "SELECT",
  "Original": "select /*vt+ SCATTER_ERRORS_AS_WARNINGS=1 */ * from user limit 10",
  "Instructions": {
    "OperatorType": "Limit",
    "Count": 10,
    "Inputs": [
      {
        "OperatorType": "Route",
        "Variant": "SelectScatter",
        "Keyspace": {
          "Name": "user",
          "Sharded": true
        },
        "FieldQuery": "select * from `user` where 1 != 1",
        "Query": "select /*vt+ SCATTER_ERRORS_AS_WARNINGS=1 */ * from `user` limit :__upper_limit",
        "Table": "`user`"
      }
    ]
  }
}

# qualified '*' expression for simple route
"select user.* from user"
{
  "QueryType": "SELECT",
  "Original": "select user.* from user",
  "Instructions": {
    "OperatorType": "Route",
    "Variant": "SelectScatter",
    "Keyspace": {
      "Name": "user",
      "Sharded": true
    },
    "FieldQuery": "select `user`.* from `user` where 1 != 1",
    "Query": "select `user`.* from `user`",
    "Table": "`user`"
  }
}

# fully qualified '*' expression for simple route
"select user.user.* from user.user"
{
  "QueryType": "SELECT",
  "Original": "select user.user.* from user.user",
  "Instructions": {
    "OperatorType": "Route",
    "Variant": "SelectScatter",
    "Keyspace": {
      "Name": "user",
      "Sharded": true
    },
    "FieldQuery": "select `user`.* from `user` where 1 != 1",
    "Query": "select `user`.* from `user`",
    "Table": "`user`"
  }
}

# select * from authoritative table
"select * from authoritative"
{
  "QueryType": "SELECT",
  "Original": "select * from authoritative",
  "Instructions": {
    "OperatorType": "Route",
    "Variant": "SelectScatter",
    "Keyspace": {
      "Name": "user",
      "Sharded": true
    },
    "FieldQuery": "select user_id, col1, col2 from authoritative where 1 != 1",
    "Query": "select user_id, col1, col2 from authoritative",
    "Table": "authoritative"
  }
}

# select * from join of authoritative tables
"select * from authoritative a join authoritative b on a.user_id=b.user_id"
{
  "QueryType": "SELECT",
  "Original": "select * from authoritative a join authoritative b on a.user_id=b.user_id",
  "Instructions": {
    "OperatorType": "Route",
    "Variant": "SelectScatter",
    "Keyspace": {
      "Name": "user",
      "Sharded": true
    },
    "FieldQuery": "select a.user_id as user_id, a.col1 as col1, a.col2 as col2, b.user_id as user_id, b.col1 as col1, b.col2 as col2 from authoritative as a join authoritative as b on a.user_id = b.user_id where 1 != 1",
    "Query": "select a.user_id as user_id, a.col1 as col1, a.col2 as col2, b.user_id as user_id, b.col1 as col1, b.col2 as col2 from authoritative as a join authoritative as b on a.user_id = b.user_id",
    "Table": "authoritative"
  }
}

# test table lookup failure for authoritative code path
"select a.* from authoritative"
"table a not found"

# select * from qualified authoritative table
"select a.* from authoritative a"
{
  "QueryType": "SELECT",
  "Original": "select a.* from authoritative a",
  "Instructions": {
    "OperatorType": "Route",
    "Variant": "SelectScatter",
    "Keyspace": {
      "Name": "user",
      "Sharded": true
    },
    "FieldQuery": "select a.user_id, a.col1, a.col2 from authoritative as a where 1 != 1",
    "Query": "select a.user_id, a.col1, a.col2 from authoritative as a",
    "Table": "authoritative"
  }
}

# select * from intermixing of authoritative table with non-authoritative results in no expansion
"select * from authoritative join user on authoritative.user_id=user.id"
{
  "QueryType": "SELECT",
  "Original": "select * from authoritative join user on authoritative.user_id=user.id",
  "Instructions": {
    "OperatorType": "Route",
    "Variant": "SelectScatter",
    "Keyspace": {
      "Name": "user",
      "Sharded": true
    },
    "FieldQuery": "select * from authoritative join `user` on authoritative.user_id = `user`.id where 1 != 1",
    "Query": "select * from authoritative join `user` on authoritative.user_id = `user`.id",
    "Table": "authoritative"
  }
}

# select authoritative.* with intermixing still expands
"select user.id, a.*, user.col1 from authoritative a join user on a.user_id=user.id"
{
  "QueryType": "SELECT",
  "Original": "select user.id, a.*, user.col1 from authoritative a join user on a.user_id=user.id",
  "Instructions": {
    "OperatorType": "Route",
    "Variant": "SelectScatter",
    "Keyspace": {
      "Name": "user",
      "Sharded": true
    },
    "FieldQuery": "select `user`.id, a.user_id, a.col1, a.col2, `user`.col1 from authoritative as a join `user` on a.user_id = `user`.id where 1 != 1",
    "Query": "select `user`.id, a.user_id, a.col1, a.col2, `user`.col1 from authoritative as a join `user` on a.user_id = `user`.id",
    "Table": "authoritative"
  }
}

# auto-resolve anonymous columns for simple route
"select col from user join user_extra on user.id = user_extra.user_id"
{
  "QueryType": "SELECT",
  "Original": "select col from user join user_extra on user.id = user_extra.user_id",
  "Instructions": {
    "OperatorType": "Route",
    "Variant": "SelectScatter",
    "Keyspace": {
      "Name": "user",
      "Sharded": true
    },
    "FieldQuery": "select col from `user` join user_extra on `user`.id = user_extra.user_id where 1 != 1",
    "Query": "select col from `user` join user_extra on `user`.id = user_extra.user_id",
    "Table": "`user`"
  }
}

# Cannot auto-resolve for cross-shard joins
"select col from user join user_extra"
"symbol col not found"

# Auto-resolve should work if unique vindex columns are referenced
"select id, user_id from user join user_extra"
{
  "QueryType": "SELECT",
  "Original": "select id, user_id from user join user_extra",
  "Instructions": {
    "OperatorType": "Join",
    "Variant": "Join",
    "JoinColumnIndexes": "-1,1",
    "TableName": "`user`_user_extra",
    "Inputs": [
      {
        "OperatorType": "Route",
        "Variant": "SelectScatter",
        "Keyspace": {
          "Name": "user",
          "Sharded": true
        },
        "FieldQuery": "select id from `user` where 1 != 1",
        "Query": "select id from `user`",
        "Table": "`user`"
      },
      {
        "OperatorType": "Route",
        "Variant": "SelectScatter",
        "Keyspace": {
          "Name": "user",
          "Sharded": true
        },
        "FieldQuery": "select user_id from user_extra where 1 != 1",
        "Query": "select user_id from user_extra",
        "Table": "user_extra"
      }
    ]
  }
}

# database calls should be substituted
"select database() from dual"
{
  "QueryType": "SELECT",
  "Original": "select database() from dual",
  "Instructions": {
    "OperatorType": "Projection",
    "Columns": [
      "database()"
    ],
    "Expressions": [
      ":__vtdbname"
    ],
    "Inputs": [
      {
        "OperatorType": "SingleRow"
      }
    ]
  }
}

# nextval for simple route
"select next value from user"
"NEXT used on a non-sequence table"

# last_insert_id for unsharded route
"select last_insert_id() as x from main.unsharded"
{
  "QueryType": "SELECT",
  "Original": "select last_insert_id() as x from main.unsharded",
  "Instructions": {
    "OperatorType": "Route",
    "Variant": "SelectUnsharded",
    "Keyspace": {
      "Name": "main",
      "Sharded": false
    },
    "FieldQuery": "select :__lastInsertId as x from unsharded where 1 != 1",
    "Query": "select :__lastInsertId as x from unsharded",
    "Table": "unsharded"
  }
}
Gen4 plan same as above

# select from dual on unqualified keyspace
"select @@session.auto_increment_increment from dual"
{
  "QueryType": "SELECT",
  "Original": "select @@session.auto_increment_increment from dual",
  "Instructions": {
    "OperatorType": "Route",
    "Variant": "SelectReference",
    "Keyspace": {
      "Name": "main",
      "Sharded": false
    },
    "FieldQuery": "select @@session.auto_increment_increment from dual where 1 != 1",
    "Query": "select @@session.auto_increment_increment from dual",
    "Table": "dual"
  }
}
Gen4 plan same as above

# select from pinned table
"select * from pin_test"
{
  "QueryType": "SELECT",
  "Original": "select * from pin_test",
  "Instructions": {
    "OperatorType": "Route",
    "Variant": "SelectEqualUnique",
    "Keyspace": {
      "Name": "user",
      "Sharded": true
    },
    "FieldQuery": "select * from pin_test where 1 != 1",
    "Query": "select * from pin_test",
    "Table": "pin_test",
    "Values": [
      "\ufffd"
    ],
    "Vindex": "binary"
  }
}

# select from dual on sharded keyspace
"select @@session.auto_increment_increment from user.dual"
{
  "QueryType": "SELECT",
  "Original": "select @@session.auto_increment_increment from user.dual",
  "Instructions": {
    "OperatorType": "Route",
    "Variant": "SelectReference",
    "Keyspace": {
      "Name": "user",
      "Sharded": true
    },
    "FieldQuery": "select @@session.auto_increment_increment from dual where 1 != 1",
    "Query": "select @@session.auto_increment_increment from dual",
    "Table": "dual"
  }
}
Gen4 plan same as above

# RHS route referenced
"select user_extra.id from user join user_extra"
{
  "QueryType": "SELECT",
  "Original": "select user_extra.id from user join user_extra",
  "Instructions": {
    "OperatorType": "Join",
    "Variant": "Join",
    "JoinColumnIndexes": "1",
    "TableName": "`user`_user_extra",
    "Inputs": [
      {
        "OperatorType": "Route",
        "Variant": "SelectScatter",
        "Keyspace": {
          "Name": "user",
          "Sharded": true
        },
        "FieldQuery": "select 1 from `user` where 1 != 1",
        "Query": "select 1 from `user`",
        "Table": "`user`"
      },
      {
        "OperatorType": "Route",
        "Variant": "SelectScatter",
        "Keyspace": {
          "Name": "user",
          "Sharded": true
        },
        "FieldQuery": "select user_extra.id from user_extra where 1 != 1",
        "Query": "select user_extra.id from user_extra",
        "Table": "user_extra"
      }
    ]
  }
}
Gen4 plan same as above

# Both routes referenced
"select user.col, user_extra.id from user join user_extra"
{
  "QueryType": "SELECT",
  "Original": "select user.col, user_extra.id from user join user_extra",
  "Instructions": {
    "OperatorType": "Join",
    "Variant": "Join",
    "JoinColumnIndexes": "-1,1",
    "TableName": "`user`_user_extra",
    "Inputs": [
      {
        "OperatorType": "Route",
        "Variant": "SelectScatter",
        "Keyspace": {
          "Name": "user",
          "Sharded": true
        },
        "FieldQuery": "select `user`.col from `user` where 1 != 1",
        "Query": "select `user`.col from `user`",
        "Table": "`user`"
      },
      {
        "OperatorType": "Route",
        "Variant": "SelectScatter",
        "Keyspace": {
          "Name": "user",
          "Sharded": true
        },
        "FieldQuery": "select user_extra.id from user_extra where 1 != 1",
        "Query": "select user_extra.id from user_extra",
        "Table": "user_extra"
      }
    ]
  }
}
Gen4 plan same as above

# Expression with single-route reference
"select user.col, user_extra.id + user_extra.col from user join user_extra"
{
  "QueryType": "SELECT",
  "Original": "select user.col, user_extra.id + user_extra.col from user join user_extra",
  "Instructions": {
    "OperatorType": "Join",
    "Variant": "Join",
    "JoinColumnIndexes": "-1,1",
    "TableName": "`user`_user_extra",
    "Inputs": [
      {
        "OperatorType": "Route",
        "Variant": "SelectScatter",
        "Keyspace": {
          "Name": "user",
          "Sharded": true
        },
        "FieldQuery": "select `user`.col from `user` where 1 != 1",
        "Query": "select `user`.col from `user`",
        "Table": "`user`"
      },
      {
        "OperatorType": "Route",
        "Variant": "SelectScatter",
        "Keyspace": {
          "Name": "user",
          "Sharded": true
        },
        "FieldQuery": "select user_extra.id + user_extra.col from user_extra where 1 != 1",
        "Query": "select user_extra.id + user_extra.col from user_extra",
        "Table": "user_extra"
      }
    ]
  }
}
Gen4 plan same as above

# Jumbled references
"select user.col, user_extra.id, user.col2 from user join user_extra"
{
  "QueryType": "SELECT",
  "Original": "select user.col, user_extra.id, user.col2 from user join user_extra",
  "Instructions": {
    "OperatorType": "Join",
    "Variant": "Join",
    "JoinColumnIndexes": "-1,1,-2",
    "TableName": "`user`_user_extra",
    "Inputs": [
      {
        "OperatorType": "Route",
        "Variant": "SelectScatter",
        "Keyspace": {
          "Name": "user",
          "Sharded": true
        },
        "FieldQuery": "select `user`.col, `user`.col2 from `user` where 1 != 1",
        "Query": "select `user`.col, `user`.col2 from `user`",
        "Table": "`user`"
      },
      {
        "OperatorType": "Route",
        "Variant": "SelectScatter",
        "Keyspace": {
          "Name": "user",
          "Sharded": true
        },
        "FieldQuery": "select user_extra.id from user_extra where 1 != 1",
        "Query": "select user_extra.id from user_extra",
        "Table": "user_extra"
      }
    ]
  }
}
Gen4 plan same as above

# Comments
"select /* comment */ user.col from user join user_extra"
{
  "QueryType": "SELECT",
  "Original": "select /* comment */ user.col from user join user_extra",
  "Instructions": {
    "OperatorType": "Join",
    "Variant": "Join",
    "JoinColumnIndexes": "-1",
    "TableName": "`user`_user_extra",
    "Inputs": [
      {
        "OperatorType": "Route",
        "Variant": "SelectScatter",
        "Keyspace": {
          "Name": "user",
          "Sharded": true
        },
        "FieldQuery": "select `user`.col from `user` where 1 != 1",
        "Query": "select /* comment */ `user`.col from `user`",
        "Table": "`user`"
      },
      {
        "OperatorType": "Route",
        "Variant": "SelectScatter",
        "Keyspace": {
          "Name": "user",
          "Sharded": true
        },
        "FieldQuery": "select 1 from user_extra where 1 != 1",
        "Query": "select /* comment */ 1 from user_extra",
        "Table": "user_extra"
      }
    ]
  }
}

# for update
"select user.col from user join user_extra for update"
{
  "QueryType": "SELECT",
  "Original": "select user.col from user join user_extra for update",
  "Instructions": {
    "OperatorType": "Join",
    "Variant": "Join",
    "JoinColumnIndexes": "-1",
    "TableName": "`user`_user_extra",
    "Inputs": [
      {
        "OperatorType": "Route",
        "Variant": "SelectScatter",
        "Keyspace": {
          "Name": "user",
          "Sharded": true
        },
        "FieldQuery": "select `user`.col from `user` where 1 != 1",
        "Query": "select `user`.col from `user` for update",
        "Table": "`user`"
      },
      {
        "OperatorType": "Route",
        "Variant": "SelectScatter",
        "Keyspace": {
          "Name": "user",
          "Sharded": true
        },
        "FieldQuery": "select 1 from user_extra where 1 != 1",
        "Query": "select 1 from user_extra for update",
        "Table": "user_extra"
      }
    ]
  }
}

# Field query should work for joins select bind vars
"select user.id, (select user.id+outm.m+unsharded.m from unsharded) from user join unsharded outm"
{
  "QueryType": "SELECT",
  "Original": "select user.id, (select user.id+outm.m+unsharded.m from unsharded) from user join unsharded outm",
  "Instructions": {
    "OperatorType": "Join",
    "Variant": "Join",
    "JoinColumnIndexes": "-1,1",
    "TableName": "`user`_unsharded",
    "Inputs": [
      {
        "OperatorType": "Route",
        "Variant": "SelectScatter",
        "Keyspace": {
          "Name": "user",
          "Sharded": true
        },
        "FieldQuery": "select `user`.id from `user` where 1 != 1",
        "Query": "select `user`.id from `user`",
        "Table": "`user`"
      },
      {
        "OperatorType": "Route",
        "Variant": "SelectUnsharded",
        "Keyspace": {
          "Name": "main",
          "Sharded": false
        },
        "FieldQuery": "select (select :user_id + outm.m + unsharded.m from unsharded where 1 != 1) from unsharded as outm where 1 != 1",
        "Query": "select (select :user_id + outm.m + unsharded.m from unsharded) from unsharded as outm",
        "Table": "unsharded"
      }
    ]
  }
}

# Case preservation
"select user.Col, user_extra.Id from user join user_extra"
{
  "QueryType": "SELECT",
  "Original": "select user.Col, user_extra.Id from user join user_extra",
  "Instructions": {
    "OperatorType": "Join",
    "Variant": "Join",
    "JoinColumnIndexes": "-1,1",
    "TableName": "`user`_user_extra",
    "Inputs": [
      {
        "OperatorType": "Route",
        "Variant": "SelectScatter",
        "Keyspace": {
          "Name": "user",
          "Sharded": true
        },
        "FieldQuery": "select `user`.Col from `user` where 1 != 1",
        "Query": "select `user`.Col from `user`",
        "Table": "`user`"
      },
      {
        "OperatorType": "Route",
        "Variant": "SelectScatter",
        "Keyspace": {
          "Name": "user",
          "Sharded": true
        },
        "FieldQuery": "select user_extra.Id from user_extra where 1 != 1",
        "Query": "select user_extra.Id from user_extra",
        "Table": "user_extra"
      }
    ]
  }
}
Gen4 plan same as above

# syntax error
"the quick brown fox"
"syntax error at position 4 near 'the'"
Gen4 plan same as above

# Hex number is not treated as a simple value
"select * from user where id = 0x04"
{
  "QueryType": "SELECT",
  "Original": "select * from user where id = 0x04",
  "Instructions": {
    "OperatorType": "Route",
    "Variant": "SelectScatter",
    "Keyspace": {
      "Name": "user",
      "Sharded": true
    },
    "FieldQuery": "select * from `user` where 1 != 1",
    "Query": "select * from `user` where id = 0x04",
    "Table": "`user`"
  }
}

# sharded limit offset
"select user_id from music order by user_id limit 10, 20"
{
  "QueryType": "SELECT",
  "Original": "select user_id from music order by user_id limit 10, 20",
  "Instructions": {
    "OperatorType": "Limit",
    "Count": 20,
    "Offset": 10,
    "Inputs": [
      {
        "OperatorType": "Route",
        "Variant": "SelectScatter",
        "Keyspace": {
          "Name": "user",
          "Sharded": true
        },
        "FieldQuery": "select user_id, weight_string(user_id) from music where 1 != 1",
        "OrderBy": "0 ASC",
        "Query": "select user_id, weight_string(user_id) from music order by user_id asc limit :__upper_limit",
        "Table": "music"
      }
    ]
  }
}

# Sharding Key Condition in Parenthesis
"select * from user where name ='abc' AND (id = 4) limit 5"
{
  "QueryType": "SELECT",
  "Original": "select * from user where name ='abc' AND (id = 4) limit 5",
  "Instructions": {
    "OperatorType": "Route",
    "Variant": "SelectEqualUnique",
    "Keyspace": {
      "Name": "user",
      "Sharded": true
    },
    "FieldQuery": "select * from `user` where 1 != 1",
    "Query": "select * from `user` where `name` = 'abc' and id = 4 limit 5",
    "Table": "`user`",
    "Values": [
      4
    ],
    "Vindex": "user_index"
  }
}
Gen4 plan same as above

# Multiple parenthesized expressions
"select * from user where (id = 4) AND (name ='abc') limit 5"
{
  "QueryType": "SELECT",
  "Original": "select * from user where (id = 4) AND (name ='abc') limit 5",
  "Instructions": {
    "OperatorType": "Route",
    "Variant": "SelectEqualUnique",
    "Keyspace": {
      "Name": "user",
      "Sharded": true
    },
    "FieldQuery": "select * from `user` where 1 != 1",
    "Query": "select * from `user` where id = 4 and `name` = 'abc' limit 5",
    "Table": "`user`",
    "Values": [
      4
    ],
    "Vindex": "user_index"
  }
}
Gen4 plan same as above

# Multiple parenthesized expressions
"select * from user where (id = 4 and name ='abc') limit 5"
{
  "QueryType": "SELECT",
  "Original": "select * from user where (id = 4 and name ='abc') limit 5",
  "Instructions": {
    "OperatorType": "Route",
    "Variant": "SelectEqualUnique",
    "Keyspace": {
      "Name": "user",
      "Sharded": true
    },
    "FieldQuery": "select * from `user` where 1 != 1",
    "Query": "select * from `user` where id = 4 and `name` = 'abc' limit 5",
    "Table": "`user`",
    "Values": [
      4
    ],
    "Vindex": "user_index"
  }
}
Gen4 plan same as above

# Column Aliasing with Table.Column
"select user0_.col as col0_ from user user0_ where id = 1 order by user0_.col desc limit 2"
{
  "QueryType": "SELECT",
  "Original": "select user0_.col as col0_ from user user0_ where id = 1 order by user0_.col desc limit 2",
  "Instructions": {
    "OperatorType": "Route",
    "Variant": "SelectEqualUnique",
    "Keyspace": {
      "Name": "user",
      "Sharded": true
    },
    "FieldQuery": "select user0_.col as col0_ from `user` as user0_ where 1 != 1",
    "Query": "select user0_.col as col0_ from `user` as user0_ where id = 1 order by user0_.col desc limit 2",
    "Table": "`user`",
    "Values": [
      1
    ],
    "Vindex": "user_index"
  }
}

# Column Aliasing with Column
"select user0_.col as col0_ from user user0_ where id = 1 order by col0_ desc limit 3"
{
  "QueryType": "SELECT",
  "Original": "select user0_.col as col0_ from user user0_ where id = 1 order by col0_ desc limit 3",
  "Instructions": {
    "OperatorType": "Route",
    "Variant": "SelectEqualUnique",
    "Keyspace": {
      "Name": "user",
      "Sharded": true
    },
    "FieldQuery": "select user0_.col as col0_ from `user` as user0_ where 1 != 1",
    "Query": "select user0_.col as col0_ from `user` as user0_ where id = 1 order by col0_ desc limit 3",
    "Table": "`user`",
    "Values": [
      1
    ],
    "Vindex": "user_index"
  }
}

# Booleans and parenthesis
"select * from user where (id = 1) AND name = true limit 5"
{
  "QueryType": "SELECT",
  "Original": "select * from user where (id = 1) AND name = true limit 5",
  "Instructions": {
    "OperatorType": "Route",
    "Variant": "SelectEqualUnique",
    "Keyspace": {
      "Name": "user",
      "Sharded": true
    },
    "FieldQuery": "select * from `user` where 1 != 1",
    "Query": "select * from `user` where id = 1 and `name` = true limit 5",
    "Table": "`user`",
    "Values": [
      1
    ],
    "Vindex": "user_index"
  }
}
Gen4 plan same as above

# Column as boolean-ish
"select * from user where (id = 1) AND name limit 5"
{
  "QueryType": "SELECT",
  "Original": "select * from user where (id = 1) AND name limit 5",
  "Instructions": {
    "OperatorType": "Route",
    "Variant": "SelectEqualUnique",
    "Keyspace": {
      "Name": "user",
      "Sharded": true
    },
    "FieldQuery": "select * from `user` where 1 != 1",
    "Query": "select * from `user` where id = 1 and `name` limit 5",
    "Table": "`user`",
    "Values": [
      1
    ],
    "Vindex": "user_index"
  }
}
Gen4 plan same as above

# PK as fake boolean, and column as boolean-ish
"select * from user where (id = 5) AND name = true limit 5"
{
  "QueryType": "SELECT",
  "Original": "select * from user where (id = 5) AND name = true limit 5",
  "Instructions": {
    "OperatorType": "Route",
    "Variant": "SelectEqualUnique",
    "Keyspace": {
      "Name": "user",
      "Sharded": true
    },
    "FieldQuery": "select * from `user` where 1 != 1",
    "Query": "select * from `user` where id = 5 and `name` = true limit 5",
    "Table": "`user`",
    "Values": [
      5
    ],
    "Vindex": "user_index"
  }
}
Gen4 plan same as above

# top level subquery in select
"select a, (select col from user) from unsharded"
{
  "QueryType": "SELECT",
  "Original": "select a, (select col from user) from unsharded",
  "Instructions": {
    "OperatorType": "Subquery",
    "Variant": "PulloutValue",
    "Inputs": [
      {
        "OperatorType": "Route",
        "Variant": "SelectScatter",
        "Keyspace": {
          "Name": "user",
          "Sharded": true
        },
        "FieldQuery": "select col from `user` where 1 != 1",
        "Query": "select col from `user`",
        "Table": "`user`"
      },
      {
        "OperatorType": "Route",
        "Variant": "SelectUnsharded",
        "Keyspace": {
          "Name": "main",
          "Sharded": false
        },
        "FieldQuery": "select a, :__sq1 from unsharded where 1 != 1",
        "Query": "select a, :__sq1 from unsharded",
        "Table": "unsharded"
      }
    ]
  }
}

# sub-expression subquery in select
"select a, 1+(select col from user) from unsharded"
{
  "QueryType": "SELECT",
  "Original": "select a, 1+(select col from user) from unsharded",
  "Instructions": {
    "OperatorType": "Subquery",
    "Variant": "PulloutValue",
    "Inputs": [
      {
        "OperatorType": "Route",
        "Variant": "SelectScatter",
        "Keyspace": {
          "Name": "user",
          "Sharded": true
        },
        "FieldQuery": "select col from `user` where 1 != 1",
        "Query": "select col from `user`",
        "Table": "`user`"
      },
      {
        "OperatorType": "Route",
        "Variant": "SelectUnsharded",
        "Keyspace": {
          "Name": "main",
          "Sharded": false
        },
        "FieldQuery": "select a, 1 + :__sq1 from unsharded where 1 != 1",
        "Query": "select a, 1 + :__sq1 from unsharded",
        "Table": "unsharded"
      }
    ]
  }
}

# select * from subquery expands specific columns
"select * from (select user.id id1, user_extra.id id2 from user join user_extra) as t"
{
  "QueryType": "SELECT",
  "Original": "select * from (select user.id id1, user_extra.id id2 from user join user_extra) as t",
  "Instructions": {
    "OperatorType": "Subquery",
    "Columns": [
      0,
      1
    ],
    "Inputs": [
      {
        "OperatorType": "Join",
        "Variant": "Join",
        "JoinColumnIndexes": "-1,1",
        "TableName": "`user`_user_extra",
        "Inputs": [
          {
            "OperatorType": "Route",
            "Variant": "SelectScatter",
            "Keyspace": {
              "Name": "user",
              "Sharded": true
            },
            "FieldQuery": "select `user`.id as id1 from `user` where 1 != 1",
            "Query": "select `user`.id as id1 from `user`",
            "Table": "`user`"
          },
          {
            "OperatorType": "Route",
            "Variant": "SelectScatter",
            "Keyspace": {
              "Name": "user",
              "Sharded": true
            },
            "FieldQuery": "select user_extra.id as id2 from user_extra where 1 != 1",
            "Query": "select user_extra.id as id2 from user_extra",
            "Table": "user_extra"
          }
        ]
      }
    ]
  }
}

# duplicate columns not allowed in subquery
"select * from (select user.id, user_extra.id from user join user_extra) as t"
"duplicate column names in subquery: id"

# non-existent symbol in cross-shard subquery
"select t.col from (select user.id from user join user_extra) as t"
"symbol t.col not found in table or subquery"

# union of information_schema
"select * from information_schema.a union select * from information_schema.b"
{
  "QueryType": "SELECT",
  "Original": "select * from information_schema.a union select * from information_schema.b",
  "Instructions": {
    "OperatorType": "Route",
    "Variant": "SelectDBA",
    "Keyspace": {
      "Name": "main",
      "Sharded": false
    },
    "FieldQuery": "select * from information_schema.a where 1 != 1 union select * from information_schema.b where 1 != 1",
    "Query": "select * from information_schema.a union select * from information_schema.b"
  }
}
Gen4 plan same as above

# union with the same target shard
"select * from music where user_id = 1 union select * from user where id = 1"
{
  "QueryType": "SELECT",
  "Original": "select * from music where user_id = 1 union select * from user where id = 1",
  "Instructions": {
    "OperatorType": "Route",
    "Variant": "SelectEqualUnique",
    "Keyspace": {
      "Name": "user",
      "Sharded": true
    },
    "FieldQuery": "select * from music where 1 != 1 union select * from `user` where 1 != 1",
    "Query": "select * from music where user_id = 1 union select * from `user` where id = 1",
    "Table": "music",
    "Values": [
      1
    ],
    "Vindex": "user_index"
  }
}
Gen4 plan same as above

# union with the same target shard last_insert_id
"select *, last_insert_id() from music where user_id = 1 union select * from user where id = 1"
{
  "QueryType": "SELECT",
  "Original": "select *, last_insert_id() from music where user_id = 1 union select * from user where id = 1",
  "Instructions": {
    "OperatorType": "Route",
    "Variant": "SelectEqualUnique",
    "Keyspace": {
      "Name": "user",
      "Sharded": true
    },
    "FieldQuery": "select *, :__lastInsertId as `last_insert_id()` from music where 1 != 1 union select * from `user` where 1 != 1",
    "Query": "select *, :__lastInsertId as `last_insert_id()` from music where user_id = 1 union select * from `user` where id = 1",
    "Table": "music",
    "Values": [
      1
    ],
    "Vindex": "user_index"
  }
}
Gen4 plan same as above

"select * from (select col1, col2 from unsharded where id = 1 union select col1, col2 from unsharded where id = 3) a"
{
  "QueryType": "SELECT",
  "Original": "select * from (select col1, col2 from unsharded where id = 1 union select col1, col2 from unsharded where id = 3) a",
  "Instructions": {
    "OperatorType": "Route",
    "Variant": "SelectUnsharded",
    "Keyspace": {
      "Name": "main",
      "Sharded": false
    },
    "FieldQuery": "select * from (select col1, col2 from unsharded where 1 != 1 union select col1, col2 from unsharded where 1 != 1) as a where 1 != 1",
    "Query": "select * from (select col1, col2 from unsharded where id = 1 union select col1, col2 from unsharded where id = 3) as a",
    "Table": "unsharded"
  }
}

"select id, name from unsharded where id in (select id from unsharded where id = 1 union select id from unsharded where id = 3)"
{
  "QueryType": "SELECT",
  "Original": "select id, name from unsharded where id in (select id from unsharded where id = 1 union select id from unsharded where id = 3)",
  "Instructions": {
    "OperatorType": "Route",
    "Variant": "SelectUnsharded",
    "Keyspace": {
      "Name": "main",
      "Sharded": false
    },
    "FieldQuery": "select id, `name` from unsharded where 1 != 1",
    "Query": "select id, `name` from unsharded where id in (select id from unsharded where id = 1 union select id from unsharded where id = 3)",
    "Table": "unsharded"
  }
}

"(select id from unsharded) union (select id from unsharded_auto) order by id limit 5"
{
  "QueryType": "SELECT",
  "Original": "(select id from unsharded) union (select id from unsharded_auto) order by id limit 5",
  "Instructions": {
    "OperatorType": "Route",
    "Variant": "SelectUnsharded",
    "Keyspace": {
      "Name": "main",
      "Sharded": false
    },
    "FieldQuery": "(select id from unsharded where 1 != 1) union (select id from unsharded_auto where 1 != 1)",
    "Query": "(select id from unsharded) union (select id from unsharded_auto) order by id asc limit 5",
    "Table": "unsharded"
  }
}
Gen4 plan same as above

"select id from unsharded union select id from unsharded_auto union select id from unsharded_auto where id in (132)"
{
  "QueryType": "SELECT",
  "Original": "select id from unsharded union select id from unsharded_auto union select id from unsharded_auto where id in (132)",
  "Instructions": {
    "OperatorType": "Route",
    "Variant": "SelectUnsharded",
    "Keyspace": {
      "Name": "main",
      "Sharded": false
    },
    "FieldQuery": "select id from unsharded where 1 != 1 union select id from unsharded_auto where 1 != 1 union select id from unsharded_auto where 1 != 1",
    "Query": "select id from unsharded union select id from unsharded_auto union select id from unsharded_auto where id in (132)",
    "Table": "unsharded"
  }
}
Gen4 plan same as above

"(select id from unsharded union select id from unsharded_auto) union (select id from unsharded_auto union select name from unsharded)"
{
  "QueryType": "SELECT",
  "Original": "(select id from unsharded union select id from unsharded_auto) union (select id from unsharded_auto union select name from unsharded)",
  "Instructions": {
    "OperatorType": "Route",
    "Variant": "SelectUnsharded",
    "Keyspace": {
      "Name": "main",
      "Sharded": false
    },
    "FieldQuery": "(select id from unsharded where 1 != 1 union select id from unsharded_auto where 1 != 1) union (select id from unsharded_auto where 1 != 1 union select `name` from unsharded where 1 != 1)",
    "Query": "(select id from unsharded union select id from unsharded_auto) union (select id from unsharded_auto union select `name` from unsharded)",
    "Table": "unsharded"
  }
}
Gen4 plan same as above

"(select id from unsharded order by id asc limit 1) union (select id from unsharded order by id desc limit 1) order by id asc limit 1"
{
  "QueryType": "SELECT",
  "Original": "(select id from unsharded order by id asc limit 1) union (select id from unsharded order by id desc limit 1) order by id asc limit 1",
  "Instructions": {
    "OperatorType": "Route",
    "Variant": "SelectUnsharded",
    "Keyspace": {
      "Name": "main",
      "Sharded": false
    },
    "FieldQuery": "(select id from unsharded where 1 != 1) union (select id from unsharded where 1 != 1)",
    "Query": "(select id from unsharded order by id asc limit 1) union (select id from unsharded order by id desc limit 1) order by id asc limit 1",
    "Table": "unsharded"
  }
}
Gen4 plan same as above

# routing rules: ensure directives are not lost
"select /*vt+ QUERY_TIMEOUT_MS=1000 */ * from route2"
{
  "QueryType": "SELECT",
  "Original": "select /*vt+ QUERY_TIMEOUT_MS=1000 */ * from route2",
  "Instructions": {
    "OperatorType": "Route",
    "Variant": "SelectUnsharded",
    "Keyspace": {
      "Name": "main",
      "Sharded": false
    },
    "FieldQuery": "select * from unsharded as route2 where 1 != 1",
    "Query": "select /*vt+ QUERY_TIMEOUT_MS=1000 */ * from unsharded as route2",
    "Table": "unsharded"
  }
}

# testing SingleRow Projection
"select 42"
{
  "QueryType": "SELECT",
  "Original": "select 42",
  "Instructions": {
    "OperatorType": "Projection",
    "Columns": [
      "42"
    ],
    "Expressions": [
      "INT64(42)"
    ],
    "Inputs": [
      {
        "OperatorType": "SingleRow"
      }
    ]
  }
}

# don't filter on the vtgate
"select 42 from dual where false"
{
  "QueryType": "SELECT",
  "Original": "select 42 from dual where false",
  "Instructions": {
    "OperatorType": "Route",
    "Variant": "SelectReference",
    "Keyspace": {
      "Name": "main",
      "Sharded": false
    },
    "FieldQuery": "select 42 from dual where 1 != 1",
    "Query": "select 42 from dual where false",
    "Table": "dual"
  }
}

# testing SingleRow Projection with arithmetics
"select 42+2"
{
  "QueryType": "SELECT",
  "Original": "select 42+2",
  "Instructions": {
    "OperatorType": "Projection",
    "Columns": [
      "42 + 2"
    ],
    "Expressions": [
      "INT64(42) + INT64(2)"
    ],
    "Inputs": [
      {
        "OperatorType": "SingleRow"
      }
    ]
  }
}

# sql_calc_found_rows without limit
"select sql_calc_found_rows * from music where user_id = 1"
{
  "QueryType": "SELECT",
  "Original": "select sql_calc_found_rows * from music where user_id = 1",
  "Instructions": {
    "OperatorType": "Route",
    "Variant": "SelectEqualUnique",
    "Keyspace": {
      "Name": "user",
      "Sharded": true
    },
    "FieldQuery": "select * from music where 1 != 1",
    "Query": "select * from music where user_id = 1",
    "Table": "music",
    "Values": [
      1
    ],
    "Vindex": "user_index"
  }
}
Gen4 plan same as above

# sql_calc_found_rows with limit
"select sql_calc_found_rows * from music limit 100"
{
  "QueryType": "SELECT",
  "Original": "select sql_calc_found_rows * from music limit 100",
  "Instructions": {
    "OperatorType": "SQL_CALC_FOUND_ROWS",
    "Inputs": [
      {
        "OperatorType": "Limit",
        "Count": 100,
        "Inputs": [
          {
            "OperatorType": "Route",
            "Variant": "SelectScatter",
            "Keyspace": {
              "Name": "user",
              "Sharded": true
            },
            "FieldQuery": "select * from music where 1 != 1",
            "Query": "select * from music limit :__upper_limit",
            "Table": "music"
          }
        ]
      },
      {
        "OperatorType": "Aggregate",
        "Variant": "Ordered",
        "Aggregates": "count(0)",
        "Distinct": "false",
        "Inputs": [
          {
            "OperatorType": "Route",
            "Variant": "SelectScatter",
            "Keyspace": {
              "Name": "user",
              "Sharded": true
            },
            "FieldQuery": "select count(*) from music where 1 != 1",
            "Query": "select count(*) from music",
            "Table": "music"
          }
        ]
      }
    ]
  }
}

# sql_calc_found_rows with SelectEqualUnique plans
"select sql_calc_found_rows * from music where user_id = 1 limit 2"
{
  "QueryType": "SELECT",
  "Original": "select sql_calc_found_rows * from music where user_id = 1 limit 2",
  "Instructions": {
    "OperatorType": "SQL_CALC_FOUND_ROWS",
    "Inputs": [
      {
        "OperatorType": "Route",
        "Variant": "SelectEqualUnique",
        "Keyspace": {
          "Name": "user",
          "Sharded": true
        },
        "FieldQuery": "select * from music where 1 != 1",
        "Query": "select * from music where user_id = 1 limit 2",
        "Table": "music",
        "Values": [
          1
        ],
        "Vindex": "user_index"
      },
      {
        "OperatorType": "Route",
        "Variant": "SelectEqualUnique",
        "Keyspace": {
          "Name": "user",
          "Sharded": true
        },
        "FieldQuery": "select count(*) from music where 1 != 1",
        "Query": "select count(*) from music where user_id = 1",
        "Table": "music",
        "Values": [
          1
        ],
        "Vindex": "user_index"
      }
    ]
  }
}

# sql_calc_found_rows with group by and having
"select sql_calc_found_rows user_id, count(id) from music group by user_id having count(user_id) = 1 order by user_id limit 2"
{
  "QueryType": "SELECT",
  "Original": "select sql_calc_found_rows user_id, count(id) from music group by user_id having count(user_id) = 1 order by user_id limit 2",
  "Instructions": {
    "OperatorType": "SQL_CALC_FOUND_ROWS",
    "Inputs": [
      {
        "OperatorType": "Limit",
        "Count": 2,
        "Inputs": [
          {
            "OperatorType": "Route",
            "Variant": "SelectScatter",
            "Keyspace": {
              "Name": "user",
              "Sharded": true
            },
            "FieldQuery": "select user_id, count(id), weight_string(user_id) from music where 1 != 1 group by user_id",
            "OrderBy": "0 ASC",
            "Query": "select user_id, count(id), weight_string(user_id) from music group by user_id having count(user_id) = 1 order by user_id asc limit :__upper_limit",
            "Table": "music"
          }
        ]
      },
      {
        "OperatorType": "Aggregate",
        "Variant": "Ordered",
        "Aggregates": "count(0)",
        "Distinct": "false",
        "Inputs": [
          {
            "OperatorType": "Route",
            "Variant": "SelectScatter",
            "Keyspace": {
              "Name": "user",
              "Sharded": true
            },
            "FieldQuery": "select count(*) from (select user_id, count(id) from music where 1 != 1 group by user_id) as t where 1 != 1",
            "Query": "select count(*) from (select user_id, count(id) from music group by user_id having count(user_id) = 1) as t",
            "Table": "music"
          }
        ]
      }
    ]
  }
}

# sql_calc_found_rows in sub queries
"select * from music where user_id IN (select sql_calc_found_rows * from music limit 10)"
"Incorrect usage/placement of 'SQL_CALC_FOUND_ROWS'"

# sql_calc_found_rows in derived table
"select sql_calc_found_rows * from (select sql_calc_found_rows * from music limit 10) t limit 1"
"Incorrect usage/placement of 'SQL_CALC_FOUND_ROWS'"

# select from unsharded keyspace into dumpfile
"select * from main.unsharded into Dumpfile 'x.txt'"
{
  "QueryType": "SELECT",
  "Original": "select * from main.unsharded into Dumpfile 'x.txt'",
  "Instructions": {
    "OperatorType": "Route",
    "Variant": "SelectUnsharded",
    "Keyspace": {
      "Name": "main",
      "Sharded": false
    },
    "FieldQuery": "select * from unsharded where 1 != 1",
    "Query": "select * from unsharded into dumpfile 'x.txt'",
    "Table": "unsharded"
  }
}

# select from unsharded keyspace into outfile
"select * from main.unsharded into outfile 'x.txt' character set binary fields terminated by 'term' optionally enclosed by 'c' escaped by 'e' lines starting by 'a' terminated by '\\n'"
{
  "QueryType": "SELECT",
  "Original": "select * from main.unsharded into outfile 'x.txt' character set binary fields terminated by 'term' optionally enclosed by 'c' escaped by 'e' lines starting by 'a' terminated by '\\n'",
  "Instructions": {
    "OperatorType": "Route",
    "Variant": "SelectUnsharded",
    "Keyspace": {
      "Name": "main",
      "Sharded": false
    },
    "FieldQuery": "select * from unsharded where 1 != 1",
    "Query": "select * from unsharded into outfile 'x.txt' character set binary fields terminated by 'term' optionally enclosed by 'c' escaped by 'e' lines starting by 'a' terminated by '\\n'",
    "Table": "unsharded"
  }
}

# select from unsharded keyspace into outfile s3
"select * from main.unsharded into outfile s3 'out_file_name' character set binary format csv header fields terminated by 'term' optionally enclosed by 'c' escaped by 'e' lines starting by 'a' terminated by '\\n' manifest on overwrite off"
{
  "QueryType": "SELECT",
  "Original": "select * from main.unsharded into outfile s3 'out_file_name' character set binary format csv header fields terminated by 'term' optionally enclosed by 'c' escaped by 'e' lines starting by 'a' terminated by '\\n' manifest on overwrite off",
  "Instructions": {
    "OperatorType": "Route",
    "Variant": "SelectUnsharded",
    "Keyspace": {
      "Name": "main",
      "Sharded": false
    },
    "FieldQuery": "select * from unsharded where 1 != 1",
    "Query": "select * from unsharded into outfile s3 'out_file_name' character set binary format csv header fields terminated by 'term' optionally enclosed by 'c' escaped by 'e' lines starting by 'a' terminated by '\\n' manifest on overwrite off",
    "Table": "unsharded"
  }
}

# Union after into outfile is incorrect
"select id from user into outfile 'out_file_name' union all select id from music"
"Incorrect usage/placement of 'INTO'"
Gen4 plan same as above

# Into outfile s3 in sub-query is incorrect
"select id from (select id from user into outfile s3 'inner_outfile') as t2"
"Incorrect usage/placement of 'INTO'"

# Distinct with cross shard query
"select distinct user.a from user join user_extra"
{
  "QueryType": "SELECT",
  "Original": "select distinct user.a from user join user_extra",
  "Instructions": {
    "OperatorType": "Distinct",
    "Inputs": [
      {
        "OperatorType": "Join",
        "Variant": "Join",
        "JoinColumnIndexes": "-1",
        "TableName": "`user`_user_extra",
        "Inputs": [
          {
            "OperatorType": "Route",
            "Variant": "SelectScatter",
            "Keyspace": {
              "Name": "user",
              "Sharded": true
            },
            "FieldQuery": "select `user`.a from `user` where 1 != 1",
            "Query": "select `user`.a from `user`",
            "Table": "`user`"
          },
          {
            "OperatorType": "Route",
            "Variant": "SelectScatter",
            "Keyspace": {
              "Name": "user",
              "Sharded": true
            },
            "FieldQuery": "select 1 from user_extra where 1 != 1",
            "Query": "select 1 from user_extra",
            "Table": "user_extra"
          }
        ]
      }
    ]
  }
}

# Select from information schema query with two tables that route should be merged
"SELECT DELETE_RULE, UPDATE_RULE FROM  INFORMATION_SCHEMA.KEY_COLUMN_USAGE AS KCU INNER JOIN INFORMATION_SCHEMA.REFERENTIAL_CONSTRAINTS AS RC ON KCU.CONSTRAINT_NAME = RC.CONSTRAINT_NAME WHERE KCU.TABLE_SCHEMA = 'test' AND KCU.TABLE_NAME = 'data_type_table' AND KCU.COLUMN_NAME = 'id' AND KCU.REFERENCED_TABLE_SCHEMA = 'test' AND KCU.CONSTRAINT_NAME = 'data_type_table_id_fkey' ORDER BY KCU.CONSTRAINT_NAME, KCU.COLUMN_NAME"
{
  "QueryType": "SELECT",
  "Original": "SELECT DELETE_RULE, UPDATE_RULE FROM  INFORMATION_SCHEMA.KEY_COLUMN_USAGE AS KCU INNER JOIN INFORMATION_SCHEMA.REFERENTIAL_CONSTRAINTS AS RC ON KCU.CONSTRAINT_NAME = RC.CONSTRAINT_NAME WHERE KCU.TABLE_SCHEMA = 'test' AND KCU.TABLE_NAME = 'data_type_table' AND KCU.COLUMN_NAME = 'id' AND KCU.REFERENCED_TABLE_SCHEMA = 'test' AND KCU.CONSTRAINT_NAME = 'data_type_table_id_fkey' ORDER BY KCU.CONSTRAINT_NAME, KCU.COLUMN_NAME",
  "Instructions": {
    "OperatorType": "Route",
    "Variant": "SelectDBA",
    "Keyspace": {
      "Name": "main",
      "Sharded": false
    },
    "FieldQuery": "select DELETE_RULE, UPDATE_RULE from INFORMATION_SCHEMA.KEY_COLUMN_USAGE as KCU join INFORMATION_SCHEMA.REFERENTIAL_CONSTRAINTS as RC on KCU.CONSTRAINT_NAME = RC.CONSTRAINT_NAME where 1 != 1",
    "Query": "select DELETE_RULE, UPDATE_RULE from INFORMATION_SCHEMA.KEY_COLUMN_USAGE as KCU join INFORMATION_SCHEMA.REFERENTIAL_CONSTRAINTS as RC on KCU.CONSTRAINT_NAME = RC.CONSTRAINT_NAME where KCU.TABLE_SCHEMA = :__vtschemaname and KCU.TABLE_NAME = :__vttablename and KCU.COLUMN_NAME = 'id' and KCU.REFERENCED_TABLE_SCHEMA = 'test' and KCU.CONSTRAINT_NAME = 'data_type_table_id_fkey' order by KCU.CONSTRAINT_NAME asc, KCU.COLUMN_NAME asc",
<<<<<<< HEAD
    "SysTableTableName": "[VARBINARY(\"data_type_table\")]",
    "SysTableTableSchema": "[VARBINARY(\"test\")]"
=======
    "SysTableTableName": "VARBINARY(\"data_type_table\")",
    "SysTableTableSchema": "VARBINARY(\"test\")"
>>>>>>> fc784709
  }
}

# Select from information schema query with three tables such that route for 2 should be merged but not for the last.
"SELECT KCU.DELETE_RULE, S.UPDATE_RULE FROM  INFORMATION_SCHEMA.KEY_COLUMN_USAGE AS KCU INNER JOIN INFORMATION_SCHEMA.REFERENTIAL_CONSTRAINTS AS RC ON KCU.CONSTRAINT_NAME = RC.CONSTRAINT_NAME, INFORMATION_SCHEMA.K AS S WHERE KCU.TABLE_SCHEMA = 'test' AND KCU.TABLE_NAME = 'data_type_table' AND KCU.TABLE_NAME = 'data_type_table' AND S.TABLE_SCHEMA = 'test' AND S.TABLE_NAME = 'sc' ORDER BY KCU.CONSTRAINT_NAME, KCU.COLUMN_NAME"
{
  "QueryType": "SELECT",
  "Original": "SELECT KCU.DELETE_RULE, S.UPDATE_RULE FROM  INFORMATION_SCHEMA.KEY_COLUMN_USAGE AS KCU INNER JOIN INFORMATION_SCHEMA.REFERENTIAL_CONSTRAINTS AS RC ON KCU.CONSTRAINT_NAME = RC.CONSTRAINT_NAME, INFORMATION_SCHEMA.K AS S WHERE KCU.TABLE_SCHEMA = 'test' AND KCU.TABLE_NAME = 'data_type_table' AND KCU.TABLE_NAME = 'data_type_table' AND S.TABLE_SCHEMA = 'test' AND S.TABLE_NAME = 'sc' ORDER BY KCU.CONSTRAINT_NAME, KCU.COLUMN_NAME",
  "Instructions": {
    "OperatorType": "Join",
    "Variant": "Join",
    "JoinColumnIndexes": "-1,1",
    "TableName": "_",
    "Inputs": [
      {
        "OperatorType": "Route",
        "Variant": "SelectDBA",
        "Keyspace": {
          "Name": "main",
          "Sharded": false
        },
        "FieldQuery": "select KCU.DELETE_RULE from INFORMATION_SCHEMA.KEY_COLUMN_USAGE as KCU join INFORMATION_SCHEMA.REFERENTIAL_CONSTRAINTS as RC on KCU.CONSTRAINT_NAME = RC.CONSTRAINT_NAME where 1 != 1",
        "Query": "select KCU.DELETE_RULE from INFORMATION_SCHEMA.KEY_COLUMN_USAGE as KCU join INFORMATION_SCHEMA.REFERENTIAL_CONSTRAINTS as RC on KCU.CONSTRAINT_NAME = RC.CONSTRAINT_NAME where KCU.TABLE_SCHEMA = :__vtschemaname and KCU.TABLE_NAME = :__vttablename and KCU.TABLE_NAME = :__vttablename order by KCU.CONSTRAINT_NAME asc, KCU.COLUMN_NAME asc",
<<<<<<< HEAD
        "SysTableTableName": "[VARBINARY(\"data_type_table\"), VARBINARY(\"data_type_table\")]",
        "SysTableTableSchema": "[VARBINARY(\"test\")]"
=======
        "SysTableTableName": "VARBINARY(\"data_type_table\")",
        "SysTableTableSchema": "VARBINARY(\"test\")"
>>>>>>> fc784709
      },
      {
        "OperatorType": "Route",
        "Variant": "SelectDBA",
        "Keyspace": {
          "Name": "main",
          "Sharded": false
        },
        "FieldQuery": "select S.UPDATE_RULE from INFORMATION_SCHEMA.K as S where 1 != 1",
        "Query": "select S.UPDATE_RULE from INFORMATION_SCHEMA.K as S where S.TABLE_SCHEMA = :__vtschemaname and S.TABLE_NAME = :__vttablename",
<<<<<<< HEAD
        "SysTableTableName": "[VARBINARY(\"sc\")]",
        "SysTableTableSchema": "[VARBINARY(\"test\")]"
      }
    ]
  }
}

=======
        "SysTableTableName": "VARBINARY(\"sc\")",
        "SysTableTableSchema": "VARBINARY(\"test\")"
      }
    ]
  }
}

#information_schema.routines
"SELECT routine_name AS name, routine_definition AS definition FROM information_schema.routines WHERE ROUTINE_SCHEMA = ? AND ROUTINE_TYPE = 'PROCEDURE'"
{
  "QueryType": "SELECT",
  "Original": "SELECT routine_name AS name, routine_definition AS definition FROM information_schema.routines WHERE ROUTINE_SCHEMA = ? AND ROUTINE_TYPE = 'PROCEDURE'",
  "Instructions": {
    "OperatorType": "Route",
    "Variant": "SelectDBA",
    "Keyspace": {
      "Name": "main",
      "Sharded": false
    },
    "FieldQuery": "select routine_name as `name`, routine_definition as definition from information_schema.routines where 1 != 1",
    "Query": "select routine_name as `name`, routine_definition as definition from information_schema.routines where ROUTINE_SCHEMA = :__vtschemaname and ROUTINE_TYPE = 'PROCEDURE'",
    "SysTableTableSchema": ":v1"
  }
}

>>>>>>> fc784709
#information_schema table sizes
"SELECT SUM(data_length + index_length) as size FROM information_schema.TABLES WHERE table_schema = ?"
{
  "QueryType": "SELECT",
  "Original": "SELECT SUM(data_length + index_length) as size FROM information_schema.TABLES WHERE table_schema = ?",
  "Instructions": {
    "OperatorType": "Route",
    "Variant": "SelectDBA",
    "Keyspace": {
      "Name": "main",
      "Sharded": false
    },
    "FieldQuery": "select SUM(data_length + index_length) as size from information_schema.`TABLES` where 1 != 1",
    "Query": "select SUM(data_length + index_length) as size from information_schema.`TABLES` where table_schema = :__vtschemaname",
<<<<<<< HEAD
    "SysTableTableSchema": "[:v1]"
=======
    "SysTableTableSchema": ":v1"
>>>>>>> fc784709
  }
}

#information_schema referential contraints
"SELECT kcu.constraint_name constraint_name, kcu.column_name column_name, kcu.referenced_table_name referenced_table_name, kcu.referenced_column_name referenced_column_name, kcu.ordinal_position ordinal_position, kcu.table_name table_name, rc.delete_rule delete_rule, rc.update_rule update_rule FROM information_schema.key_column_usage AS kcu INNER JOIN information_schema.referential_constraints AS rc ON kcu.constraint_name = rc.constraint_name WHERE kcu.table_schema = ? AND rc.constraint_schema = ? AND kcu.referenced_column_name IS NOT NULL ORDER BY ordinal_position"
{
  "QueryType": "SELECT",
  "Original": "SELECT kcu.constraint_name constraint_name, kcu.column_name column_name, kcu.referenced_table_name referenced_table_name, kcu.referenced_column_name referenced_column_name, kcu.ordinal_position ordinal_position, kcu.table_name table_name, rc.delete_rule delete_rule, rc.update_rule update_rule FROM information_schema.key_column_usage AS kcu INNER JOIN information_schema.referential_constraints AS rc ON kcu.constraint_name = rc.constraint_name WHERE kcu.table_schema = ? AND rc.constraint_schema = ? AND kcu.referenced_column_name IS NOT NULL ORDER BY ordinal_position",
  "Instructions": {
<<<<<<< HEAD
    "OperatorType": "Route",
    "Variant": "SelectDBA",
    "Keyspace": {
      "Name": "main",
      "Sharded": false
    },
    "FieldQuery": "select kcu.constraint_name as constraint_name, kcu.column_name as column_name, kcu.referenced_table_name as referenced_table_name, kcu.referenced_column_name as referenced_column_name, kcu.ordinal_position as ordinal_position, kcu.table_name as table_name, rc.delete_rule as delete_rule, rc.update_rule as update_rule from information_schema.key_column_usage as kcu join information_schema.referential_constraints as rc on kcu.constraint_name = rc.constraint_name where 1 != 1",
    "Query": "select kcu.constraint_name as constraint_name, kcu.column_name as column_name, kcu.referenced_table_name as referenced_table_name, kcu.referenced_column_name as referenced_column_name, kcu.ordinal_position as ordinal_position, kcu.table_name as table_name, rc.delete_rule as delete_rule, rc.update_rule as update_rule from information_schema.key_column_usage as kcu join information_schema.referential_constraints as rc on kcu.constraint_name = rc.constraint_name where kcu.table_schema = :__vtschemaname and rc.constraint_schema = :__vtschemaname and kcu.referenced_column_name is not null order by ordinal_position asc",
    "SysTableTableSchema": "[:v1, :v2]"
  }
}
=======
    "OperatorType": "Join",
    "Variant": "Join",
    "JoinColumnIndexes": "-1,-2,-3,-4,-5,-6,1,2",
    "TableName": "_",
    "Inputs": [
      {
        "OperatorType": "Route",
        "Variant": "SelectDBA",
        "Keyspace": {
          "Name": "main",
          "Sharded": false
        },
        "FieldQuery": "select kcu.constraint_name as constraint_name, kcu.column_name as column_name, kcu.referenced_table_name as referenced_table_name, kcu.referenced_column_name as referenced_column_name, kcu.ordinal_position as ordinal_position, kcu.table_name as table_name from information_schema.key_column_usage as kcu where 1 != 1",
        "Query": "select kcu.constraint_name as constraint_name, kcu.column_name as column_name, kcu.referenced_table_name as referenced_table_name, kcu.referenced_column_name as referenced_column_name, kcu.ordinal_position as ordinal_position, kcu.table_name as table_name from information_schema.key_column_usage as kcu where kcu.table_schema = :__vtschemaname and kcu.referenced_column_name is not null order by ordinal_position asc",
        "SysTableTableSchema": ":v1"
      },
      {
        "OperatorType": "Route",
        "Variant": "SelectDBA",
        "Keyspace": {
          "Name": "main",
          "Sharded": false
        },
        "FieldQuery": "select rc.delete_rule as delete_rule, rc.update_rule as update_rule from information_schema.referential_constraints as rc where 1 != 1",
        "Query": "select rc.delete_rule as delete_rule, rc.update_rule as update_rule from information_schema.referential_constraints as rc where rc.constraint_name = :kcu_constraint_name and rc.constraint_schema = :__vtschemaname",
        "SysTableTableSchema": ":v2"
      }
    ]
  }
}
>>>>>>> fc784709
<|MERGE_RESOLUTION|>--- conflicted
+++ resolved
@@ -1701,13 +1701,8 @@
     },
     "FieldQuery": "select DELETE_RULE, UPDATE_RULE from INFORMATION_SCHEMA.KEY_COLUMN_USAGE as KCU join INFORMATION_SCHEMA.REFERENTIAL_CONSTRAINTS as RC on KCU.CONSTRAINT_NAME = RC.CONSTRAINT_NAME where 1 != 1",
     "Query": "select DELETE_RULE, UPDATE_RULE from INFORMATION_SCHEMA.KEY_COLUMN_USAGE as KCU join INFORMATION_SCHEMA.REFERENTIAL_CONSTRAINTS as RC on KCU.CONSTRAINT_NAME = RC.CONSTRAINT_NAME where KCU.TABLE_SCHEMA = :__vtschemaname and KCU.TABLE_NAME = :__vttablename and KCU.COLUMN_NAME = 'id' and KCU.REFERENCED_TABLE_SCHEMA = 'test' and KCU.CONSTRAINT_NAME = 'data_type_table_id_fkey' order by KCU.CONSTRAINT_NAME asc, KCU.COLUMN_NAME asc",
-<<<<<<< HEAD
-    "SysTableTableName": "[VARBINARY(\"data_type_table\")]",
-    "SysTableTableSchema": "[VARBINARY(\"test\")]"
-=======
     "SysTableTableName": "VARBINARY(\"data_type_table\")",
     "SysTableTableSchema": "VARBINARY(\"test\")"
->>>>>>> fc784709
   }
 }
 
@@ -1731,13 +1726,8 @@
         },
         "FieldQuery": "select KCU.DELETE_RULE from INFORMATION_SCHEMA.KEY_COLUMN_USAGE as KCU join INFORMATION_SCHEMA.REFERENTIAL_CONSTRAINTS as RC on KCU.CONSTRAINT_NAME = RC.CONSTRAINT_NAME where 1 != 1",
         "Query": "select KCU.DELETE_RULE from INFORMATION_SCHEMA.KEY_COLUMN_USAGE as KCU join INFORMATION_SCHEMA.REFERENTIAL_CONSTRAINTS as RC on KCU.CONSTRAINT_NAME = RC.CONSTRAINT_NAME where KCU.TABLE_SCHEMA = :__vtschemaname and KCU.TABLE_NAME = :__vttablename and KCU.TABLE_NAME = :__vttablename order by KCU.CONSTRAINT_NAME asc, KCU.COLUMN_NAME asc",
-<<<<<<< HEAD
-        "SysTableTableName": "[VARBINARY(\"data_type_table\"), VARBINARY(\"data_type_table\")]",
-        "SysTableTableSchema": "[VARBINARY(\"test\")]"
-=======
         "SysTableTableName": "VARBINARY(\"data_type_table\")",
         "SysTableTableSchema": "VARBINARY(\"test\")"
->>>>>>> fc784709
       },
       {
         "OperatorType": "Route",
@@ -1748,15 +1738,6 @@
         },
         "FieldQuery": "select S.UPDATE_RULE from INFORMATION_SCHEMA.K as S where 1 != 1",
         "Query": "select S.UPDATE_RULE from INFORMATION_SCHEMA.K as S where S.TABLE_SCHEMA = :__vtschemaname and S.TABLE_NAME = :__vttablename",
-<<<<<<< HEAD
-        "SysTableTableName": "[VARBINARY(\"sc\")]",
-        "SysTableTableSchema": "[VARBINARY(\"test\")]"
-      }
-    ]
-  }
-}
-
-=======
         "SysTableTableName": "VARBINARY(\"sc\")",
         "SysTableTableSchema": "VARBINARY(\"test\")"
       }
@@ -1782,7 +1763,6 @@
   }
 }
 
->>>>>>> fc784709
 #information_schema table sizes
 "SELECT SUM(data_length + index_length) as size FROM information_schema.TABLES WHERE table_schema = ?"
 {
@@ -1797,11 +1777,7 @@
     },
     "FieldQuery": "select SUM(data_length + index_length) as size from information_schema.`TABLES` where 1 != 1",
     "Query": "select SUM(data_length + index_length) as size from information_schema.`TABLES` where table_schema = :__vtschemaname",
-<<<<<<< HEAD
-    "SysTableTableSchema": "[:v1]"
-=======
     "SysTableTableSchema": ":v1"
->>>>>>> fc784709
   }
 }
 
@@ -1811,19 +1787,6 @@
   "QueryType": "SELECT",
   "Original": "SELECT kcu.constraint_name constraint_name, kcu.column_name column_name, kcu.referenced_table_name referenced_table_name, kcu.referenced_column_name referenced_column_name, kcu.ordinal_position ordinal_position, kcu.table_name table_name, rc.delete_rule delete_rule, rc.update_rule update_rule FROM information_schema.key_column_usage AS kcu INNER JOIN information_schema.referential_constraints AS rc ON kcu.constraint_name = rc.constraint_name WHERE kcu.table_schema = ? AND rc.constraint_schema = ? AND kcu.referenced_column_name IS NOT NULL ORDER BY ordinal_position",
   "Instructions": {
-<<<<<<< HEAD
-    "OperatorType": "Route",
-    "Variant": "SelectDBA",
-    "Keyspace": {
-      "Name": "main",
-      "Sharded": false
-    },
-    "FieldQuery": "select kcu.constraint_name as constraint_name, kcu.column_name as column_name, kcu.referenced_table_name as referenced_table_name, kcu.referenced_column_name as referenced_column_name, kcu.ordinal_position as ordinal_position, kcu.table_name as table_name, rc.delete_rule as delete_rule, rc.update_rule as update_rule from information_schema.key_column_usage as kcu join information_schema.referential_constraints as rc on kcu.constraint_name = rc.constraint_name where 1 != 1",
-    "Query": "select kcu.constraint_name as constraint_name, kcu.column_name as column_name, kcu.referenced_table_name as referenced_table_name, kcu.referenced_column_name as referenced_column_name, kcu.ordinal_position as ordinal_position, kcu.table_name as table_name, rc.delete_rule as delete_rule, rc.update_rule as update_rule from information_schema.key_column_usage as kcu join information_schema.referential_constraints as rc on kcu.constraint_name = rc.constraint_name where kcu.table_schema = :__vtschemaname and rc.constraint_schema = :__vtschemaname and kcu.referenced_column_name is not null order by ordinal_position asc",
-    "SysTableTableSchema": "[:v1, :v2]"
-  }
-}
-=======
     "OperatorType": "Join",
     "Variant": "Join",
     "JoinColumnIndexes": "-1,-2,-3,-4,-5,-6,1,2",
@@ -1854,4 +1817,3 @@
     ]
   }
 }
->>>>>>> fc784709
