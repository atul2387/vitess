# Single table sharded scatter
"select col from user"
{
  "QueryType": "SELECT",
  "Original": "select col from user",
  "Instructions": {
    "OperatorType": "Route",
    "Variant": "SelectScatter",
    "Keyspace": {
      "Name": "user",
      "Sharded": true
    },
    "FieldQuery": "select col from `user` where 1 != 1",
    "Query": "select col from `user`",
    "Table": "`user`"
  }
}
Gen4 plan same as above

# Single table unsharded
"select col from unsharded"
{
  "QueryType": "SELECT",
  "Original": "select col from unsharded",
  "Instructions": {
    "OperatorType": "Route",
    "Variant": "SelectUnsharded",
    "Keyspace": {
      "Name": "main",
      "Sharded": false
    },
    "FieldQuery": "select col from unsharded where 1 != 1",
    "Query": "select col from unsharded",
    "Table": "unsharded"
  }
}
Gen4 plan same as above

# Select from sequence
"select next 2 values from seq"
{
  "QueryType": "SELECT",
  "Original": "select next 2 values from seq",
  "Instructions": {
    "OperatorType": "Route",
    "Variant": "SelectNext",
    "Keyspace": {
      "Name": "main",
      "Sharded": false
    },
    "FieldQuery": "select next 2 values from seq where 1 != 1",
    "Query": "select next 2 values from seq",
    "Table": "seq"
  }
}
Gen4 plan same as above

# Select from reference
"select * from ref"
{
  "QueryType": "SELECT",
  "Original": "select * from ref",
  "Instructions": {
    "OperatorType": "Route",
    "Variant": "SelectReference",
    "Keyspace": {
      "Name": "user",
      "Sharded": true
    },
    "FieldQuery": "select * from ref where 1 != 1",
    "Query": "select * from ref",
    "Table": "ref"
  }
}
Gen4 plan same as above

# Single information_schema query
"select col from information_schema.foo"
{
  "QueryType": "SELECT",
  "Original": "select col from information_schema.foo",
  "Instructions": {
    "OperatorType": "Route",
    "Variant": "SelectDBA",
    "Keyspace": {
      "Name": "main",
      "Sharded": false
    },
    "FieldQuery": "select col from information_schema.foo where 1 != 1",
    "Query": "select col from information_schema.foo"
  }
}

# Multi-table unsharded
"select m1.col from unsharded as m1 join unsharded as m2"
{
  "QueryType": "SELECT",
  "Original": "select m1.col from unsharded as m1 join unsharded as m2",
  "Instructions": {
    "OperatorType": "Route",
    "Variant": "SelectUnsharded",
    "Keyspace": {
      "Name": "main",
      "Sharded": false
    },
    "FieldQuery": "select m1.col from unsharded as m1 join unsharded as m2 where 1 != 1",
    "Query": "select m1.col from unsharded as m1 join unsharded as m2",
    "Table": "unsharded"
  }
}
{
  "QueryType": "SELECT",
  "Original": "select m1.col from unsharded as m1 join unsharded as m2",
  "Instructions": {
    "OperatorType": "Route",
    "Variant": "SelectUnsharded",
    "Keyspace": {
      "Name": "main",
      "Sharded": false
    },
    "FieldQuery": "select m1.col from unsharded as m1, unsharded as m2 where 1 != 1",
    "Query": "select m1.col from unsharded as m1, unsharded as m2",
    "Table": "unsharded"
  }
}

# Multi-table, multi-chunk
"select music.col from user join music"
{
  "QueryType": "SELECT",
  "Original": "select music.col from user join music",
  "Instructions": {
    "OperatorType": "Join",
    "Variant": "Join",
    "JoinColumnIndexes": "1",
    "TableName": "`user`_music",
    "Inputs": [
      {
        "OperatorType": "Route",
        "Variant": "SelectScatter",
        "Keyspace": {
          "Name": "user",
          "Sharded": true
        },
        "FieldQuery": "select 1 from `user` where 1 != 1",
        "Query": "select 1 from `user`",
        "Table": "`user`"
      },
      {
        "OperatorType": "Route",
        "Variant": "SelectScatter",
        "Keyspace": {
          "Name": "user",
          "Sharded": true
        },
        "FieldQuery": "select music.col from music where 1 != 1",
        "Query": "select music.col from music",
        "Table": "music"
      }
    ]
  }
}
Gen4 plan same as above

# routing rules where table name matches, and there's no alias.
"select * from second_user.user"
{
  "QueryType": "SELECT",
  "Original": "select * from second_user.user",
  "Instructions": {
    "OperatorType": "Route",
    "Variant": "SelectScatter",
    "Keyspace": {
      "Name": "user",
      "Sharded": true
    },
    "FieldQuery": "select * from `user` where 1 != 1",
    "Query": "select * from `user`",
    "Table": "`user`"
  }
}

# routing rules where table name matches, and there's an alias.
"select * from second_user.user as a"
{
  "QueryType": "SELECT",
  "Original": "select * from second_user.user as a",
  "Instructions": {
    "OperatorType": "Route",
    "Variant": "SelectScatter",
    "Keyspace": {
      "Name": "user",
      "Sharded": true
    },
    "FieldQuery": "select * from `user` as a where 1 != 1",
    "Query": "select * from `user` as a",
    "Table": "`user`"
  }
}

# routing rules where table name does not match, and there's no alias.
"select * from route1"
{
  "QueryType": "SELECT",
  "Original": "select * from route1",
  "Instructions": {
    "OperatorType": "Route",
    "Variant": "SelectScatter",
    "Keyspace": {
      "Name": "user",
      "Sharded": true
    },
    "FieldQuery": "select * from `user` as route1 where 1 != 1",
    "Query": "select * from `user` as route1",
    "Table": "`user`"
  }
}

# routing rules where table name does not match, and there's an alias.
"select * from route1 as a"
{
  "QueryType": "SELECT",
  "Original": "select * from route1 as a",
  "Instructions": {
    "OperatorType": "Route",
    "Variant": "SelectScatter",
    "Keyspace": {
      "Name": "user",
      "Sharded": true
    },
    "FieldQuery": "select * from `user` as a where 1 != 1",
    "Query": "select * from `user` as a",
    "Table": "`user`"
  }
}

# routing rules with master targeting
"select * from master_redirect"
{
  "QueryType": "SELECT",
  "Original": "select * from master_redirect",
  "Instructions": {
    "OperatorType": "Route",
    "Variant": "SelectScatter",
    "Keyspace": {
      "Name": "user",
      "Sharded": true
    },
    "FieldQuery": "select * from `user` as master_redirect where 1 != 1",
    "Query": "select * from `user` as master_redirect",
    "Table": "`user`"
  }
}

# routing rules bad table
"select * from bad_table"
<<<<<<< HEAD
"keyspace noks not found in vschema"
=======
"Unknown database 'noks' in vschema"
>>>>>>> cb142eea
Gen4 plan same as above

# routing rules disabled table
"select * from disabled"
"table disabled has been disabled"
Gen4 plan same as above

# ',' join
"select music.col from user, music"
{
  "QueryType": "SELECT",
  "Original": "select music.col from user, music",
  "Instructions": {
    "OperatorType": "Join",
    "Variant": "Join",
    "JoinColumnIndexes": "1",
    "TableName": "`user`_music",
    "Inputs": [
      {
        "OperatorType": "Route",
        "Variant": "SelectScatter",
        "Keyspace": {
          "Name": "user",
          "Sharded": true
        },
        "FieldQuery": "select 1 from `user` where 1 != 1",
        "Query": "select 1 from `user`",
        "Table": "`user`"
      },
      {
        "OperatorType": "Route",
        "Variant": "SelectScatter",
        "Keyspace": {
          "Name": "user",
          "Sharded": true
        },
        "FieldQuery": "select music.col from music where 1 != 1",
        "Query": "select music.col from music",
        "Table": "music"
      }
    ]
  }
}
Gen4 plan same as above

# ',' join unsharded
"select u1.a, u2.a from unsharded u1, unsharded u2"
{
  "QueryType": "SELECT",
  "Original": "select u1.a, u2.a from unsharded u1, unsharded u2",
  "Instructions": {
    "OperatorType": "Route",
    "Variant": "SelectUnsharded",
    "Keyspace": {
      "Name": "main",
      "Sharded": false
    },
    "FieldQuery": "select u1.a, u2.a from unsharded as u1, unsharded as u2 where 1 != 1",
    "Query": "select u1.a, u2.a from unsharded as u1, unsharded as u2",
    "Table": "unsharded"
  }
}
Gen4 plan same as above

# ',' join information_schema
"select a.id,b.id from information_schema.a as a, information_schema.b as b"
{
  "QueryType": "SELECT",
  "Original": "select a.id,b.id from information_schema.a as a, information_schema.b as b",
  "Instructions": {
    "OperatorType": "Route",
    "Variant": "SelectDBA",
    "Keyspace": {
      "Name": "main",
      "Sharded": false
    },
    "FieldQuery": "select a.id, b.id from information_schema.a as a, information_schema.b as b where 1 != 1",
    "Query": "select a.id, b.id from information_schema.a as a, information_schema.b as b"
  }
}

# ',' 3-way join unsharded
"select u1.a, u2.a from unsharded u1, unsharded u2, unsharded u3"
{
  "QueryType": "SELECT",
  "Original": "select u1.a, u2.a from unsharded u1, unsharded u2, unsharded u3",
  "Instructions": {
    "OperatorType": "Route",
    "Variant": "SelectUnsharded",
    "Keyspace": {
      "Name": "main",
      "Sharded": false
    },
    "FieldQuery": "select u1.a, u2.a from unsharded as u1, unsharded as u2, unsharded as u3 where 1 != 1",
    "Query": "select u1.a, u2.a from unsharded as u1, unsharded as u2, unsharded as u3",
    "Table": "unsharded"
  }
}
Gen4 plan same as above

# Left join, single chunk
"select m1.col from unsharded as m1 left join unsharded as m2 on m1.a=m2.b"
{
  "QueryType": "SELECT",
  "Original": "select m1.col from unsharded as m1 left join unsharded as m2 on m1.a=m2.b",
  "Instructions": {
    "OperatorType": "Route",
    "Variant": "SelectUnsharded",
    "Keyspace": {
      "Name": "main",
      "Sharded": false
    },
    "FieldQuery": "select m1.col from unsharded as m1 left join unsharded as m2 on m1.a = m2.b where 1 != 1",
    "Query": "select m1.col from unsharded as m1 left join unsharded as m2 on m1.a = m2.b",
    "Table": "unsharded"
  }
}
Gen4 plan same as above

# Left join, multi-chunk
"select u.col from user u left join unsharded m on u.a = m.b"
{
  "QueryType": "SELECT",
  "Original": "select u.col from user u left join unsharded m on u.a = m.b",
  "Instructions": {
    "OperatorType": "Join",
    "Variant": "LeftJoin",
    "JoinColumnIndexes": "-1",
    "TableName": "`user`_unsharded",
    "Inputs": [
      {
        "OperatorType": "Route",
        "Variant": "SelectScatter",
        "Keyspace": {
          "Name": "user",
          "Sharded": true
        },
        "FieldQuery": "select u.col, u.a from `user` as u where 1 != 1",
        "Query": "select u.col, u.a from `user` as u",
        "Table": "`user`"
<<<<<<< HEAD
=======
      },
      {
        "OperatorType": "Route",
        "Variant": "SelectUnsharded",
        "Keyspace": {
          "Name": "main",
          "Sharded": false
        },
        "FieldQuery": "select 1 from unsharded as m where 1 != 1",
        "Query": "select 1 from unsharded as m where m.b = :u_a",
        "Table": "unsharded"
      }
    ]
  }
}
{
  "QueryType": "SELECT",
  "Original": "select u.col from user u left join unsharded m on u.a = m.b",
  "Instructions": {
    "OperatorType": "Join",
    "Variant": "LeftJoin",
    "JoinColumnIndexes": "-2",
    "TableName": "`user`_unsharded",
    "Inputs": [
      {
        "OperatorType": "Route",
        "Variant": "SelectScatter",
        "Keyspace": {
          "Name": "user",
          "Sharded": true
        },
        "FieldQuery": "select u.a, u.col from `user` as u where 1 != 1",
        "Query": "select u.a, u.col from `user` as u",
        "Table": "`user`"
>>>>>>> cb142eea
      },
      {
        "OperatorType": "Route",
        "Variant": "SelectUnsharded",
        "Keyspace": {
          "Name": "main",
          "Sharded": false
        },
        "FieldQuery": "select 1 from unsharded as m where 1 != 1",
        "Query": "select 1 from unsharded as m where m.b = :u_a",
        "Table": "unsharded"
      }
    ]
  }
}

# Three-way left join
"select user.col, m2.foo from user left join unsharded as m1 on user.col = m1.col left join unsharded as m2 on m1.col = m2.col"
{
  "QueryType": "SELECT",
  "Original": "select user.col, m2.foo from user left join unsharded as m1 on user.col = m1.col left join unsharded as m2 on m1.col = m2.col",
  "Instructions": {
    "OperatorType": "Join",
    "Variant": "LeftJoin",
<<<<<<< HEAD
    "JoinColumnIndexes": "-1",
=======
    "JoinColumnIndexes": "-1,1",
>>>>>>> cb142eea
    "TableName": "`user`_unsharded_unsharded",
    "Inputs": [
      {
        "OperatorType": "Join",
        "Variant": "LeftJoin",
        "JoinColumnIndexes": "-1,1",
        "TableName": "`user`_unsharded",
        "Inputs": [
          {
            "OperatorType": "Route",
            "Variant": "SelectScatter",
            "Keyspace": {
              "Name": "user",
              "Sharded": true
            },
            "FieldQuery": "select `user`.col from `user` where 1 != 1",
            "Query": "select `user`.col from `user`",
            "Table": "`user`"
          },
          {
            "OperatorType": "Route",
            "Variant": "SelectUnsharded",
            "Keyspace": {
              "Name": "main",
              "Sharded": false
            },
            "FieldQuery": "select m1.col from unsharded as m1 where 1 != 1",
            "Query": "select m1.col from unsharded as m1 where m1.col = :user_col",
            "Table": "unsharded"
          }
        ]
      },
      {
        "OperatorType": "Route",
        "Variant": "SelectUnsharded",
        "Keyspace": {
          "Name": "main",
          "Sharded": false
        },
        "FieldQuery": "select m2.foo from unsharded as m2 where 1 != 1",
        "Query": "select m2.foo from unsharded as m2 where m2.col = :m1_col",
        "Table": "unsharded"
      }
    ]
  }
}
{
  "QueryType": "SELECT",
  "Original": "select user.col, m2.foo from user left join unsharded as m1 on user.col = m1.col left join unsharded as m2 on m1.col = m2.col",
  "Instructions": {
    "OperatorType": "Join",
    "Variant": "LeftJoin",
    "JoinColumnIndexes": "-2,1",
    "TableName": "`user`_unsharded_unsharded",
    "Inputs": [
      {
        "OperatorType": "Join",
        "Variant": "LeftJoin",
        "JoinColumnIndexes": "1,-1",
        "TableName": "`user`_unsharded",
        "Inputs": [
          {
            "OperatorType": "Route",
            "Variant": "SelectScatter",
            "Keyspace": {
              "Name": "user",
              "Sharded": true
            },
            "FieldQuery": "select `user`.col from `user` where 1 != 1",
            "Query": "select `user`.col from `user`",
            "Table": "`user`"
          },
          {
            "OperatorType": "Route",
            "Variant": "SelectUnsharded",
            "Keyspace": {
              "Name": "main",
              "Sharded": false
            },
            "FieldQuery": "select m1.col from unsharded as m1 where 1 != 1",
            "Query": "select m1.col from unsharded as m1 where m1.col = :user_col",
            "Table": "unsharded"
          }
        ]
      },
      {
        "OperatorType": "Route",
        "Variant": "SelectUnsharded",
        "Keyspace": {
          "Name": "main",
          "Sharded": false
        },
        "FieldQuery": "select m2.foo from unsharded as m2 where 1 != 1",
        "Query": "select m2.foo from unsharded as m2 where m2.col = :m1_col",
        "Table": "unsharded"
      }
    ]
  }
}

# Three-way left join, right-associated
"select user.col from user left join user_extra as e left join unsharded as m1 on m1.col = e.col on user.col = e.col"
{
  "QueryType": "SELECT",
  "Original": "select user.col from user left join user_extra as e left join unsharded as m1 on m1.col = e.col on user.col = e.col",
  "Instructions": {
    "OperatorType": "Join",
    "Variant": "LeftJoin",
    "JoinColumnIndexes": "-1",
    "TableName": "`user`_user_extra_unsharded",
    "Inputs": [
      {
        "OperatorType": "Route",
        "Variant": "SelectScatter",
        "Keyspace": {
          "Name": "user",
          "Sharded": true
        },
        "FieldQuery": "select `user`.col from `user` where 1 != 1",
        "Query": "select `user`.col from `user`",
        "Table": "`user`"
      },
      {
        "OperatorType": "Join",
        "Variant": "LeftJoin",
        "TableName": "user_extra_unsharded",
        "Inputs": [
          {
            "OperatorType": "Route",
            "Variant": "SelectScatter",
            "Keyspace": {
              "Name": "user",
              "Sharded": true
            },
            "FieldQuery": "select e.col from user_extra as e where 1 != 1",
            "Query": "select e.col from user_extra as e where e.col = :user_col",
            "Table": "user_extra"
          },
          {
            "OperatorType": "Route",
            "Variant": "SelectUnsharded",
            "Keyspace": {
              "Name": "main",
              "Sharded": false
            },
            "FieldQuery": "select 1 from unsharded as m1 where 1 != 1",
            "Query": "select 1 from unsharded as m1 where m1.col = :e_col",
            "Table": "unsharded"
          }
        ]
      }
    ]
  }
}
{
  "QueryType": "SELECT",
  "Original": "select user.col from user left join user_extra as e left join unsharded as m1 on m1.col = e.col on user.col = e.col",
  "Instructions": {
    "OperatorType": "Join",
    "Variant": "LeftJoin",
    "JoinColumnIndexes": "-1",
    "TableName": "`user`_user_extra_unsharded",
    "Inputs": [
      {
        "OperatorType": "Route",
        "Variant": "SelectScatter",
        "Keyspace": {
          "Name": "user",
          "Sharded": true
        },
        "FieldQuery": "select `user`.col from `user` where 1 != 1",
        "Query": "select `user`.col from `user`",
        "Table": "`user`"
      },
      {
        "OperatorType": "Join",
        "Variant": "LeftJoin",
        "TableName": "user_extra_unsharded",
        "Inputs": [
          {
            "OperatorType": "Route",
            "Variant": "SelectScatter",
            "Keyspace": {
              "Name": "user",
              "Sharded": true
            },
            "FieldQuery": "select e.col from user_extra as e where 1 != 1",
            "Query": "select e.col from user_extra as e",
            "Table": "user_extra"
          },
          {
            "OperatorType": "Route",
            "Variant": "SelectUnsharded",
            "Keyspace": {
              "Name": "main",
              "Sharded": false
            },
            "FieldQuery": "select 1 from unsharded as m1 where 1 != 1",
            "Query": "select 1 from unsharded as m1 where m1.col = :e_col and :user_col = :e_col",
            "Table": "unsharded"
          }
        ]
      }
    ]
  }
}

# Right join
"select m1.col from unsharded as m1 right join unsharded as m2 on m1.a=m2.b"
{
  "QueryType": "SELECT",
  "Original": "select m1.col from unsharded as m1 right join unsharded as m2 on m1.a=m2.b",
  "Instructions": {
    "OperatorType": "Route",
    "Variant": "SelectUnsharded",
    "Keyspace": {
      "Name": "main",
      "Sharded": false
    },
    "FieldQuery": "select m1.col from unsharded as m2 left join unsharded as m1 on m1.a = m2.b where 1 != 1",
    "Query": "select m1.col from unsharded as m2 left join unsharded as m1 on m1.a = m2.b",
    "Table": "unsharded"
  }
}
Gen4 plan same as above

# Right join with a join LHS
"select m1.col from unsharded as m1 join unsharded as m2 right join unsharded as m3 on m1.a=m2.b"
{
  "QueryType": "SELECT",
  "Original": "select m1.col from unsharded as m1 join unsharded as m2 right join unsharded as m3 on m1.a=m2.b",
  "Instructions": {
    "OperatorType": "Route",
    "Variant": "SelectUnsharded",
    "Keyspace": {
      "Name": "main",
      "Sharded": false
    },
    "FieldQuery": "select m1.col from unsharded as m3 left join (unsharded as m1 join unsharded as m2) on m1.a = m2.b where 1 != 1",
    "Query": "select m1.col from unsharded as m3 left join (unsharded as m1 join unsharded as m2) on m1.a = m2.b",
    "Table": "unsharded"
  }
}
{
  "QueryType": "SELECT",
  "Original": "select m1.col from unsharded as m1 join unsharded as m2 right join unsharded as m3 on m1.a=m2.b",
  "Instructions": {
    "OperatorType": "Route",
    "Variant": "SelectUnsharded",
    "Keyspace": {
      "Name": "main",
      "Sharded": false
    },
    "FieldQuery": "select m1.col from unsharded as m3 left join (unsharded as m1, unsharded as m2) on m1.a = m2.b where 1 != 1",
    "Query": "select m1.col from unsharded as m3 left join (unsharded as m1, unsharded as m2) on m1.a = m2.b",
    "Table": "unsharded"
  }
}

# Straight-join
"select m1.col from unsharded as m1 straight_join unsharded as m2"
{
  "QueryType": "SELECT",
  "Original": "select m1.col from unsharded as m1 straight_join unsharded as m2",
  "Instructions": {
    "OperatorType": "Route",
    "Variant": "SelectUnsharded",
    "Keyspace": {
      "Name": "main",
      "Sharded": false
    },
    "FieldQuery": "select m1.col from unsharded as m1 straight_join unsharded as m2 where 1 != 1",
    "Query": "select m1.col from unsharded as m1 straight_join unsharded as m2",
    "Table": "unsharded"
  }
}

# Three-way join
"select user.col from user join unsharded as m1 join unsharded as m2"
{
  "QueryType": "SELECT",
  "Original": "select user.col from user join unsharded as m1 join unsharded as m2",
  "Instructions": {
    "OperatorType": "Join",
    "Variant": "Join",
    "JoinColumnIndexes": "-1",
    "TableName": "`user`_unsharded_unsharded",
    "Inputs": [
      {
        "OperatorType": "Join",
        "Variant": "Join",
        "JoinColumnIndexes": "-1",
        "TableName": "`user`_unsharded",
        "Inputs": [
          {
            "OperatorType": "Route",
            "Variant": "SelectScatter",
            "Keyspace": {
              "Name": "user",
              "Sharded": true
            },
            "FieldQuery": "select `user`.col from `user` where 1 != 1",
            "Query": "select `user`.col from `user`",
            "Table": "`user`"
          },
          {
            "OperatorType": "Route",
            "Variant": "SelectUnsharded",
            "Keyspace": {
              "Name": "main",
              "Sharded": false
            },
            "FieldQuery": "select 1 from unsharded as m1 where 1 != 1",
            "Query": "select 1 from unsharded as m1",
            "Table": "unsharded"
          }
        ]
      },
      {
        "OperatorType": "Route",
        "Variant": "SelectUnsharded",
        "Keyspace": {
          "Name": "main",
          "Sharded": false
        },
        "FieldQuery": "select 1 from unsharded as m2 where 1 != 1",
        "Query": "select 1 from unsharded as m2",
        "Table": "unsharded"
      }
    ]
  }
}
{
  "QueryType": "SELECT",
  "Original": "select user.col from user join unsharded as m1 join unsharded as m2",
  "Instructions": {
    "OperatorType": "Join",
    "Variant": "Join",
    "JoinColumnIndexes": "-1",
    "TableName": "`user`_unsharded",
    "Inputs": [
      {
        "OperatorType": "Route",
        "Variant": "SelectScatter",
        "Keyspace": {
          "Name": "user",
          "Sharded": true
        },
        "FieldQuery": "select `user`.col from `user` where 1 != 1",
        "Query": "select `user`.col from `user`",
        "Table": "`user`"
      },
      {
        "OperatorType": "Route",
        "Variant": "SelectUnsharded",
        "Keyspace": {
          "Name": "main",
          "Sharded": false
        },
        "FieldQuery": "select 1 from unsharded as m1, unsharded as m2 where 1 != 1",
        "Query": "select 1 from unsharded as m1, unsharded as m2",
        "Table": "unsharded"
      }
    ]
  }
}


# Parenthesized, single chunk
"select user.col from user join (unsharded as m1 join unsharded as m2)"
{
  "QueryType": "SELECT",
  "Original": "select user.col from user join (unsharded as m1 join unsharded as m2)",
  "Instructions": {
    "OperatorType": "Join",
    "Variant": "Join",
    "JoinColumnIndexes": "-1",
    "TableName": "`user`_unsharded",
    "Inputs": [
      {
        "OperatorType": "Route",
        "Variant": "SelectScatter",
        "Keyspace": {
          "Name": "user",
          "Sharded": true
        },
        "FieldQuery": "select `user`.col from `user` where 1 != 1",
        "Query": "select `user`.col from `user`",
        "Table": "`user`"
      },
      {
        "OperatorType": "Route",
        "Variant": "SelectUnsharded",
        "Keyspace": {
          "Name": "main",
          "Sharded": false
        },
        "FieldQuery": "select 1 from (unsharded as m1 join unsharded as m2) where 1 != 1",
        "Query": "select 1 from (unsharded as m1 join unsharded as m2)",
        "Table": "unsharded"
      }
    ]
  }
}
{
  "QueryType": "SELECT",
  "Original": "select user.col from user join (unsharded as m1 join unsharded as m2)",
  "Instructions": {
    "OperatorType": "Join",
    "Variant": "Join",
    "JoinColumnIndexes": "-1",
    "TableName": "`user`_unsharded",
    "Inputs": [
      {
        "OperatorType": "Route",
        "Variant": "SelectScatter",
        "Keyspace": {
          "Name": "user",
          "Sharded": true
        },
        "FieldQuery": "select `user`.col from `user` where 1 != 1",
        "Query": "select `user`.col from `user`",
        "Table": "`user`"
      },
      {
        "OperatorType": "Route",
        "Variant": "SelectUnsharded",
        "Keyspace": {
          "Name": "main",
          "Sharded": false
        },
        "FieldQuery": "select 1 from unsharded as m1, unsharded as m2 where 1 != 1",
        "Query": "select 1 from unsharded as m1, unsharded as m2",
        "Table": "unsharded"
      }
    ]
  }
}

# Parenthesized, multi-chunk
"select user.col from user join (user as u1 join unsharded)"
{
  "QueryType": "SELECT",
  "Original": "select user.col from user join (user as u1 join unsharded)",
  "Instructions": {
    "OperatorType": "Join",
    "Variant": "Join",
    "JoinColumnIndexes": "-1",
    "TableName": "`user`_`user`_unsharded",
    "Inputs": [
      {
        "OperatorType": "Route",
        "Variant": "SelectScatter",
        "Keyspace": {
          "Name": "user",
          "Sharded": true
        },
        "FieldQuery": "select `user`.col from `user` where 1 != 1",
        "Query": "select `user`.col from `user`",
        "Table": "`user`"
      },
      {
        "OperatorType": "Join",
        "Variant": "Join",
        "TableName": "`user`_unsharded",
        "Inputs": [
          {
            "OperatorType": "Route",
            "Variant": "SelectScatter",
            "Keyspace": {
              "Name": "user",
              "Sharded": true
            },
            "FieldQuery": "select 1 from `user` as u1 where 1 != 1",
            "Query": "select 1 from `user` as u1",
            "Table": "`user`"
<<<<<<< HEAD
=======
          },
          {
            "OperatorType": "Route",
            "Variant": "SelectUnsharded",
            "Keyspace": {
              "Name": "main",
              "Sharded": false
            },
            "FieldQuery": "select 1 from unsharded where 1 != 1",
            "Query": "select 1 from unsharded",
            "Table": "unsharded"
          }
        ]
      }
    ]
  }
}
{
  "QueryType": "SELECT",
  "Original": "select user.col from user join (user as u1 join unsharded)",
  "Instructions": {
    "OperatorType": "Join",
    "Variant": "Join",
    "JoinColumnIndexes": "1",
    "TableName": "`user`_`user`_unsharded",
    "Inputs": [
      {
        "OperatorType": "Route",
        "Variant": "SelectScatter",
        "Keyspace": {
          "Name": "user",
          "Sharded": true
        },
        "FieldQuery": "select 1 from `user` as u1 where 1 != 1",
        "Query": "select 1 from `user` as u1",
        "Table": "`user`"
      },
      {
        "OperatorType": "Join",
        "Variant": "Join",
        "JoinColumnIndexes": "-1",
        "TableName": "`user`_unsharded",
        "Inputs": [
          {
            "OperatorType": "Route",
            "Variant": "SelectScatter",
            "Keyspace": {
              "Name": "user",
              "Sharded": true
            },
            "FieldQuery": "select `user`.col from `user` where 1 != 1",
            "Query": "select `user`.col from `user`",
            "Table": "`user`"
>>>>>>> cb142eea
          },
          {
            "OperatorType": "Route",
            "Variant": "SelectUnsharded",
            "Keyspace": {
              "Name": "main",
              "Sharded": false
            },
            "FieldQuery": "select 1 from unsharded where 1 != 1",
            "Query": "select 1 from unsharded",
            "Table": "unsharded"
          }
        ]
      }
    ]
  }
}

# index hints, make sure they are not stripped.
"select user.col from user use index(a)"
{
  "QueryType": "SELECT",
  "Original": "select user.col from user use index(a)",
  "Instructions": {
    "OperatorType": "Route",
    "Variant": "SelectScatter",
    "Keyspace": {
      "Name": "user",
      "Sharded": true
    },
    "FieldQuery": "select `user`.col from `user` use index (a) where 1 != 1",
    "Query": "select `user`.col from `user` use index (a)",
    "Table": "`user`"
  }
}

# mergeable sharded join on unique vindex
"select user.col from user join user_extra on user.id = user_extra.user_id"
{
  "QueryType": "SELECT",
  "Original": "select user.col from user join user_extra on user.id = user_extra.user_id",
  "Instructions": {
    "OperatorType": "Route",
    "Variant": "SelectScatter",
    "Keyspace": {
      "Name": "user",
      "Sharded": true
    },
    "FieldQuery": "select `user`.col from `user` join user_extra on `user`.id = user_extra.user_id where 1 != 1",
    "Query": "select `user`.col from `user` join user_extra on `user`.id = user_extra.user_id",
    "Table": "`user`"
  }
}
{
  "QueryType": "SELECT",
  "Original": "select user.col from user join user_extra on user.id = user_extra.user_id",
  "Instructions": {
    "OperatorType": "Route",
    "Variant": "SelectScatter",
    "Keyspace": {
      "Name": "user",
      "Sharded": true
    },
    "FieldQuery": "select `user`.col from `user`, user_extra where 1 != 1",
    "Query": "select `user`.col from `user`, user_extra where `user`.id = user_extra.user_id",
    "Table": "`user`, user_extra"
  }
}

# mergeable sharded join on unique vindex (parenthesized ON clause)
"select user.col from user join user_extra on (user.id = user_extra.user_id)"
{
  "QueryType": "SELECT",
  "Original": "select user.col from user join user_extra on (user.id = user_extra.user_id)",
  "Instructions": {
    "OperatorType": "Route",
    "Variant": "SelectScatter",
    "Keyspace": {
      "Name": "user",
      "Sharded": true
    },
    "FieldQuery": "select `user`.col from `user` join user_extra on `user`.id = user_extra.user_id where 1 != 1",
    "Query": "select `user`.col from `user` join user_extra on `user`.id = user_extra.user_id",
    "Table": "`user`"
  }
}
{
  "QueryType": "SELECT",
  "Original": "select user.col from user join user_extra on (user.id = user_extra.user_id)",
  "Instructions": {
    "OperatorType": "Route",
    "Variant": "SelectScatter",
    "Keyspace": {
      "Name": "user",
      "Sharded": true
    },
    "FieldQuery": "select `user`.col from `user`, user_extra where 1 != 1",
    "Query": "select `user`.col from `user`, user_extra where `user`.id = user_extra.user_id",
    "Table": "`user`, user_extra"
  }
}

# mergeable sharded join on unique vindex, with a stray condition
"select user.col from user join user_extra on user.col between 1 and 2 and user.id = user_extra.user_id"
{
  "QueryType": "SELECT",
  "Original": "select user.col from user join user_extra on user.col between 1 and 2 and user.id = user_extra.user_id",
  "Instructions": {
    "OperatorType": "Route",
    "Variant": "SelectScatter",
    "Keyspace": {
      "Name": "user",
      "Sharded": true
    },
    "FieldQuery": "select `user`.col from `user` join user_extra on `user`.col between 1 and 2 and `user`.id = user_extra.user_id where 1 != 1",
    "Query": "select `user`.col from `user` join user_extra on `user`.col between 1 and 2 and `user`.id = user_extra.user_id",
    "Table": "`user`"
  }
}
{
  "QueryType": "SELECT",
  "Original": "select user.col from user join user_extra on user.col between 1 and 2 and user.id = user_extra.user_id",
  "Instructions": {
    "OperatorType": "Route",
    "Variant": "SelectScatter",
    "Keyspace": {
      "Name": "user",
      "Sharded": true
    },
    "FieldQuery": "select `user`.col from `user`, user_extra where 1 != 1",
    "Query": "select `user`.col from `user`, user_extra where `user`.col between 1 and 2 and `user`.id = user_extra.user_id",
    "Table": "`user`, user_extra"
  }
}

# mergeable sharded join on unique vindex, swapped operands
"select user.col from user join user_extra on user_extra.user_id = user.id"
{
  "QueryType": "SELECT",
  "Original": "select user.col from user join user_extra on user_extra.user_id = user.id",
  "Instructions": {
    "OperatorType": "Route",
    "Variant": "SelectScatter",
    "Keyspace": {
      "Name": "user",
      "Sharded": true
    },
    "FieldQuery": "select `user`.col from `user` join user_extra on user_extra.user_id = `user`.id where 1 != 1",
    "Query": "select `user`.col from `user` join user_extra on user_extra.user_id = `user`.id",
    "Table": "`user`"
  }
}
{
  "QueryType": "SELECT",
  "Original": "select user.col from user join user_extra on user_extra.user_id = user.id",
  "Instructions": {
    "OperatorType": "Route",
    "Variant": "SelectScatter",
    "Keyspace": {
      "Name": "user",
      "Sharded": true
    },
    "FieldQuery": "select `user`.col from `user`, user_extra where 1 != 1",
    "Query": "select `user`.col from `user`, user_extra where user_extra.user_id = `user`.id",
    "Table": "`user`, user_extra"
  }
}

# mergeable sharded join on unique vindex, and condition
"select user.col from user join user_extra on user.id = 5 and user.id = user_extra.user_id"
{
  "QueryType": "SELECT",
  "Original": "select user.col from user join user_extra on user.id = 5 and user.id = user_extra.user_id",
  "Instructions": {
    "OperatorType": "Route",
    "Variant": "SelectEqualUnique",
    "Keyspace": {
      "Name": "user",
      "Sharded": true
    },
    "FieldQuery": "select `user`.col from `user` join user_extra on `user`.id = 5 and `user`.id = user_extra.user_id where 1 != 1",
    "Query": "select `user`.col from `user` join user_extra on `user`.id = 5 and `user`.id = user_extra.user_id",
    "Table": "`user`",
    "Values": [
      5
    ],
    "Vindex": "user_index"
  }
}
{
  "QueryType": "SELECT",
  "Original": "select user.col from user join user_extra on user.id = 5 and user.id = user_extra.user_id",
  "Instructions": {
    "OperatorType": "Route",
    "Variant": "SelectEqualUnique",
    "Keyspace": {
      "Name": "user",
      "Sharded": true
    },
    "FieldQuery": "select `user`.col from `user`, user_extra where 1 != 1",
    "Query": "select `user`.col from `user`, user_extra where `user`.id = 5 and `user`.id = user_extra.user_id",
    "Table": "`user`, user_extra",
    "Values": [
      5
    ],
    "Vindex": "user_index"
  }
}

# sharded join on unique vindex, inequality
"select user.col from user join user_extra on user.id < user_extra.user_id"
{
  "QueryType": "SELECT",
  "Original": "select user.col from user join user_extra on user.id \u003c user_extra.user_id",
  "Instructions": {
    "OperatorType": "Join",
    "Variant": "Join",
    "JoinColumnIndexes": "-1",
    "TableName": "`user`_user_extra",
    "Inputs": [
      {
        "OperatorType": "Route",
        "Variant": "SelectScatter",
        "Keyspace": {
          "Name": "user",
          "Sharded": true
        },
        "FieldQuery": "select `user`.col, `user`.id from `user` where 1 != 1",
        "Query": "select `user`.col, `user`.id from `user`",
        "Table": "`user`"
      },
      {
        "OperatorType": "Route",
        "Variant": "SelectScatter",
        "Keyspace": {
          "Name": "user",
          "Sharded": true
        },
        "FieldQuery": "select 1 from user_extra where 1 != 1",
        "Query": "select 1 from user_extra where :user_id \u003c user_extra.user_id",
        "Table": "user_extra"
      }
    ]
  }
}

# sharded join, non-col reference RHS
"select user.col from user join user_extra on user.id = 5"
{
  "QueryType": "SELECT",
  "Original": "select user.col from user join user_extra on user.id = 5",
  "Instructions": {
    "OperatorType": "Join",
    "Variant": "Join",
    "JoinColumnIndexes": "-1",
    "TableName": "`user`_user_extra",
    "Inputs": [
      {
        "OperatorType": "Route",
        "Variant": "SelectEqualUnique",
        "Keyspace": {
          "Name": "user",
          "Sharded": true
        },
        "FieldQuery": "select `user`.col from `user` where 1 != 1",
        "Query": "select `user`.col from `user` where `user`.id = 5",
        "Table": "`user`",
        "Values": [
          5
        ],
        "Vindex": "user_index"
      },
      {
        "OperatorType": "Route",
        "Variant": "SelectScatter",
        "Keyspace": {
          "Name": "user",
          "Sharded": true
        },
        "FieldQuery": "select 1 from user_extra where 1 != 1",
        "Query": "select 1 from user_extra",
        "Table": "user_extra"
      }
    ]
  }
}
Gen4 plan same as above

# sharded join, non-col reference LHS
"select user.col from user join user_extra on 5 = user.id"
{
  "QueryType": "SELECT",
  "Original": "select user.col from user join user_extra on 5 = user.id",
  "Instructions": {
    "OperatorType": "Join",
    "Variant": "Join",
    "JoinColumnIndexes": "-1",
    "TableName": "`user`_user_extra",
    "Inputs": [
      {
        "OperatorType": "Route",
        "Variant": "SelectEqualUnique",
        "Keyspace": {
          "Name": "user",
          "Sharded": true
        },
        "FieldQuery": "select `user`.col from `user` where 1 != 1",
        "Query": "select `user`.col from `user` where `user`.id = 5",
        "Table": "`user`",
        "Values": [
          5
        ],
        "Vindex": "user_index"
      },
      {
        "OperatorType": "Route",
        "Variant": "SelectScatter",
        "Keyspace": {
          "Name": "user",
          "Sharded": true
        },
        "FieldQuery": "select 1 from user_extra where 1 != 1",
        "Query": "select 1 from user_extra",
        "Table": "user_extra"
      }
    ]
  }
}
Gen4 plan same as above

# sharded join, non-vindex col
"select user.col from user join user_extra on user.id = user_extra.col"
{
  "QueryType": "SELECT",
  "Original": "select user.col from user join user_extra on user.id = user_extra.col",
  "Instructions": {
    "OperatorType": "Join",
    "Variant": "Join",
    "JoinColumnIndexes": "-1",
    "TableName": "`user`_user_extra",
    "Inputs": [
      {
        "OperatorType": "Route",
        "Variant": "SelectScatter",
        "Keyspace": {
          "Name": "user",
          "Sharded": true
        },
        "FieldQuery": "select `user`.col, `user`.id from `user` where 1 != 1",
        "Query": "select `user`.col, `user`.id from `user`",
        "Table": "`user`"
      },
      {
        "OperatorType": "Route",
        "Variant": "SelectScatter",
        "Keyspace": {
          "Name": "user",
          "Sharded": true
        },
        "FieldQuery": "select 1 from user_extra where 1 != 1",
        "Query": "select 1 from user_extra where user_extra.col = :user_id",
        "Table": "user_extra"
      }
    ]
  }
}
{
  "QueryType": "SELECT",
  "Original": "select user.col from user join user_extra on user.id = user_extra.col",
  "Instructions": {
    "OperatorType": "Join",
    "Variant": "Join",
    "JoinColumnIndexes": "1",
    "TableName": "user_extra_`user`",
    "Inputs": [
      {
        "OperatorType": "Route",
        "Variant": "SelectScatter",
        "Keyspace": {
          "Name": "user",
          "Sharded": true
        },
        "FieldQuery": "select user_extra.col from user_extra where 1 != 1",
        "Query": "select user_extra.col from user_extra",
        "Table": "user_extra"
      },
      {
        "OperatorType": "Route",
        "Variant": "SelectEqualUnique",
        "Keyspace": {
          "Name": "user",
          "Sharded": true
        },
        "FieldQuery": "select `user`.col from `user` where 1 != 1",
        "Query": "select `user`.col from `user` where `user`.id = :user_extra_col",
        "Table": "`user`",
        "Values": [
          ":user_extra_col"
        ],
        "Vindex": "user_index"
      }
    ]
  }
}

# sharded join, non-unique vindex
"select user.col from user_extra join user on user_extra.user_id = user.name"
{
  "QueryType": "SELECT",
  "Original": "select user.col from user_extra join user on user_extra.user_id = user.name",
  "Instructions": {
    "OperatorType": "Join",
    "Variant": "Join",
    "JoinColumnIndexes": "1",
    "TableName": "user_extra_`user`",
    "Inputs": [
      {
        "OperatorType": "Route",
        "Variant": "SelectScatter",
        "Keyspace": {
          "Name": "user",
          "Sharded": true
        },
        "FieldQuery": "select user_extra.user_id from user_extra where 1 != 1",
        "Query": "select user_extra.user_id from user_extra",
        "Table": "user_extra"
      },
      {
        "OperatorType": "Route",
        "Variant": "SelectEqual",
        "Keyspace": {
          "Name": "user",
          "Sharded": true
        },
        "FieldQuery": "select `user`.col from `user` where 1 != 1",
        "Query": "select `user`.col from `user` where `user`.`name` = :user_extra_user_id",
        "Table": "`user`",
        "Values": [
          ":user_extra_user_id"
        ],
        "Vindex": "name_user_map"
      }
    ]
  }
}
{
  "QueryType": "SELECT",
  "Original": "select user.col from user_extra join user on user_extra.user_id = user.name",
  "Instructions": {
    "OperatorType": "Join",
    "Variant": "Join",
    "JoinColumnIndexes": "-2",
    "TableName": "`user`_user_extra",
    "Inputs": [
      {
        "OperatorType": "Route",
        "Variant": "SelectScatter",
        "Keyspace": {
          "Name": "user",
          "Sharded": true
        },
        "FieldQuery": "select `user`.`name`, `user`.col from `user` where 1 != 1",
        "Query": "select `user`.`name`, `user`.col from `user`",
        "Table": "`user`"
      },
      {
        "OperatorType": "Route",
        "Variant": "SelectEqualUnique",
        "Keyspace": {
          "Name": "user",
          "Sharded": true
        },
        "FieldQuery": "select 1 from user_extra where 1 != 1",
        "Query": "select 1 from user_extra where user_extra.user_id = :user_name",
        "Table": "user_extra",
        "Values": [
          ":user_name"
        ],
        "Vindex": "user_index"
      }
    ]
  }
}

# join with reference table
"select user.col from user join ref"
{
  "QueryType": "SELECT",
  "Original": "select user.col from user join ref",
  "Instructions": {
    "OperatorType": "Route",
    "Variant": "SelectScatter",
    "Keyspace": {
      "Name": "user",
      "Sharded": true
    },
    "FieldQuery": "select `user`.col from `user` join ref where 1 != 1",
    "Query": "select `user`.col from `user` join ref",
    "Table": "`user`"
  }
}

# reference table self-join
"select r1.col from ref r1 join ref"
{
  "QueryType": "SELECT",
  "Original": "select r1.col from ref r1 join ref",
  "Instructions": {
    "OperatorType": "Route",
    "Variant": "SelectReference",
    "Keyspace": {
      "Name": "user",
      "Sharded": true
    },
    "FieldQuery": "select r1.col from ref as r1 join ref where 1 != 1",
    "Query": "select r1.col from ref as r1 join ref",
    "Table": "ref"
  }
}

# reference table can merge with other opcodes left to right.
"select ref.col from ref join user"
{
  "QueryType": "SELECT",
  "Original": "select ref.col from ref join user",
  "Instructions": {
    "OperatorType": "Route",
    "Variant": "SelectScatter",
    "Keyspace": {
      "Name": "user",
      "Sharded": true
    },
    "FieldQuery": "select ref.col from ref join `user` where 1 != 1",
    "Query": "select ref.col from ref join `user`",
    "Table": "`user`"
  }
}

# reference table can merge with other opcodes left to right and vindex value is in the plan.
# This tests that route.Merge also copies the condition to the LHS.
"select ref.col from ref join (select aa from user where user.id=1) user"
{
  "QueryType": "SELECT",
  "Original": "select ref.col from ref join (select aa from user where user.id=1) user",
  "Instructions": {
    "OperatorType": "Route",
    "Variant": "SelectEqualUnique",
    "Keyspace": {
      "Name": "user",
      "Sharded": true
    },
    "FieldQuery": "select ref.col from ref join (select aa from `user` where 1 != 1) as `user` where 1 != 1",
    "Query": "select ref.col from ref join (select aa from `user` where `user`.id = 1) as `user`",
    "Table": "`user`",
    "Values": [
      1
    ],
    "Vindex": "user_index"
  }
}

# routing rules for join, unsharded route wins if we can't find a merged route
"select route2.col from route2 join user_extra"
{
  "QueryType": "SELECT",
  "Original": "select route2.col from route2 join user_extra",
  "Instructions": {
    "OperatorType": "Join",
    "Variant": "Join",
    "JoinColumnIndexes": "-1",
    "TableName": "unsharded_user_extra",
    "Inputs": [
      {
        "OperatorType": "Route",
        "Variant": "SelectUnsharded",
        "Keyspace": {
          "Name": "main",
          "Sharded": false
        },
        "FieldQuery": "select route2.col from unsharded as route2 where 1 != 1",
        "Query": "select route2.col from unsharded as route2",
        "Table": "unsharded"
      },
      {
        "OperatorType": "Route",
        "Variant": "SelectScatter",
        "Keyspace": {
          "Name": "user",
          "Sharded": true
        },
        "FieldQuery": "select 1 from user_extra where 1 != 1",
        "Query": "select 1 from user_extra",
        "Table": "user_extra"
      }
    ]
  }
}
Gen4 plan same as above

# subquery
"select id from (select id, col from user where id = 5) as t"
{
  "QueryType": "SELECT",
  "Original": "select id from (select id, col from user where id = 5) as t",
  "Instructions": {
    "OperatorType": "Route",
    "Variant": "SelectEqualUnique",
    "Keyspace": {
      "Name": "user",
      "Sharded": true
    },
    "FieldQuery": "select id from (select id, col from `user` where 1 != 1) as t where 1 != 1",
    "Query": "select id from (select id, col from `user` where id = 5) as t",
    "Table": "`user`",
    "Values": [
      5
    ],
    "Vindex": "user_index"
  }
}

# subquery with join
"select t.id from (select id from user where id = 5) as t join user_extra on t.id = user_extra.user_id"
{
  "QueryType": "SELECT",
  "Original": "select t.id from (select id from user where id = 5) as t join user_extra on t.id = user_extra.user_id",
  "Instructions": {
    "OperatorType": "Route",
    "Variant": "SelectEqualUnique",
    "Keyspace": {
      "Name": "user",
      "Sharded": true
    },
    "FieldQuery": "select t.id from (select id from `user` where 1 != 1) as t join user_extra on t.id = user_extra.user_id where 1 != 1",
    "Query": "select t.id from (select id from `user` where id = 5) as t join user_extra on t.id = user_extra.user_id",
    "Table": "`user`",
    "Values": [
      5
    ],
    "Vindex": "user_index"
  }
}

# subquery with join, and aliased references
"select t.id from (select user.id from user where user.id = 5) as t join user_extra on t.id = user_extra.user_id"
{
  "QueryType": "SELECT",
  "Original": "select t.id from (select user.id from user where user.id = 5) as t join user_extra on t.id = user_extra.user_id",
  "Instructions": {
    "OperatorType": "Route",
    "Variant": "SelectEqualUnique",
    "Keyspace": {
      "Name": "user",
      "Sharded": true
    },
    "FieldQuery": "select t.id from (select `user`.id from `user` where 1 != 1) as t join user_extra on t.id = user_extra.user_id where 1 != 1",
    "Query": "select t.id from (select `user`.id from `user` where `user`.id = 5) as t join user_extra on t.id = user_extra.user_id",
    "Table": "`user`",
    "Values": [
      5
    ],
    "Vindex": "user_index"
  }
}

# subquery with join, duplicate columns
"select t.id from (select user.id, id from user where user.id = 5) as t join user_extra on t.id = user_extra.user_id"
"duplicate column aliases: id"

# subquery in RHS of join
"select t.id from user_extra join (select id from user where id = 5) as t on t.id = user_extra.user_id"
{
  "QueryType": "SELECT",
  "Original": "select t.id from user_extra join (select id from user where id = 5) as t on t.id = user_extra.user_id",
  "Instructions": {
    "OperatorType": "Route",
    "Variant": "SelectScatter",
    "Keyspace": {
      "Name": "user",
      "Sharded": true
    },
    "FieldQuery": "select t.id from user_extra join (select id from `user` where 1 != 1) as t on t.id = user_extra.user_id where 1 != 1",
    "Query": "select t.id from user_extra join (select id from `user` where id = 5) as t on t.id = user_extra.user_id",
    "Table": "user_extra"
  }
}

# subquery in FROM with cross-shard join
"select t.id from (select id from user where id = 5) as t join user_extra on t.id = user_extra.col"
{
  "QueryType": "SELECT",
  "Original": "select t.id from (select id from user where id = 5) as t join user_extra on t.id = user_extra.col",
  "Instructions": {
    "OperatorType": "Join",
    "Variant": "Join",
    "JoinColumnIndexes": "-1",
    "TableName": "`user`_user_extra",
    "Inputs": [
      {
        "OperatorType": "Route",
        "Variant": "SelectEqualUnique",
        "Keyspace": {
          "Name": "user",
          "Sharded": true
        },
        "FieldQuery": "select t.id from (select id from `user` where 1 != 1) as t where 1 != 1",
        "Query": "select t.id from (select id from `user` where id = 5) as t",
        "Table": "`user`",
        "Values": [
          5
        ],
        "Vindex": "user_index"
      },
      {
        "OperatorType": "Route",
        "Variant": "SelectScatter",
        "Keyspace": {
          "Name": "user",
          "Sharded": true
        },
        "FieldQuery": "select 1 from user_extra where 1 != 1",
        "Query": "select 1 from user_extra where user_extra.col = :t_id",
        "Table": "user_extra"
      }
    ]
  }
}

# routing rules for subquery
"select id from (select id, col from route1 where id = 5) as t"
{
  "QueryType": "SELECT",
  "Original": "select id from (select id, col from route1 where id = 5) as t",
  "Instructions": {
    "OperatorType": "Route",
    "Variant": "SelectEqualUnique",
    "Keyspace": {
      "Name": "user",
      "Sharded": true
    },
    "FieldQuery": "select id from (select id, col from `user` as route1 where 1 != 1) as t where 1 != 1",
    "Query": "select id from (select id, col from `user` as route1 where id = 5) as t",
    "Table": "`user`",
    "Values": [
      5
    ],
    "Vindex": "user_index"
  }
}

# routing rules for subquery where the constraint is in the outer query
"select id from (select id, col from route1) as t where id = 5"
{
  "QueryType": "SELECT",
  "Original": "select id from (select id, col from route1) as t where id = 5",
  "Instructions": {
    "OperatorType": "Route",
    "Variant": "SelectEqualUnique",
    "Keyspace": {
      "Name": "user",
      "Sharded": true
    },
    "FieldQuery": "select id from (select id, col from `user` as route1 where 1 != 1) as t where 1 != 1",
    "Query": "select id from (select id, col from `user` as route1) as t where id = 5",
    "Table": "`user`",
    "Values": [
      5
    ],
    "Vindex": "user_index"
  }
}

# merge subqueries with single-shard routes
"select u.col, e.col from (select col from user where id = 5) as u join (select col from user_extra where user_id = 5) as e"
{
  "QueryType": "SELECT",
  "Original": "select u.col, e.col from (select col from user where id = 5) as u join (select col from user_extra where user_id = 5) as e",
  "Instructions": {
    "OperatorType": "Route",
    "Variant": "SelectEqualUnique",
    "Keyspace": {
      "Name": "user",
      "Sharded": true
    },
    "FieldQuery": "select u.col, e.col from (select col from `user` where 1 != 1) as u join (select col from user_extra where 1 != 1) as e where 1 != 1",
    "Query": "select u.col, e.col from (select col from `user` where id = 5) as u join (select col from user_extra where user_id = 5) as e",
    "Table": "`user`",
    "Values": [
      5
    ],
    "Vindex": "user_index"
  }
}

# access to unqualified column names in information_schema
"select * from information_schema.a where b=10"
{
  "QueryType": "SELECT",
  "Original": "select * from information_schema.a where b=10",
  "Instructions": {
    "OperatorType": "Route",
    "Variant": "SelectDBA",
    "Keyspace": {
      "Name": "main",
      "Sharded": false
    },
    "FieldQuery": "select * from information_schema.a where 1 != 1",
    "Query": "select * from information_schema.a where b = 10"
  }
}

# access to qualified column names in information_schema
"select * from information_schema.a where information_schema.a.b=10"
{
  "QueryType": "SELECT",
  "Original": "select * from information_schema.a where information_schema.a.b=10",
  "Instructions": {
    "OperatorType": "Route",
    "Variant": "SelectDBA",
    "Keyspace": {
      "Name": "main",
      "Sharded": false
    },
    "FieldQuery": "select * from information_schema.a where 1 != 1",
    "Query": "select * from information_schema.a where information_schema.a.b = 10"
  }
}

# join of information_schema with normal table
"select unsharded.foo from information_schema.a join unsharded"
{
  "QueryType": "SELECT",
  "Original": "select unsharded.foo from information_schema.a join unsharded",
  "Instructions": {
    "OperatorType": "Join",
    "Variant": "Join",
    "JoinColumnIndexes": "1",
    "TableName": "_unsharded",
    "Inputs": [
      {
        "OperatorType": "Route",
        "Variant": "SelectDBA",
        "Keyspace": {
          "Name": "main",
          "Sharded": false
        },
        "FieldQuery": "select 1 from information_schema.a where 1 != 1",
        "Query": "select 1 from information_schema.a"
      },
      {
        "OperatorType": "Route",
        "Variant": "SelectUnsharded",
        "Keyspace": {
          "Name": "main",
          "Sharded": false
        },
        "FieldQuery": "select unsharded.foo from unsharded where 1 != 1",
        "Query": "select unsharded.foo from unsharded",
        "Table": "unsharded"
      }
    ]
  }
}

# join of normal table with information_schema
"select unsharded.foo from unsharded join information_schema.a"
{
  "QueryType": "SELECT",
  "Original": "select unsharded.foo from unsharded join information_schema.a",
  "Instructions": {
    "OperatorType": "Join",
    "Variant": "Join",
    "JoinColumnIndexes": "-1",
    "TableName": "unsharded_",
    "Inputs": [
      {
        "OperatorType": "Route",
        "Variant": "SelectUnsharded",
        "Keyspace": {
          "Name": "main",
          "Sharded": false
        },
        "FieldQuery": "select unsharded.foo from unsharded where 1 != 1",
        "Query": "select unsharded.foo from unsharded",
        "Table": "unsharded"
      },
      {
        "OperatorType": "Route",
        "Variant": "SelectDBA",
        "Keyspace": {
          "Name": "main",
          "Sharded": false
        },
        "FieldQuery": "select 1 from information_schema.a where 1 != 1",
        "Query": "select 1 from information_schema.a"
      }
    ]
  }
}

# wire-up on join with cross-shard subquery
"select t.col1 from (select user.id, user.col1 from user join user_extra) as t join unsharded on unsharded.col1 = t.col1 and unsharded.id = t.id"
{
  "QueryType": "SELECT",
  "Original": "select t.col1 from (select user.id, user.col1 from user join user_extra) as t join unsharded on unsharded.col1 = t.col1 and unsharded.id = t.id",
  "Instructions": {
    "OperatorType": "Join",
    "Variant": "Join",
    "JoinColumnIndexes": "-1",
    "TableName": "`user`_user_extra_unsharded",
    "Inputs": [
      {
        "OperatorType": "Subquery",
        "Columns": [
          1,
          0
        ],
        "Inputs": [
          {
            "OperatorType": "Join",
            "Variant": "Join",
            "JoinColumnIndexes": "-1,-2",
            "TableName": "`user`_user_extra",
            "Inputs": [
              {
                "OperatorType": "Route",
                "Variant": "SelectScatter",
                "Keyspace": {
                  "Name": "user",
                  "Sharded": true
                },
                "FieldQuery": "select `user`.id, `user`.col1 from `user` where 1 != 1",
                "Query": "select `user`.id, `user`.col1 from `user`",
                "Table": "`user`"
              },
              {
                "OperatorType": "Route",
                "Variant": "SelectScatter",
                "Keyspace": {
                  "Name": "user",
                  "Sharded": true
                },
                "FieldQuery": "select 1 from user_extra where 1 != 1",
                "Query": "select 1 from user_extra",
                "Table": "user_extra"
              }
            ]
          }
        ]
      },
      {
        "OperatorType": "Route",
        "Variant": "SelectUnsharded",
        "Keyspace": {
          "Name": "main",
          "Sharded": false
        },
        "FieldQuery": "select 1 from unsharded where 1 != 1",
        "Query": "select 1 from unsharded where unsharded.col1 = :t_col1 and unsharded.id = :t_id",
        "Table": "unsharded"
      }
    ]
  }
}

# wire-up on within cross-shard subquery
"select t.id from (select user.id, user.col1 from user join user_extra on user_extra.col = user.col) as t"
{
  "QueryType": "SELECT",
  "Original": "select t.id from (select user.id, user.col1 from user join user_extra on user_extra.col = user.col) as t",
  "Instructions": {
    "OperatorType": "Subquery",
    "Columns": [
      0
    ],
    "Inputs": [
      {
        "OperatorType": "Join",
        "Variant": "Join",
        "JoinColumnIndexes": "-1,-2",
        "TableName": "`user`_user_extra",
        "Inputs": [
          {
            "OperatorType": "Route",
            "Variant": "SelectScatter",
            "Keyspace": {
              "Name": "user",
              "Sharded": true
            },
            "FieldQuery": "select `user`.id, `user`.col1, `user`.col from `user` where 1 != 1",
            "Query": "select `user`.id, `user`.col1, `user`.col from `user`",
            "Table": "`user`"
          },
          {
            "OperatorType": "Route",
            "Variant": "SelectScatter",
            "Keyspace": {
              "Name": "user",
              "Sharded": true
            },
            "FieldQuery": "select 1 from user_extra where 1 != 1",
            "Query": "select 1 from user_extra where user_extra.col = :user_col",
            "Table": "user_extra"
          }
        ]
      }
    ]
  }
}

# Join with cross-shard subquery on rhs
"select t.col1 from unsharded_a ua join (select user.id, user.col1 from user join user_extra) as t"
{
  "QueryType": "SELECT",
  "Original": "select t.col1 from unsharded_a ua join (select user.id, user.col1 from user join user_extra) as t",
  "Instructions": {
    "OperatorType": "Join",
    "Variant": "Join",
    "JoinColumnIndexes": "1",
    "TableName": "unsharded_a_`user`_user_extra",
    "Inputs": [
      {
        "OperatorType": "Route",
        "Variant": "SelectUnsharded",
        "Keyspace": {
          "Name": "main",
          "Sharded": false
        },
        "FieldQuery": "select 1 from unsharded_a as ua where 1 != 1",
        "Query": "select 1 from unsharded_a as ua",
        "Table": "unsharded_a"
      },
      {
        "OperatorType": "Subquery",
        "Columns": [
          1
        ],
        "Inputs": [
          {
            "OperatorType": "Join",
            "Variant": "Join",
            "JoinColumnIndexes": "-1,-2",
            "TableName": "`user`_user_extra",
            "Inputs": [
              {
                "OperatorType": "Route",
                "Variant": "SelectScatter",
                "Keyspace": {
                  "Name": "user",
                  "Sharded": true
                },
                "FieldQuery": "select `user`.id, `user`.col1 from `user` where 1 != 1",
                "Query": "select `user`.id, `user`.col1 from `user`",
                "Table": "`user`"
              },
              {
                "OperatorType": "Route",
                "Variant": "SelectScatter",
                "Keyspace": {
                  "Name": "user",
                  "Sharded": true
                },
                "FieldQuery": "select 1 from user_extra where 1 != 1",
                "Query": "select 1 from user_extra",
                "Table": "user_extra"
              }
            ]
          }
        ]
      }
    ]
  }
}

# subquery in ON clause, single route
"select unsharded_a.col from unsharded_a join unsharded_b on (select col from user)"
{
  "QueryType": "SELECT",
  "Original": "select unsharded_a.col from unsharded_a join unsharded_b on (select col from user)",
  "Instructions": {
    "OperatorType": "Subquery",
    "Variant": "PulloutValue",
    "Inputs": [
      {
        "OperatorType": "Route",
        "Variant": "SelectScatter",
        "Keyspace": {
          "Name": "user",
          "Sharded": true
        },
        "FieldQuery": "select col from `user` where 1 != 1",
        "Query": "select col from `user`",
        "Table": "`user`"
      },
      {
        "OperatorType": "Route",
        "Variant": "SelectUnsharded",
        "Keyspace": {
          "Name": "main",
          "Sharded": false
        },
        "FieldQuery": "select unsharded_a.col from unsharded_a join unsharded_b on :__sq1 where 1 != 1",
        "Query": "select unsharded_a.col from unsharded_a join unsharded_b on :__sq1",
        "Table": "unsharded_a"
      }
    ]
  }
}

# subquery in ON clause as sub-expression
"select unsharded_a.col from unsharded_a join unsharded_b on unsharded_a.col+(select col from user)"
{
  "QueryType": "SELECT",
  "Original": "select unsharded_a.col from unsharded_a join unsharded_b on unsharded_a.col+(select col from user)",
  "Instructions": {
    "OperatorType": "Subquery",
    "Variant": "PulloutValue",
    "Inputs": [
      {
        "OperatorType": "Route",
        "Variant": "SelectScatter",
        "Keyspace": {
          "Name": "user",
          "Sharded": true
        },
        "FieldQuery": "select col from `user` where 1 != 1",
        "Query": "select col from `user`",
        "Table": "`user`"
      },
      {
        "OperatorType": "Route",
        "Variant": "SelectUnsharded",
        "Keyspace": {
          "Name": "main",
          "Sharded": false
        },
        "FieldQuery": "select unsharded_a.col from unsharded_a join unsharded_b on unsharded_a.col + :__sq1 where 1 != 1",
        "Query": "select unsharded_a.col from unsharded_a join unsharded_b on unsharded_a.col + :__sq1",
        "Table": "unsharded_a"
      }
    ]
  }
}

# IN subquery in ON clause, single route
"select unsharded_a.col from unsharded_a join unsharded_b on unsharded_a.col in (select col from user)"
{
  "QueryType": "SELECT",
  "Original": "select unsharded_a.col from unsharded_a join unsharded_b on unsharded_a.col in (select col from user)",
  "Instructions": {
    "OperatorType": "Subquery",
    "Variant": "PulloutIn",
    "Inputs": [
      {
        "OperatorType": "Route",
        "Variant": "SelectScatter",
        "Keyspace": {
          "Name": "user",
          "Sharded": true
        },
        "FieldQuery": "select col from `user` where 1 != 1",
        "Query": "select col from `user`",
        "Table": "`user`"
      },
      {
        "OperatorType": "Route",
        "Variant": "SelectUnsharded",
        "Keyspace": {
          "Name": "main",
          "Sharded": false
        },
        "FieldQuery": "select unsharded_a.col from unsharded_a join unsharded_b on :__sq_has_values1 = 1 and unsharded_a.col in ::__sq1 where 1 != 1",
        "Query": "select unsharded_a.col from unsharded_a join unsharded_b on :__sq_has_values1 = 1 and unsharded_a.col in ::__sq1",
        "Table": "unsharded_a"
      }
    ]
  }
}

# subquery in ON clause, with join primitives
"select unsharded.col from unsharded join user on user.col in (select col from user)"
{
  "QueryType": "SELECT",
  "Original": "select unsharded.col from unsharded join user on user.col in (select col from user)",
  "Instructions": {
    "OperatorType": "Subquery",
    "Variant": "PulloutIn",
    "Inputs": [
      {
        "OperatorType": "Route",
        "Variant": "SelectScatter",
        "Keyspace": {
          "Name": "user",
          "Sharded": true
        },
        "FieldQuery": "select col from `user` where 1 != 1",
        "Query": "select col from `user`",
        "Table": "`user`"
      },
      {
        "OperatorType": "Join",
        "Variant": "Join",
        "JoinColumnIndexes": "-1",
        "TableName": "unsharded_`user`",
        "Inputs": [
          {
            "OperatorType": "Route",
            "Variant": "SelectUnsharded",
            "Keyspace": {
              "Name": "main",
              "Sharded": false
            },
            "FieldQuery": "select unsharded.col from unsharded where 1 != 1",
            "Query": "select unsharded.col from unsharded",
            "Table": "unsharded"
          },
          {
            "OperatorType": "Route",
            "Variant": "SelectScatter",
            "Keyspace": {
              "Name": "user",
              "Sharded": true
            },
            "FieldQuery": "select 1 from `user` where 1 != 1",
            "Query": "select 1 from `user` where :__sq_has_values1 = 1 and `user`.col in ::__sq1",
            "Table": "`user`"
          }
        ]
      }
    ]
  }
}

# subquery in ON clause, with left join primitives
# The subquery is not pulled all the way out.
"select unsharded.col from unsharded left join user on user.col in (select col from user)"
{
  "QueryType": "SELECT",
  "Original": "select unsharded.col from unsharded left join user on user.col in (select col from user)",
  "Instructions": {
    "OperatorType": "Join",
    "Variant": "LeftJoin",
    "JoinColumnIndexes": "-1",
    "TableName": "unsharded_`user`",
    "Inputs": [
      {
        "OperatorType": "Route",
        "Variant": "SelectUnsharded",
        "Keyspace": {
          "Name": "main",
          "Sharded": false
        },
        "FieldQuery": "select unsharded.col from unsharded where 1 != 1",
        "Query": "select unsharded.col from unsharded",
        "Table": "unsharded"
      },
      {
        "OperatorType": "Subquery",
        "Variant": "PulloutIn",
        "Inputs": [
          {
            "OperatorType": "Route",
            "Variant": "SelectScatter",
            "Keyspace": {
              "Name": "user",
              "Sharded": true
            },
            "FieldQuery": "select col from `user` where 1 != 1",
            "Query": "select col from `user`",
            "Table": "`user`"
          },
          {
            "OperatorType": "Route",
            "Variant": "SelectScatter",
            "Keyspace": {
              "Name": "user",
              "Sharded": true
            },
            "FieldQuery": "select 1 from `user` where 1 != 1",
            "Query": "select 1 from `user` where :__sq_has_values1 = 1 and `user`.col in ::__sq1",
            "Table": "`user`"
          }
        ]
      }
    ]
  }
}

# subquery in ON clause, with join primitives, and join on top
# The subquery is not pulled all the way out.
"select unsharded.col from unsharded join user on user.col in (select col from user) join unsharded_a"
{
  "QueryType": "SELECT",
  "Original": "select unsharded.col from unsharded join user on user.col in (select col from user) join unsharded_a",
  "Instructions": {
    "OperatorType": "Join",
    "Variant": "Join",
    "JoinColumnIndexes": "-1",
    "TableName": "unsharded_`user`_unsharded_a",
    "Inputs": [
      {
        "OperatorType": "Subquery",
        "Variant": "PulloutIn",
        "Inputs": [
          {
            "OperatorType": "Route",
            "Variant": "SelectScatter",
            "Keyspace": {
              "Name": "user",
              "Sharded": true
            },
            "FieldQuery": "select col from `user` where 1 != 1",
            "Query": "select col from `user`",
            "Table": "`user`"
          },
          {
            "OperatorType": "Join",
            "Variant": "Join",
            "JoinColumnIndexes": "-1",
            "TableName": "unsharded_`user`",
            "Inputs": [
              {
                "OperatorType": "Route",
                "Variant": "SelectUnsharded",
                "Keyspace": {
                  "Name": "main",
                  "Sharded": false
                },
                "FieldQuery": "select unsharded.col from unsharded where 1 != 1",
                "Query": "select unsharded.col from unsharded",
                "Table": "unsharded"
              },
              {
                "OperatorType": "Route",
                "Variant": "SelectScatter",
                "Keyspace": {
                  "Name": "user",
                  "Sharded": true
                },
                "FieldQuery": "select 1 from `user` where 1 != 1",
                "Query": "select 1 from `user` where :__sq_has_values1 = 1 and `user`.col in ::__sq1",
                "Table": "`user`"
              }
            ]
          }
        ]
      },
      {
        "OperatorType": "Route",
        "Variant": "SelectUnsharded",
        "Keyspace": {
          "Name": "main",
          "Sharded": false
        },
        "FieldQuery": "select 1 from unsharded_a where 1 != 1",
        "Query": "select 1 from unsharded_a",
        "Table": "unsharded_a"
      }
    ]
  }
}

# keyspace-qualified queries
"select user.user.col1, main.unsharded.col1 from user.user join main.unsharded where main.unsharded.col2 = user.user.col2"
{
  "QueryType": "SELECT",
  "Original": "select user.user.col1, main.unsharded.col1 from user.user join main.unsharded where main.unsharded.col2 = user.user.col2",
  "Instructions": {
    "OperatorType": "Join",
    "Variant": "Join",
    "JoinColumnIndexes": "-1,1",
    "TableName": "`user`_unsharded",
<<<<<<< HEAD
=======
    "Inputs": [
      {
        "OperatorType": "Route",
        "Variant": "SelectScatter",
        "Keyspace": {
          "Name": "user",
          "Sharded": true
        },
        "FieldQuery": "select `user`.col1, `user`.col2 from `user` where 1 != 1",
        "Query": "select `user`.col1, `user`.col2 from `user`",
        "Table": "`user`"
      },
      {
        "OperatorType": "Route",
        "Variant": "SelectUnsharded",
        "Keyspace": {
          "Name": "main",
          "Sharded": false
        },
        "FieldQuery": "select unsharded.col1 from unsharded where 1 != 1",
        "Query": "select unsharded.col1 from unsharded where unsharded.col2 = :user_col2",
        "Table": "unsharded"
      }
    ]
  }
}
{
  "QueryType": "SELECT",
  "Original": "select user.user.col1, main.unsharded.col1 from user.user join main.unsharded where main.unsharded.col2 = user.user.col2",
  "Instructions": {
    "OperatorType": "Join",
    "Variant": "Join",
    "JoinColumnIndexes": "-2,1",
    "TableName": "`user`_unsharded",
>>>>>>> cb142eea
    "Inputs": [
      {
        "OperatorType": "Route",
        "Variant": "SelectScatter",
        "Keyspace": {
          "Name": "user",
          "Sharded": true
        },
<<<<<<< HEAD
        "FieldQuery": "select `user`.col1, `user`.col2 from `user` where 1 != 1",
        "Query": "select `user`.col1, `user`.col2 from `user`",
=======
        "FieldQuery": "select `user`.col2, `user`.col1 from `user` where 1 != 1",
        "Query": "select `user`.col2, `user`.col1 from `user`",
>>>>>>> cb142eea
        "Table": "`user`"
      },
      {
        "OperatorType": "Route",
        "Variant": "SelectUnsharded",
        "Keyspace": {
          "Name": "main",
          "Sharded": false
        },
        "FieldQuery": "select unsharded.col1 from unsharded where 1 != 1",
        "Query": "select unsharded.col1 from unsharded where unsharded.col2 = :user_col2",
        "Table": "unsharded"
      }
    ]
  }
}

# implicit table reference for unsharded keyspace
"select main.foo.col from main.foo"
{
  "QueryType": "SELECT",
  "Original": "select main.foo.col from main.foo",
  "Instructions": {
    "OperatorType": "Route",
    "Variant": "SelectUnsharded",
    "Keyspace": {
      "Name": "main",
      "Sharded": false
    },
    "FieldQuery": "select foo.col from foo where 1 != 1",
    "Query": "select foo.col from foo",
    "Table": "foo"
  }
}
Gen4 plan same as above

# col refs should be case-insensitive
"select user.col from user join user_extra on user.ID = user_extra.User_Id"
{
  "QueryType": "SELECT",
  "Original": "select user.col from user join user_extra on user.ID = user_extra.User_Id",
  "Instructions": {
    "OperatorType": "Route",
    "Variant": "SelectScatter",
    "Keyspace": {
      "Name": "user",
      "Sharded": true
    },
    "FieldQuery": "select `user`.col from `user` join user_extra on `user`.ID = user_extra.User_Id where 1 != 1",
    "Query": "select `user`.col from `user` join user_extra on `user`.ID = user_extra.User_Id",
    "Table": "`user`"
<<<<<<< HEAD
=======
  }
}
{
  "QueryType": "SELECT",
  "Original": "select user.col from user join user_extra on user.ID = user_extra.User_Id",
  "Instructions": {
    "OperatorType": "Route",
    "Variant": "SelectScatter",
    "Keyspace": {
      "Name": "user",
      "Sharded": true
    },
    "FieldQuery": "select `user`.col from `user`, user_extra where 1 != 1",
    "Query": "select `user`.col from `user`, user_extra where `user`.ID = user_extra.User_Id",
    "Table": "`user`, user_extra"
>>>>>>> cb142eea
  }
}

# subquery with join primitive (FROM)
"select id, t.id from (select user.id from user join user_extra) as t"
{
  "QueryType": "SELECT",
  "Original": "select id, t.id from (select user.id from user join user_extra) as t",
  "Instructions": {
    "OperatorType": "Subquery",
    "Columns": [
      0,
      0
    ],
    "Inputs": [
      {
        "OperatorType": "Join",
        "Variant": "Join",
        "JoinColumnIndexes": "-1",
        "TableName": "`user`_user_extra",
        "Inputs": [
          {
            "OperatorType": "Route",
            "Variant": "SelectScatter",
            "Keyspace": {
              "Name": "user",
              "Sharded": true
            },
            "FieldQuery": "select `user`.id from `user` where 1 != 1",
            "Query": "select `user`.id from `user`",
            "Table": "`user`"
          },
          {
            "OperatorType": "Route",
            "Variant": "SelectScatter",
            "Keyspace": {
              "Name": "user",
              "Sharded": true
            },
            "FieldQuery": "select 1 from user_extra where 1 != 1",
            "Query": "select 1 from user_extra",
            "Table": "user_extra"
          }
        ]
      }
    ]
  }
}

# database call in ON clause.
# The on clause is weird because the substitution must even for root expressions.
"select u1.a from unsharded u1 join unsharded u2 on database()"
{
  "QueryType": "SELECT",
  "Original": "select u1.a from unsharded u1 join unsharded u2 on database()",
  "Instructions": {
    "OperatorType": "Route",
    "Variant": "SelectUnsharded",
    "Keyspace": {
      "Name": "main",
      "Sharded": false
    },
    "FieldQuery": "select u1.a from unsharded as u1 join unsharded as u2 on database() where 1 != 1",
    "Query": "select u1.a from unsharded as u1 join unsharded as u2 on database()",
    "Table": "unsharded"
  }
}
{
  "QueryType": "SELECT",
  "Original": "select u1.a from unsharded u1 join unsharded u2 on database()",
  "Instructions": {
    "OperatorType": "Route",
    "Variant": "SelectUnsharded",
    "Keyspace": {
      "Name": "main",
      "Sharded": false
    },
    "FieldQuery": "select u1.a from unsharded as u1, unsharded as u2 where 1 != 1",
    "Query": "select u1.a from unsharded as u1, unsharded as u2 where database()",
    "Table": "unsharded"
  }
}

# last_insert_id for dual
"select last_insert_id()"
{
  "QueryType": "SELECT",
  "Original": "select last_insert_id()",
  "Instructions": {
    "OperatorType": "Projection",
    "Columns": [
      "last_insert_id()"
    ],
    "Expressions": [
      ":__lastInsertId"
    ],
    "Inputs": [
      {
        "OperatorType": "SingleRow"
      }
    ]
  }
}

# last_insert_id for sharded keyspace
"select last_insert_id() from user"
{
  "QueryType": "SELECT",
  "Original": "select last_insert_id() from user",
  "Instructions": {
    "OperatorType": "Route",
    "Variant": "SelectScatter",
    "Keyspace": {
      "Name": "user",
      "Sharded": true
    },
    "FieldQuery": "select :__lastInsertId as `last_insert_id()` from `user` where 1 != 1",
    "Query": "select :__lastInsertId as `last_insert_id()` from `user`",
    "Table": "`user`"
  }
}
Gen4 plan same as above

# last_insert_id for unsharded route
"select last_insert_id() from main.unsharded"
{
  "QueryType": "SELECT",
  "Original": "select last_insert_id() from main.unsharded",
  "Instructions": {
    "OperatorType": "Route",
    "Variant": "SelectUnsharded",
    "Keyspace": {
      "Name": "main",
      "Sharded": false
    },
    "FieldQuery": "select :__lastInsertId as `last_insert_id()` from unsharded where 1 != 1",
    "Query": "select :__lastInsertId as `last_insert_id()` from unsharded",
    "Table": "unsharded"
  }
}
Gen4 plan same as above

# join with USING construct
"select user.id from user join user_extra using(id)"
{
  "QueryType": "SELECT",
  "Original": "select user.id from user join user_extra using(id)",
  "Instructions": {
    "OperatorType": "Join",
    "Variant": "Join",
    "JoinColumnIndexes": "-1",
    "TableName": "`user`_user_extra",
    "Inputs": [
      {
        "OperatorType": "Route",
        "Variant": "SelectScatter",
        "Keyspace": {
          "Name": "user",
          "Sharded": true
        },
        "FieldQuery": "select `user`.id from `user` where 1 != 1",
        "Query": "select `user`.id from `user`",
        "Table": "`user`"
      },
      {
        "OperatorType": "Route",
        "Variant": "SelectScatter",
        "Keyspace": {
          "Name": "user",
          "Sharded": true
        },
        "FieldQuery": "select 1 from user_extra where 1 != 1",
        "Query": "select 1 from user_extra where user_extra.id = :user_id",
        "Table": "user_extra"
      }
    ]
  }
}
{
  "QueryType": "SELECT",
  "Original": "select user.id from user join user_extra using(id)",
  "Instructions": {
    "OperatorType": "Join",
    "Variant": "Join",
    "JoinColumnIndexes": "1",
    "TableName": "user_extra_`user`",
    "Inputs": [
      {
        "OperatorType": "Route",
        "Variant": "SelectScatter",
        "Keyspace": {
          "Name": "user",
          "Sharded": true
        },
        "FieldQuery": "select user_extra.id from user_extra where 1 != 1",
        "Query": "select user_extra.id from user_extra",
        "Table": "user_extra"
      },
      {
        "OperatorType": "Route",
        "Variant": "SelectEqualUnique",
        "Keyspace": {
          "Name": "user",
          "Sharded": true
        },
        "FieldQuery": "select `user`.id from `user` where 1 != 1",
        "Query": "select `user`.id from `user` where `user`.id = :user_extra_id",
        "Table": "`user`",
        "Values": [
          ":user_extra_id"
        ],
        "Vindex": "user_index"
      }
    ]
  }
}

# verify ',' vs JOIN precedence
"select u1.a from unsharded u1, unsharded u2 join unsharded u3 on u1.a = u2.a"
"symbol u1.a not found"
Gen4 plan same as above

# first expression fails for ',' join (code coverage: ensure error is returned)
"select user.foo.col from user.foo, user"
"table foo not found"
Gen4 plan same as above

# table names should be case-sensitive
"select unsharded.id from unsharded where Unsharded.val = 1"
"symbol Unsharded.val not found"
Gen4 plan same as above

# implicit table reference for sharded keyspace
"select user.foo.col from user.foo"
"table foo not found"
Gen4 plan same as above

# duplicate symbols
"select user.id from user join user"
<<<<<<< HEAD
"duplicate symbol: `user`"

# duplicate symbols for merging routes
"select user.id from user join user_extra user on user.id = user.user_id"
"duplicate symbol: `user`"
=======
"Not unique table/alias: 'user'"
Gen4 plan same as above

# duplicate symbols for merging routes
"select user.id from user join user_extra user on user.id = user.user_id"
"Not unique table/alias: 'user'"
Gen4 plan same as above
>>>>>>> cb142eea

# non-existent table
"select c from t"
"table t not found"
Gen4 plan same as above

# non-existent table on left of join
"select c from t join user"
"table t not found"
Gen4 plan same as above

# non-existent table on right of join
"select c from user join t"
"table t not found"
Gen4 plan same as above

# information schema query that uses table_schema
"select column_name from information_schema.columns where table_schema = (select schema())"
{
  "QueryType": "SELECT",
  "Original": "select column_name from information_schema.columns where table_schema = (select schema())",
  "Instructions": {
    "OperatorType": "Route",
    "Variant": "SelectDBA",
    "Keyspace": {
      "Name": "main",
      "Sharded": false
    },
    "FieldQuery": "select column_name from information_schema.`columns` where 1 != 1",
    "Query": "select column_name from information_schema.`columns` where table_schema = schema()"
  }
}

# information schema join
"select * from information_schema.a join information_schema.b"
{
  "QueryType": "SELECT",
  "Original": "select * from information_schema.a join information_schema.b",
  "Instructions": {
    "OperatorType": "Route",
    "Variant": "SelectDBA",
    "Keyspace": {
      "Name": "main",
      "Sharded": false
    },
    "FieldQuery": "select * from information_schema.a join information_schema.b where 1 != 1",
    "Query": "select * from information_schema.a join information_schema.b"
  }
}

# rails query
"select fk.referenced_table_name as to_table, fk.referenced_column_name as primary_key, fk.column_name as `column`, fk.constraint_name as name, rc.update_rule as on_update, rc.delete_rule as on_delete from information_schema.referential_constraints as rc join information_schema.key_column_usage as fk using (constraint_schema, constraint_name) where fk.referenced_column_name is not null and fk.table_schema = database() and fk.table_name = ':vtg1' and rc.constraint_schema = database() and rc.table_name = ':vtg1'"
{
  "QueryType": "SELECT",
  "Original": "select fk.referenced_table_name as to_table, fk.referenced_column_name as primary_key, fk.column_name as `column`, fk.constraint_name as name, rc.update_rule as on_update, rc.delete_rule as on_delete from information_schema.referential_constraints as rc join information_schema.key_column_usage as fk using (constraint_schema, constraint_name) where fk.referenced_column_name is not null and fk.table_schema = database() and fk.table_name = ':vtg1' and rc.constraint_schema = database() and rc.table_name = ':vtg1'",
  "Instructions": {
    "OperatorType": "Join",
    "Variant": "Join",
    "JoinColumnIndexes": "1,2,3,4,-1,-2",
    "TableName": "_",
    "Inputs": [
      {
        "OperatorType": "Route",
        "Variant": "SelectDBA",
        "Keyspace": {
          "Name": "main",
          "Sharded": false
        },
        "FieldQuery": "select rc.update_rule as on_update, rc.delete_rule as on_delete, rc.constraint_schema, rc.constraint_name from information_schema.referential_constraints as rc where 1 != 1",
        "Query": "select rc.update_rule as on_update, rc.delete_rule as on_delete, rc.constraint_schema, rc.constraint_name from information_schema.referential_constraints as rc where rc.constraint_schema = database() and rc.table_name = :__vttablename",
        "SysTableTableName": "VARBINARY(\":vtg1\")"
      },
      {
        "OperatorType": "Route",
        "Variant": "SelectDBA",
        "Keyspace": {
          "Name": "main",
          "Sharded": false
        },
        "FieldQuery": "select fk.referenced_table_name as to_table, fk.referenced_column_name as primary_key, fk.column_name as `column`, fk.constraint_name as `name` from information_schema.key_column_usage as fk where 1 != 1",
        "Query": "select fk.referenced_table_name as to_table, fk.referenced_column_name as primary_key, fk.column_name as `column`, fk.constraint_name as `name` from information_schema.key_column_usage as fk where fk.constraint_schema = :rc_constraint_schema and fk.constraint_name = :rc_constraint_name and fk.referenced_column_name is not null and fk.table_schema = database() and fk.table_name = :__vttablename",
        "SysTableTableName": "VARBINARY(\":vtg1\")"
      }
    ]
  }
}

#rails_query 2
"SELECT * FROM information_schema.schemata WHERE schema_name = 'user'"
{
  "QueryType": "SELECT",
  "Original": "SELECT * FROM information_schema.schemata WHERE schema_name = 'user'",
  "Instructions": {
    "OperatorType": "Route",
    "Variant": "SelectDBA",
    "Keyspace": {
      "Name": "main",
      "Sharded": false
    },
    "FieldQuery": "select * from information_schema.schemata where 1 != 1",
    "Query": "select * from information_schema.schemata where schema_name = :__vtschemaname",
    "SysTableTableSchema": "VARBINARY(\"user\")"
  }
}

#rails_query 3
"SELECT table_comment FROM information_schema.tables WHERE table_schema = 'schema_name' AND table_name = 'table_name'"
{
  "QueryType": "SELECT",
  "Original": "SELECT table_comment FROM information_schema.tables WHERE table_schema = 'schema_name' AND table_name = 'table_name'",
  "Instructions": {
    "OperatorType": "Route",
    "Variant": "SelectDBA",
    "Keyspace": {
      "Name": "main",
      "Sharded": false
    },
    "FieldQuery": "select table_comment from information_schema.`tables` where 1 != 1",
    "Query": "select table_comment from information_schema.`tables` where table_schema = :__vtschemaname and table_name = :__vttablename",
    "SysTableTableName": "VARBINARY(\"table_name\")",
    "SysTableTableSchema": "VARBINARY(\"schema_name\")"
  }
}

#rails_query 4
"SELECT fk.referenced_table_name AS 'to_table', fk.referenced_column_name AS 'primary_key',fk.column_name AS 'column',fk.constraint_name AS 'name',rc.update_rule AS 'on_update',rc.delete_rule AS 'on_delete' FROM information_schema.referential_constraints rc JOIN information_schema.key_column_usage fk USING (constraint_schema, constraint_name) WHERE fk.referenced_column_name IS NOT NULL AND fk.table_schema = 'table_schema' AND fk.table_name = 'table_name' AND rc.constraint_schema = 'table_schema' AND rc.table_name = 'table_name'"
{
  "QueryType": "SELECT",
  "Original": "SELECT fk.referenced_table_name AS 'to_table', fk.referenced_column_name AS 'primary_key',fk.column_name AS 'column',fk.constraint_name AS 'name',rc.update_rule AS 'on_update',rc.delete_rule AS 'on_delete' FROM information_schema.referential_constraints rc JOIN information_schema.key_column_usage fk USING (constraint_schema, constraint_name) WHERE fk.referenced_column_name IS NOT NULL AND fk.table_schema = 'table_schema' AND fk.table_name = 'table_name' AND rc.constraint_schema = 'table_schema' AND rc.table_name = 'table_name'",
  "Instructions": {
    "OperatorType": "Join",
    "Variant": "Join",
    "JoinColumnIndexes": "1,2,3,4,-1,-2",
    "TableName": "_",
    "Inputs": [
      {
        "OperatorType": "Route",
        "Variant": "SelectDBA",
        "Keyspace": {
          "Name": "main",
          "Sharded": false
        },
        "FieldQuery": "select rc.update_rule as on_update, rc.delete_rule as on_delete, rc.constraint_schema, rc.constraint_name from information_schema.referential_constraints as rc where 1 != 1",
        "Query": "select rc.update_rule as on_update, rc.delete_rule as on_delete, rc.constraint_schema, rc.constraint_name from information_schema.referential_constraints as rc where rc.constraint_schema = :__vtschemaname and rc.table_name = :__vttablename",
        "SysTableTableName": "VARBINARY(\"table_name\")",
        "SysTableTableSchema": "VARBINARY(\"table_schema\")"
      },
      {
        "OperatorType": "Route",
        "Variant": "SelectDBA",
        "Keyspace": {
          "Name": "main",
          "Sharded": false
        },
        "FieldQuery": "select fk.referenced_table_name as to_table, fk.referenced_column_name as primary_key, fk.column_name as `column`, fk.constraint_name as `name` from information_schema.key_column_usage as fk where 1 != 1",
        "Query": "select fk.referenced_table_name as to_table, fk.referenced_column_name as primary_key, fk.column_name as `column`, fk.constraint_name as `name` from information_schema.key_column_usage as fk where fk.constraint_schema = :rc_constraint_schema and fk.constraint_name = :rc_constraint_name and fk.referenced_column_name is not null and fk.table_schema = :__vtschemaname and fk.table_name = :__vttablename",
        "SysTableTableName": "VARBINARY(\"table_name\")",
        "SysTableTableSchema": "VARBINARY(\"table_schema\")"
      }
    ]
  }
}

#rails_query 5
"SELECT cc.constraint_name AS 'name', cc.check_clause AS 'expression' FROM information_schema.check_constraints cc JOIN information_schema.table_constraints tc USING (constraint_schema, constraint_name) WHERE tc.table_schema = 'table_schema' AND tc.table_name = 'table_name' AND cc.constraint_schema = 'constraint_schema'"
{
  "QueryType": "SELECT",
  "Original": "SELECT cc.constraint_name AS 'name', cc.check_clause AS 'expression' FROM information_schema.check_constraints cc JOIN information_schema.table_constraints tc USING (constraint_schema, constraint_name) WHERE tc.table_schema = 'table_schema' AND tc.table_name = 'table_name' AND cc.constraint_schema = 'constraint_schema'",
  "Instructions": {
    "OperatorType": "Join",
    "Variant": "Join",
    "JoinColumnIndexes": "-1,-2",
    "TableName": "_",
    "Inputs": [
      {
        "OperatorType": "Route",
        "Variant": "SelectDBA",
        "Keyspace": {
          "Name": "main",
          "Sharded": false
        },
        "FieldQuery": "select cc.constraint_name as `name`, cc.check_clause as expression, cc.constraint_schema from information_schema.check_constraints as cc where 1 != 1",
        "Query": "select cc.constraint_name as `name`, cc.check_clause as expression, cc.constraint_schema from information_schema.check_constraints as cc where cc.constraint_schema = :__vtschemaname",
        "SysTableTableSchema": "VARBINARY(\"constraint_schema\")"
      },
      {
        "OperatorType": "Route",
        "Variant": "SelectDBA",
        "Keyspace": {
          "Name": "main",
          "Sharded": false
        },
        "FieldQuery": "select 1 from information_schema.table_constraints as tc where 1 != 1",
        "Query": "select 1 from information_schema.table_constraints as tc where tc.constraint_schema = :cc_constraint_schema and tc.constraint_name = :cc_constraint_name and tc.table_schema = :__vtschemaname and tc.table_name = :__vttablename",
        "SysTableTableName": "VARBINARY(\"table_name\")",
        "SysTableTableSchema": "VARBINARY(\"table_schema\")"
      }
    ]
  }
}

#rails_query 6
"SELECT column_name FROM information_schema.statistics WHERE index_name = 'PRIMARY' AND table_schema = 'table_schema' AND table_name = 'table_name' ORDER BY seq_in_index"
{
  "QueryType": "SELECT",
  "Original": "SELECT column_name FROM information_schema.statistics WHERE index_name = 'PRIMARY' AND table_schema = 'table_schema' AND table_name = 'table_name' ORDER BY seq_in_index",
  "Instructions": {
    "OperatorType": "Route",
    "Variant": "SelectDBA",
    "Keyspace": {
      "Name": "main",
      "Sharded": false
    },
    "FieldQuery": "select column_name from information_schema.statistics where 1 != 1",
    "Query": "select column_name from information_schema.statistics where index_name = 'PRIMARY' and table_schema = :__vtschemaname and table_name = :__vttablename order by seq_in_index asc",
    "SysTableTableName": "VARBINARY(\"table_name\")",
    "SysTableTableSchema": "VARBINARY(\"table_schema\")"
  }
}

#rails_query 7
"SELECT generation_expression FROM information_schema.columns WHERE table_schema = 'table_schema' AND table_name = 'table_name' AND column_name = 'column_name'"
{
  "QueryType": "SELECT",
  "Original": "SELECT generation_expression FROM information_schema.columns WHERE table_schema = 'table_schema' AND table_name = 'table_name' AND column_name = 'column_name'",
  "Instructions": {
    "OperatorType": "Route",
    "Variant": "SelectDBA",
    "Keyspace": {
      "Name": "main",
      "Sharded": false
    },
    "FieldQuery": "select generation_expression from information_schema.`columns` where 1 != 1",
    "Query": "select generation_expression from information_schema.`columns` where table_schema = :__vtschemaname and table_name = :__vttablename and column_name = 'column_name'",
    "SysTableTableName": "VARBINARY(\"table_name\")",
    "SysTableTableSchema": "VARBINARY(\"table_schema\")"
  }
}

#rails_query 8
"SELECT id FROM information_schema.processlist WHERE info LIKE '% FOR UPDATE'"
{
  "QueryType": "SELECT",
  "Original": "SELECT id FROM information_schema.processlist WHERE info LIKE '% FOR UPDATE'",
  "Instructions": {
    "OperatorType": "Route",
    "Variant": "SelectDBA",
    "Keyspace": {
      "Name": "main",
      "Sharded": false
    },
    "FieldQuery": "select id from information_schema.`processlist` where 1 != 1",
    "Query": "select id from information_schema.`processlist` where info like '% FOR UPDATE'"
  }
}

#rails_query 9
"SELECT table_name FROM (SELECT * FROM information_schema.tables WHERE table_schema = 'table_schema') _subquery"
{
  "QueryType": "SELECT",
  "Original": "SELECT table_name FROM (SELECT * FROM information_schema.tables WHERE table_schema = 'table_schema') _subquery",
  "Instructions": {
    "OperatorType": "Route",
    "Variant": "SelectDBA",
    "Keyspace": {
      "Name": "main",
      "Sharded": false
    },
    "FieldQuery": "select table_name from (select * from information_schema.`tables` where 1 != 1) as _subquery where 1 != 1",
    "Query": "select table_name from (select * from information_schema.`tables` where table_schema = :__vtschemaname) as _subquery",
    "SysTableTableSchema": "VARBINARY(\"table_schema\")"
  }
}

#rails_query 10
"SELECT table_name FROM (SELECT * FROM information_schema.tables WHERE table_schema = 'table_schema') _subquery WHERE _subquery.table_type = 'table_type' AND _subquery.table_name = 'table_name'"
{
  "QueryType": "SELECT",
  "Original": "SELECT table_name FROM (SELECT * FROM information_schema.tables WHERE table_schema = 'table_schema') _subquery WHERE _subquery.table_type = 'table_type' AND _subquery.table_name = 'table_name'",
  "Instructions": {
    "OperatorType": "Route",
    "Variant": "SelectDBA",
    "Keyspace": {
      "Name": "main",
      "Sharded": false
    },
    "FieldQuery": "select table_name from (select * from information_schema.`tables` where 1 != 1) as _subquery where 1 != 1",
    "Query": "select table_name from (select * from information_schema.`tables` where table_schema = :__vtschemaname) as _subquery where _subquery.table_type = 'table_type' and _subquery.table_name = :__vttablename",
    "SysTableTableName": "VARBINARY(\"table_name\")",
    "SysTableTableSchema": "VARBINARY(\"table_schema\")"
  }
}

# two predicates specifying the database for the same table work if the database is the same
"SELECT cc.constraint_name AS 'name' FROM information_schema.check_constraints cc  WHERE cc.constraint_schema = 'a' AND cc.table_schema = 'a'"
{
  "QueryType": "SELECT",
  "Original": "SELECT cc.constraint_name AS 'name' FROM information_schema.check_constraints cc  WHERE cc.constraint_schema = 'a' AND cc.table_schema = 'a'",
  "Instructions": {
    "OperatorType": "Route",
    "Variant": "SelectDBA",
    "Keyspace": {
      "Name": "main",
      "Sharded": false
    },
    "FieldQuery": "select cc.constraint_name as `name` from information_schema.check_constraints as cc where 1 != 1",
    "Query": "select cc.constraint_name as `name` from information_schema.check_constraints as cc where cc.constraint_schema = :__vtschemaname and cc.table_schema = :__vtschemaname",
    "SysTableTableSchema": "VARBINARY(\"a\")"
  }
}

# system schema in where clause of information_schema query
"SELECT COUNT(*) FROM INFORMATION_SCHEMA.TABLES WHERE table_schema = 'performance_schema' AND table_name = 'foo'"
{
  "QueryType": "SELECT",
  "Original": "SELECT COUNT(*) FROM INFORMATION_SCHEMA.TABLES WHERE table_schema = 'performance_schema' AND table_name = 'foo'",
  "Instructions": {
    "OperatorType": "Route",
    "Variant": "SelectDBA",
    "Keyspace": {
      "Name": "main",
      "Sharded": false
    },
    "FieldQuery": "select COUNT(*) from INFORMATION_SCHEMA.`TABLES` where 1 != 1",
    "Query": "select COUNT(*) from INFORMATION_SCHEMA.`TABLES` where table_schema = :__vtschemaname and table_name = :__vttablename",
    "SysTableTableName": "VARBINARY(\"foo\")",
    "SysTableTableSchema": "VARBINARY(\"performance_schema\")"
  }
}

# query with parens is planned correctly
"select m1.col from (unsharded as m1, unsharded as m2)"
{
  "QueryType": "SELECT",
  "Original": "select m1.col from (unsharded as m1, unsharded as m2)",
  "Instructions": {
    "OperatorType": "Route",
    "Variant": "SelectUnsharded",
    "Keyspace": {
      "Name": "main",
      "Sharded": false
    },
    "FieldQuery": "select m1.col from (unsharded as m1, unsharded as m2) where 1 != 1",
    "Query": "select m1.col from (unsharded as m1, unsharded as m2)",
    "Table": "unsharded"
  }
}
{
  "QueryType": "SELECT",
  "Original": "select m1.col from (unsharded as m1, unsharded as m2)",
  "Instructions": {
    "OperatorType": "Route",
    "Variant": "SelectUnsharded",
    "Keyspace": {
      "Name": "main",
      "Sharded": false
    },
    "FieldQuery": "select m1.col from unsharded as m1, unsharded as m2 where 1 != 1",
    "Query": "select m1.col from unsharded as m1, unsharded as m2",
    "Table": "unsharded"
  }
}<|MERGE_RESOLUTION|>--- conflicted
+++ resolved
@@ -254,11 +254,7 @@
 
 # routing rules bad table
 "select * from bad_table"
-<<<<<<< HEAD
-"keyspace noks not found in vschema"
-=======
 "Unknown database 'noks' in vschema"
->>>>>>> cb142eea
 Gen4 plan same as above
 
 # routing rules disabled table
@@ -399,8 +395,6 @@
         "FieldQuery": "select u.col, u.a from `user` as u where 1 != 1",
         "Query": "select u.col, u.a from `user` as u",
         "Table": "`user`"
-<<<<<<< HEAD
-=======
       },
       {
         "OperatorType": "Route",
@@ -435,7 +429,6 @@
         "FieldQuery": "select u.a, u.col from `user` as u where 1 != 1",
         "Query": "select u.a, u.col from `user` as u",
         "Table": "`user`"
->>>>>>> cb142eea
       },
       {
         "OperatorType": "Route",
@@ -460,11 +453,7 @@
   "Instructions": {
     "OperatorType": "Join",
     "Variant": "LeftJoin",
-<<<<<<< HEAD
-    "JoinColumnIndexes": "-1",
-=======
     "JoinColumnIndexes": "-1,1",
->>>>>>> cb142eea
     "TableName": "`user`_unsharded_unsharded",
     "Inputs": [
       {
@@ -941,8 +930,6 @@
             "FieldQuery": "select 1 from `user` as u1 where 1 != 1",
             "Query": "select 1 from `user` as u1",
             "Table": "`user`"
-<<<<<<< HEAD
-=======
           },
           {
             "OperatorType": "Route",
@@ -996,7 +983,6 @@
             "FieldQuery": "select `user`.col from `user` where 1 != 1",
             "Query": "select `user`.col from `user`",
             "Table": "`user`"
->>>>>>> cb142eea
           },
           {
             "OperatorType": "Route",
@@ -2369,8 +2355,6 @@
     "Variant": "Join",
     "JoinColumnIndexes": "-1,1",
     "TableName": "`user`_unsharded",
-<<<<<<< HEAD
-=======
     "Inputs": [
       {
         "OperatorType": "Route",
@@ -2405,22 +2389,16 @@
     "Variant": "Join",
     "JoinColumnIndexes": "-2,1",
     "TableName": "`user`_unsharded",
->>>>>>> cb142eea
-    "Inputs": [
-      {
-        "OperatorType": "Route",
-        "Variant": "SelectScatter",
-        "Keyspace": {
-          "Name": "user",
-          "Sharded": true
-        },
-<<<<<<< HEAD
-        "FieldQuery": "select `user`.col1, `user`.col2 from `user` where 1 != 1",
-        "Query": "select `user`.col1, `user`.col2 from `user`",
-=======
+    "Inputs": [
+      {
+        "OperatorType": "Route",
+        "Variant": "SelectScatter",
+        "Keyspace": {
+          "Name": "user",
+          "Sharded": true
+        },
         "FieldQuery": "select `user`.col2, `user`.col1 from `user` where 1 != 1",
         "Query": "select `user`.col2, `user`.col1 from `user`",
->>>>>>> cb142eea
         "Table": "`user`"
       },
       {
@@ -2472,8 +2450,6 @@
     "FieldQuery": "select `user`.col from `user` join user_extra on `user`.ID = user_extra.User_Id where 1 != 1",
     "Query": "select `user`.col from `user` join user_extra on `user`.ID = user_extra.User_Id",
     "Table": "`user`"
-<<<<<<< HEAD
-=======
   }
 }
 {
@@ -2489,7 +2465,6 @@
     "FieldQuery": "select `user`.col from `user`, user_extra where 1 != 1",
     "Query": "select `user`.col from `user`, user_extra where `user`.ID = user_extra.User_Id",
     "Table": "`user`, user_extra"
->>>>>>> cb142eea
   }
 }
 
@@ -2729,13 +2704,6 @@
 
 # duplicate symbols
 "select user.id from user join user"
-<<<<<<< HEAD
-"duplicate symbol: `user`"
-
-# duplicate symbols for merging routes
-"select user.id from user join user_extra user on user.id = user.user_id"
-"duplicate symbol: `user`"
-=======
 "Not unique table/alias: 'user'"
 Gen4 plan same as above
 
@@ -2743,7 +2711,6 @@
 "select user.id from user join user_extra user on user.id = user.user_id"
 "Not unique table/alias: 'user'"
 Gen4 plan same as above
->>>>>>> cb142eea
 
 # non-existent table
 "select c from t"
@@ -2800,34 +2767,15 @@
   "QueryType": "SELECT",
   "Original": "select fk.referenced_table_name as to_table, fk.referenced_column_name as primary_key, fk.column_name as `column`, fk.constraint_name as name, rc.update_rule as on_update, rc.delete_rule as on_delete from information_schema.referential_constraints as rc join information_schema.key_column_usage as fk using (constraint_schema, constraint_name) where fk.referenced_column_name is not null and fk.table_schema = database() and fk.table_name = ':vtg1' and rc.constraint_schema = database() and rc.table_name = ':vtg1'",
   "Instructions": {
-    "OperatorType": "Join",
-    "Variant": "Join",
-    "JoinColumnIndexes": "1,2,3,4,-1,-2",
-    "TableName": "_",
-    "Inputs": [
-      {
-        "OperatorType": "Route",
-        "Variant": "SelectDBA",
-        "Keyspace": {
-          "Name": "main",
-          "Sharded": false
-        },
-        "FieldQuery": "select rc.update_rule as on_update, rc.delete_rule as on_delete, rc.constraint_schema, rc.constraint_name from information_schema.referential_constraints as rc where 1 != 1",
-        "Query": "select rc.update_rule as on_update, rc.delete_rule as on_delete, rc.constraint_schema, rc.constraint_name from information_schema.referential_constraints as rc where rc.constraint_schema = database() and rc.table_name = :__vttablename",
-        "SysTableTableName": "VARBINARY(\":vtg1\")"
-      },
-      {
-        "OperatorType": "Route",
-        "Variant": "SelectDBA",
-        "Keyspace": {
-          "Name": "main",
-          "Sharded": false
-        },
-        "FieldQuery": "select fk.referenced_table_name as to_table, fk.referenced_column_name as primary_key, fk.column_name as `column`, fk.constraint_name as `name` from information_schema.key_column_usage as fk where 1 != 1",
-        "Query": "select fk.referenced_table_name as to_table, fk.referenced_column_name as primary_key, fk.column_name as `column`, fk.constraint_name as `name` from information_schema.key_column_usage as fk where fk.constraint_schema = :rc_constraint_schema and fk.constraint_name = :rc_constraint_name and fk.referenced_column_name is not null and fk.table_schema = database() and fk.table_name = :__vttablename",
-        "SysTableTableName": "VARBINARY(\":vtg1\")"
-      }
-    ]
+    "OperatorType": "Route",
+    "Variant": "SelectDBA",
+    "Keyspace": {
+      "Name": "main",
+      "Sharded": false
+    },
+    "FieldQuery": "select fk.referenced_table_name as to_table, fk.referenced_column_name as primary_key, fk.column_name as `column`, fk.constraint_name as `name`, rc.update_rule as on_update, rc.delete_rule as on_delete from information_schema.referential_constraints as rc join information_schema.key_column_usage as fk on rc.constraint_schema = fk.constraint_schema and rc.constraint_name = fk.constraint_name where 1 != 1",
+    "Query": "select fk.referenced_table_name as to_table, fk.referenced_column_name as primary_key, fk.column_name as `column`, fk.constraint_name as `name`, rc.update_rule as on_update, rc.delete_rule as on_delete from information_schema.referential_constraints as rc join information_schema.key_column_usage as fk on rc.constraint_schema = fk.constraint_schema and rc.constraint_name = fk.constraint_name where fk.referenced_column_name is not null and fk.table_schema = database() and fk.table_name = :__vttablename and rc.constraint_schema = database() and rc.table_name = :__vttablename",
+    "SysTableTableName": "[VARBINARY(\":vtg1\"), VARBINARY(\":vtg1\")]"
   }
 }
 
@@ -2845,7 +2793,7 @@
     },
     "FieldQuery": "select * from information_schema.schemata where 1 != 1",
     "Query": "select * from information_schema.schemata where schema_name = :__vtschemaname",
-    "SysTableTableSchema": "VARBINARY(\"user\")"
+    "SysTableTableSchema": "[VARBINARY(\"user\")]"
   }
 }
 
@@ -2863,8 +2811,8 @@
     },
     "FieldQuery": "select table_comment from information_schema.`tables` where 1 != 1",
     "Query": "select table_comment from information_schema.`tables` where table_schema = :__vtschemaname and table_name = :__vttablename",
-    "SysTableTableName": "VARBINARY(\"table_name\")",
-    "SysTableTableSchema": "VARBINARY(\"schema_name\")"
+    "SysTableTableName": "[VARBINARY(\"table_name\")]",
+    "SysTableTableSchema": "[VARBINARY(\"schema_name\")]"
   }
 }
 
@@ -2874,36 +2822,16 @@
   "QueryType": "SELECT",
   "Original": "SELECT fk.referenced_table_name AS 'to_table', fk.referenced_column_name AS 'primary_key',fk.column_name AS 'column',fk.constraint_name AS 'name',rc.update_rule AS 'on_update',rc.delete_rule AS 'on_delete' FROM information_schema.referential_constraints rc JOIN information_schema.key_column_usage fk USING (constraint_schema, constraint_name) WHERE fk.referenced_column_name IS NOT NULL AND fk.table_schema = 'table_schema' AND fk.table_name = 'table_name' AND rc.constraint_schema = 'table_schema' AND rc.table_name = 'table_name'",
   "Instructions": {
-    "OperatorType": "Join",
-    "Variant": "Join",
-    "JoinColumnIndexes": "1,2,3,4,-1,-2",
-    "TableName": "_",
-    "Inputs": [
-      {
-        "OperatorType": "Route",
-        "Variant": "SelectDBA",
-        "Keyspace": {
-          "Name": "main",
-          "Sharded": false
-        },
-        "FieldQuery": "select rc.update_rule as on_update, rc.delete_rule as on_delete, rc.constraint_schema, rc.constraint_name from information_schema.referential_constraints as rc where 1 != 1",
-        "Query": "select rc.update_rule as on_update, rc.delete_rule as on_delete, rc.constraint_schema, rc.constraint_name from information_schema.referential_constraints as rc where rc.constraint_schema = :__vtschemaname and rc.table_name = :__vttablename",
-        "SysTableTableName": "VARBINARY(\"table_name\")",
-        "SysTableTableSchema": "VARBINARY(\"table_schema\")"
-      },
-      {
-        "OperatorType": "Route",
-        "Variant": "SelectDBA",
-        "Keyspace": {
-          "Name": "main",
-          "Sharded": false
-        },
-        "FieldQuery": "select fk.referenced_table_name as to_table, fk.referenced_column_name as primary_key, fk.column_name as `column`, fk.constraint_name as `name` from information_schema.key_column_usage as fk where 1 != 1",
-        "Query": "select fk.referenced_table_name as to_table, fk.referenced_column_name as primary_key, fk.column_name as `column`, fk.constraint_name as `name` from information_schema.key_column_usage as fk where fk.constraint_schema = :rc_constraint_schema and fk.constraint_name = :rc_constraint_name and fk.referenced_column_name is not null and fk.table_schema = :__vtschemaname and fk.table_name = :__vttablename",
-        "SysTableTableName": "VARBINARY(\"table_name\")",
-        "SysTableTableSchema": "VARBINARY(\"table_schema\")"
-      }
-    ]
+    "OperatorType": "Route",
+    "Variant": "SelectDBA",
+    "Keyspace": {
+      "Name": "main",
+      "Sharded": false
+    },
+    "FieldQuery": "select fk.referenced_table_name as to_table, fk.referenced_column_name as primary_key, fk.column_name as `column`, fk.constraint_name as `name`, rc.update_rule as on_update, rc.delete_rule as on_delete from information_schema.referential_constraints as rc join information_schema.key_column_usage as fk on rc.constraint_schema = fk.constraint_schema and rc.constraint_name = fk.constraint_name where 1 != 1",
+    "Query": "select fk.referenced_table_name as to_table, fk.referenced_column_name as primary_key, fk.column_name as `column`, fk.constraint_name as `name`, rc.update_rule as on_update, rc.delete_rule as on_delete from information_schema.referential_constraints as rc join information_schema.key_column_usage as fk on rc.constraint_schema = fk.constraint_schema and rc.constraint_name = fk.constraint_name where fk.referenced_column_name is not null and fk.table_schema = :__vtschemaname and fk.table_name = :__vttablename and rc.constraint_schema = :__vtschemaname and rc.table_name = :__vttablename",
+    "SysTableTableName": "[VARBINARY(\"table_name\"), VARBINARY(\"table_name\")]",
+    "SysTableTableSchema": "[VARBINARY(\"table_schema\"), VARBINARY(\"table_schema\")]"
   }
 }
 
@@ -2913,35 +2841,16 @@
   "QueryType": "SELECT",
   "Original": "SELECT cc.constraint_name AS 'name', cc.check_clause AS 'expression' FROM information_schema.check_constraints cc JOIN information_schema.table_constraints tc USING (constraint_schema, constraint_name) WHERE tc.table_schema = 'table_schema' AND tc.table_name = 'table_name' AND cc.constraint_schema = 'constraint_schema'",
   "Instructions": {
-    "OperatorType": "Join",
-    "Variant": "Join",
-    "JoinColumnIndexes": "-1,-2",
-    "TableName": "_",
-    "Inputs": [
-      {
-        "OperatorType": "Route",
-        "Variant": "SelectDBA",
-        "Keyspace": {
-          "Name": "main",
-          "Sharded": false
-        },
-        "FieldQuery": "select cc.constraint_name as `name`, cc.check_clause as expression, cc.constraint_schema from information_schema.check_constraints as cc where 1 != 1",
-        "Query": "select cc.constraint_name as `name`, cc.check_clause as expression, cc.constraint_schema from information_schema.check_constraints as cc where cc.constraint_schema = :__vtschemaname",
-        "SysTableTableSchema": "VARBINARY(\"constraint_schema\")"
-      },
-      {
-        "OperatorType": "Route",
-        "Variant": "SelectDBA",
-        "Keyspace": {
-          "Name": "main",
-          "Sharded": false
-        },
-        "FieldQuery": "select 1 from information_schema.table_constraints as tc where 1 != 1",
-        "Query": "select 1 from information_schema.table_constraints as tc where tc.constraint_schema = :cc_constraint_schema and tc.constraint_name = :cc_constraint_name and tc.table_schema = :__vtschemaname and tc.table_name = :__vttablename",
-        "SysTableTableName": "VARBINARY(\"table_name\")",
-        "SysTableTableSchema": "VARBINARY(\"table_schema\")"
-      }
-    ]
+    "OperatorType": "Route",
+    "Variant": "SelectDBA",
+    "Keyspace": {
+      "Name": "main",
+      "Sharded": false
+    },
+    "FieldQuery": "select cc.constraint_name as `name`, cc.check_clause as expression from information_schema.check_constraints as cc join information_schema.table_constraints as tc on cc.constraint_schema = tc.constraint_schema and cc.constraint_name = tc.constraint_name where 1 != 1",
+    "Query": "select cc.constraint_name as `name`, cc.check_clause as expression from information_schema.check_constraints as cc join information_schema.table_constraints as tc on cc.constraint_schema = tc.constraint_schema and cc.constraint_name = tc.constraint_name where tc.table_schema = :__vtschemaname and tc.table_name = :__vttablename and cc.constraint_schema = :__vtschemaname",
+    "SysTableTableName": "[VARBINARY(\"table_name\")]",
+    "SysTableTableSchema": "[VARBINARY(\"table_schema\"), VARBINARY(\"constraint_schema\")]"
   }
 }
 
@@ -2959,8 +2868,8 @@
     },
     "FieldQuery": "select column_name from information_schema.statistics where 1 != 1",
     "Query": "select column_name from information_schema.statistics where index_name = 'PRIMARY' and table_schema = :__vtschemaname and table_name = :__vttablename order by seq_in_index asc",
-    "SysTableTableName": "VARBINARY(\"table_name\")",
-    "SysTableTableSchema": "VARBINARY(\"table_schema\")"
+    "SysTableTableName": "[VARBINARY(\"table_name\")]",
+    "SysTableTableSchema": "[VARBINARY(\"table_schema\")]"
   }
 }
 
@@ -2978,8 +2887,8 @@
     },
     "FieldQuery": "select generation_expression from information_schema.`columns` where 1 != 1",
     "Query": "select generation_expression from information_schema.`columns` where table_schema = :__vtschemaname and table_name = :__vttablename and column_name = 'column_name'",
-    "SysTableTableName": "VARBINARY(\"table_name\")",
-    "SysTableTableSchema": "VARBINARY(\"table_schema\")"
+    "SysTableTableName": "[VARBINARY(\"table_name\")]",
+    "SysTableTableSchema": "[VARBINARY(\"table_schema\")]"
   }
 }
 
@@ -3014,7 +2923,7 @@
     },
     "FieldQuery": "select table_name from (select * from information_schema.`tables` where 1 != 1) as _subquery where 1 != 1",
     "Query": "select table_name from (select * from information_schema.`tables` where table_schema = :__vtschemaname) as _subquery",
-    "SysTableTableSchema": "VARBINARY(\"table_schema\")"
+    "SysTableTableSchema": "[VARBINARY(\"table_schema\")]"
   }
 }
 
@@ -3032,8 +2941,8 @@
     },
     "FieldQuery": "select table_name from (select * from information_schema.`tables` where 1 != 1) as _subquery where 1 != 1",
     "Query": "select table_name from (select * from information_schema.`tables` where table_schema = :__vtschemaname) as _subquery where _subquery.table_type = 'table_type' and _subquery.table_name = :__vttablename",
-    "SysTableTableName": "VARBINARY(\"table_name\")",
-    "SysTableTableSchema": "VARBINARY(\"table_schema\")"
+    "SysTableTableName": "[VARBINARY(\"table_name\")]",
+    "SysTableTableSchema": "[VARBINARY(\"table_schema\")]"
   }
 }
 
@@ -3051,7 +2960,7 @@
     },
     "FieldQuery": "select cc.constraint_name as `name` from information_schema.check_constraints as cc where 1 != 1",
     "Query": "select cc.constraint_name as `name` from information_schema.check_constraints as cc where cc.constraint_schema = :__vtschemaname and cc.table_schema = :__vtschemaname",
-    "SysTableTableSchema": "VARBINARY(\"a\")"
+    "SysTableTableSchema": "[VARBINARY(\"a\"), VARBINARY(\"a\")]"
   }
 }
 
@@ -3069,8 +2978,8 @@
     },
     "FieldQuery": "select COUNT(*) from INFORMATION_SCHEMA.`TABLES` where 1 != 1",
     "Query": "select COUNT(*) from INFORMATION_SCHEMA.`TABLES` where table_schema = :__vtschemaname and table_name = :__vttablename",
-    "SysTableTableName": "VARBINARY(\"foo\")",
-    "SysTableTableSchema": "VARBINARY(\"performance_schema\")"
+    "SysTableTableName": "[VARBINARY(\"foo\")]",
+    "SysTableTableSchema": "[VARBINARY(\"performance_schema\")]"
   }
 }
 
