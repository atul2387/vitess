--- conflicted
+++ resolved
@@ -524,9 +524,5 @@
 
 # change read only variable
 "set socket = ''"
-<<<<<<< HEAD
-"Variable 'socket' is a read only variable"
-=======
 "variable 'socket' is a read only variable"
->>>>>>> cb142eea
 Gen4 plan same as above