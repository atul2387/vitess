--- conflicted
+++ resolved
@@ -150,14 +150,10 @@
 	vindexes.Register("costly", newCostlyIndex)
 }
 
-<<<<<<< HEAD
-const samePlanMarker = "Gen4 plan same as above\n"
-=======
 const (
 	samePlanMarker  = "Gen4 plan same as above\n"
 	gen4ErrorPrefix = "Gen4 error: "
 )
->>>>>>> cb142eea
 
 func TestPlan(t *testing.T) {
 	vschemaWrapper := &vschemaWrapper{
@@ -198,10 +194,7 @@
 	testFile(t, "ddl_cases_no_default_keyspace.txt", testOutputTempDir, vschemaWrapper, false)
 	testFile(t, "flush_cases_no_default_keyspace.txt", testOutputTempDir, vschemaWrapper, false)
 	testFile(t, "show_cases_no_default_keyspace.txt", testOutputTempDir, vschemaWrapper, false)
-<<<<<<< HEAD
-=======
 	testFile(t, "stream_cases.txt", testOutputTempDir, vschemaWrapper, false)
->>>>>>> cb142eea
 }
 
 func TestSysVarSetDisabled(t *testing.T) {
@@ -257,11 +250,7 @@
 		dest:       key.DestinationExactKeyRange{KeyRange: keyRange[0]},
 	}
 
-<<<<<<< HEAD
 	testFile(t, "bypass_keyrange_cases.txt", testOutputTempDir, vschema, true)
-=======
-	testFile(t, "bypass_cases.txt", testOutputTempDir, vschema, true)
->>>>>>> cb142eea
 }
 
 func TestWithDefaultKeyspaceFromFile(t *testing.T) {
@@ -478,11 +467,7 @@
 	return strings.ReplaceAll(in, "\n", "\\n")
 }
 
-<<<<<<< HEAD
-func testFile(t *testing.T, filename, tempDir string, vschema *vschemaWrapper, checkV4equalPlan bool) {
-=======
 func testFile(t *testing.T, filename, tempDir string, vschema *vschemaWrapper, checkGen4equalPlan bool) {
->>>>>>> cb142eea
 	var checkAllTests = false
 	t.Run(filename, func(t *testing.T) {
 		expected := &strings.Builder{}
@@ -513,36 +498,23 @@
 
 			vschema.version = Gen4
 			out, err := getPlanOutput(tcase, vschema)
-<<<<<<< HEAD
-=======
 			if err != nil && tcase.output2ndPlanner == "" && strings.HasPrefix(err.Error(), "gen4 does not yet support") {
 				continue
 			}
->>>>>>> cb142eea
 
 			// our expectation for the new planner on this query is one of three
 			//  - it produces the same plan as V3 - this is shown using empty brackets: {\n}
 			//  - it produces a different but accepted plan - this is shown using the accepted plan
 			//  - or it produces a different plan that has not yet been accepted, or it fails to produce a plan
 			//       this is shown by not having any info at all after the result for the V3 planner
-<<<<<<< HEAD
-			//       with this last expectation, it is an error if the V4 planner
-			//       produces the same plan as the V3 planner does
-			testName := fmt.Sprintf("%d V4: %s", tcase.lineno, tcase.comments)
-=======
 			//       with this last expectation, it is an error if the Gen4 planner
 			//       produces the same plan as the V3 planner does
 			testName := fmt.Sprintf("%d Gen4: %s", tcase.lineno, tcase.comments)
->>>>>>> cb142eea
 			if !empty || checkAllTests {
 				t.Run(testName, func(t *testing.T) {
 					if out != tcase.output2ndPlanner {
 						fail = true
-<<<<<<< HEAD
-						t.Errorf("V4 - %s:%d\nDiff:\n%s\n[%s] \n[%s]", filename, tcase.lineno, cmp.Diff(tcase.output2ndPlanner, out), tcase.output, out)
-=======
 						t.Errorf("Gen4 - %s:%d\nDiff:\n%s\n[%s] \n[%s]", filename, tcase.lineno, cmp.Diff(tcase.output2ndPlanner, out), tcase.output, out)
->>>>>>> cb142eea
 
 					}
 					if err != nil {
@@ -556,15 +528,9 @@
 					}
 				})
 			} else {
-<<<<<<< HEAD
-				if out == tcase.output && checkV4equalPlan {
-					t.Run(testName, func(t *testing.T) {
-						t.Errorf("V4 - %s:%d\nplanner produces same output as V3", filename, tcase.lineno)
-=======
 				if out == tcase.output && checkGen4equalPlan {
 					t.Run(testName, func(t *testing.T) {
 						t.Errorf("Gen4 - %s:%d\nplanner produces same output as V3", filename, tcase.lineno)
->>>>>>> cb142eea
 					})
 				}
 			}
@@ -667,17 +633,11 @@
 			if err != nil && err != io.EOF {
 				panic(fmt.Sprintf("error reading file %s line# %d: %s", name, lineno, err.Error()))
 			}
-<<<<<<< HEAD
-			if len(binput) > 0 && string(binput) == samePlanMarker {
-				output2Planner = output
-			} else if len(binput) > 0 && (binput[0] == '"' || binput[0] == '{') {
-=======
 			nextLine := string(binput)
 			switch {
 			case nextLine == samePlanMarker:
 				output2Planner = output
 			case strings.HasPrefix(nextLine, "{"):
->>>>>>> cb142eea
 				output2Planner = append(output2Planner, binput...)
 				for {
 					l, err := r.ReadBytes('\n')
@@ -695,14 +655,9 @@
 						break
 					}
 				}
-<<<<<<< HEAD
-			}
-
-=======
 			case strings.HasPrefix(nextLine, gen4ErrorPrefix):
 				output2Planner = []byte(nextLine[len(gen4ErrorPrefix) : len(nextLine)-1])
 			}
->>>>>>> cb142eea
 			testCaseIterator <- testCase{
 				file:             name,
 				lineno:           lineno,
@@ -735,17 +690,10 @@
 		b.Run(filename+"-v3", func(b *testing.B) {
 			benchmarkPlanner(b, V3, testCases, vschema)
 		})
-<<<<<<< HEAD
-		b.Run(filename+"-v4", func(b *testing.B) {
-			benchmarkPlanner(b, Gen4, testCases, vschema)
-		})
-		b.Run(filename+"-v4left2right", func(b *testing.B) {
-=======
 		b.Run(filename+"-gen4", func(b *testing.B) {
 			benchmarkPlanner(b, Gen4, testCases, vschema)
 		})
 		b.Run(filename+"-gen4left2right", func(b *testing.B) {
->>>>>>> cb142eea
 			benchmarkPlanner(b, Gen4Left2Right, testCases, vschema)
 		})
 	}
