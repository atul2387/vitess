--- conflicted
+++ resolved
@@ -294,14 +294,13 @@
 	case *limit:
 		return pushProjection(expr, node.input, semTable, inner, reuseCol, hasAggregation)
 	case *distinct:
-<<<<<<< HEAD
-		return pushProjection(expr, node.input, semTable, inner, reuseCol)
+		return pushProjection(expr, node.input, semTable, inner, reuseCol, hasAggregation)
 	case *semiJoin:
 		passDownReuseCol := reuseCol
 		if !reuseCol {
 			passDownReuseCol = expr.As.IsEmpty()
 		}
-		offset, added, err := pushProjection(expr, node.lhs, semTable, inner, passDownReuseCol)
+		offset, added, err := pushProjection(expr, node.lhs, semTable, inner, passDownReuseCol, hasAggregation)
 		if err != nil {
 			return 0, false, err
 		}
@@ -315,9 +314,6 @@
 		}
 		node.cols = append(node.cols, column)
 		return len(node.cols) - 1, true, nil
-=======
-		return pushProjection(expr, node.input, semTable, inner, reuseCol, hasAggregation)
->>>>>>> 32b74e6d
 	default:
 		return 0, false, vterrors.Errorf(vtrpcpb.Code_UNIMPLEMENTED, "[BUG] push projection does not yet support: %T", node)
 	}
