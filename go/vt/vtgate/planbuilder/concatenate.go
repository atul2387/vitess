/*
Copyright 2020 The Vitess Authors.

Licensed under the Apache License, Version 2.0 (the "License");
you may not use this file except in compliance with the License.
You may obtain a copy of the License at

    http://www.apache.org/licenses/LICENSE-2.0

Unless required by applicable law or agreed to in writing, software
distributed under the License is distributed on an "AS IS" BASIS,
WITHOUT WARRANTIES OR CONDITIONS OF ANY KIND, either express or implied.
See the License for the specific language governing permissions and
limitations under the License.
*/

package planbuilder

import (
	vtrpcpb "vitess.io/vitess/go/vt/proto/vtrpc"
	"vitess.io/vitess/go/vt/sqlparser"
	"vitess.io/vitess/go/vt/vterrors"
	"vitess.io/vitess/go/vt/vtgate/engine"
	"vitess.io/vitess/go/vt/vtgate/semantics"
)

type concatenate struct {
	lhs, rhs logicalPlan
	order    int
}

var _ logicalPlan = (*concatenate)(nil)

func (c *concatenate) Order() int {
	return c.order
}

func (c *concatenate) ResultColumns() []*resultColumn {
	return c.lhs.ResultColumns()
}

func (c *concatenate) Reorder(order int) {
	c.lhs.Reorder(order)
	c.rhs.Reorder(c.lhs.Order())
	c.order = c.rhs.Order() + 1
}

func (c *concatenate) Wireup(plan logicalPlan, jt *jointab) error {
	// TODO systay should we do something different here?
	err := c.lhs.Wireup(plan, jt)
	if err != nil {
		return err
	}
	return c.rhs.Wireup(plan, jt)
}

<<<<<<< HEAD
func (c *concatenate) WireupV4(semTable *semantics.SemTable) error {
	err := c.lhs.WireupV4(semTable)
	if err != nil {
		return err
	}
	return c.rhs.WireupV4(semTable)
=======
func (c *concatenate) WireupGen4(semTable *semantics.SemTable) error {
	err := c.lhs.WireupGen4(semTable)
	if err != nil {
		return err
	}
	return c.rhs.WireupGen4(semTable)
>>>>>>> cb142eea
}

func (c *concatenate) SupplyVar(from, to int, col *sqlparser.ColName, varname string) {
	panic("implement me")
}

func (c *concatenate) SupplyCol(col *sqlparser.ColName) (rc *resultColumn, colNumber int) {
	panic("implement me")
}

func (c *concatenate) SupplyWeightString(int, bool) (weightcolNumber int, err error) {
	panic("implement me")
}

func (c *concatenate) Primitive() engine.Primitive {
	lhs := c.lhs.Primitive()
	rhs := c.rhs.Primitive()

	return &engine.Concatenate{
		Sources: []engine.Primitive{lhs, rhs},
	}
}

// Rewrite implements the logicalPlan interface
func (c *concatenate) Rewrite(inputs ...logicalPlan) error {
	if len(inputs) != 2 {
		return vterrors.Errorf(vtrpcpb.Code_INTERNAL, "concatenate: wrong number of inputs")
	}
	c.lhs = inputs[0]
	c.rhs = inputs[1]
	return nil
}

func (c *concatenate) ContainsTables() semantics.TableSet {
	return c.lhs.ContainsTables().Merge(c.rhs.ContainsTables())
}

// Inputs implements the logicalPlan interface
func (c *concatenate) Inputs() []logicalPlan {
	return []logicalPlan{c.lhs, c.rhs}
}<|MERGE_RESOLUTION|>--- conflicted
+++ resolved
@@ -54,21 +54,12 @@
 	return c.rhs.Wireup(plan, jt)
 }
 
-<<<<<<< HEAD
-func (c *concatenate) WireupV4(semTable *semantics.SemTable) error {
-	err := c.lhs.WireupV4(semTable)
-	if err != nil {
-		return err
-	}
-	return c.rhs.WireupV4(semTable)
-=======
 func (c *concatenate) WireupGen4(semTable *semantics.SemTable) error {
 	err := c.lhs.WireupGen4(semTable)
 	if err != nil {
 		return err
 	}
 	return c.rhs.WireupGen4(semTable)
->>>>>>> cb142eea
 }
 
 func (c *concatenate) SupplyVar(from, to int, col *sqlparser.ColName, varname string) {
