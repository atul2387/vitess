--- conflicted
+++ resolved
@@ -70,15 +70,12 @@
 		return engine.NewRowsPrimitive(make([][]sqltypes.Value, 0, 2), buildVarCharFields("Variable_name", "Value")), nil
 	case sqlparser.VitessMigrations:
 		return buildShowVMigrationsPlan(show, vschema)
-<<<<<<< HEAD
-=======
 	case sqlparser.VGtidExecGlobal:
 		return buildShowVGtidPlan(show, vschema)
 	case sqlparser.GtidExecGlobal:
 		return buildShowGtidPlan(show, vschema)
 	case sqlparser.Warnings:
 		return buildWarnings()
->>>>>>> cb142eea
 	}
 	return nil, vterrors.Errorf(vtrpcpb.Code_INTERNAL, "[BUG] unknown show query type %s", show.Command.ToString())
 
@@ -120,7 +117,6 @@
 	plan = engine.NewReplaceVariables(plan)
 	return plan, nil
 }
-<<<<<<< HEAD
 
 func buildShowTblPlan(show *sqlparser.ShowBasic, vschema ContextVSchema) (engine.Primitive, error) {
 	if !show.DbName.IsEmpty() {
@@ -129,16 +125,6 @@
 		show.DbName = sqlparser.NewTableIdent("")
 	}
 
-=======
-
-func buildShowTblPlan(show *sqlparser.ShowBasic, vschema ContextVSchema) (engine.Primitive, error) {
-	if !show.DbName.IsEmpty() {
-		show.Tbl.Qualifier = sqlparser.NewTableIdent(show.DbName.String())
-		// Remove Database Name from the query.
-		show.DbName = sqlparser.NewTableIdent("")
-	}
-
->>>>>>> cb142eea
 	dest := key.Destination(key.DestinationAnyShard{})
 	var ks *vindexes.Keyspace
 	var err error
@@ -196,17 +182,10 @@
 
 	if show.Command == sqlparser.Database {
 		//Hard code default databases
-<<<<<<< HEAD
-		rows = append(rows, buildVarCharRow("information_schema"))
-		rows = append(rows, buildVarCharRow("mysql"))
-		rows = append(rows, buildVarCharRow("sys"))
-		rows = append(rows, buildVarCharRow("performance_schema"))
-=======
 		ks = append(ks, &vindexes.Keyspace{Name: "information_schema"},
 			&vindexes.Keyspace{Name: "mysql"},
 			&vindexes.Keyspace{Name: "sys"},
 			&vindexes.Keyspace{Name: "performance_schema"})
->>>>>>> cb142eea
 	}
 
 	for _, v := range ks {
@@ -334,31 +313,19 @@
 	} else {
 		cmpExp, ok := showFilter.Filter.(*sqlparser.ComparisonExpr)
 		if !ok {
-<<<<<<< HEAD
-			return nil, vterrors.NewErrorf(vtrpcpb.Code_INVALID_ARGUMENT, vterrors.SyntaxError, "expect a 'LIKE' or '=' expression")
-=======
 			return nil, vterrors.Errorf(vtrpcpb.Code_UNIMPLEMENTED, "expect a 'LIKE' or '=' expression")
->>>>>>> cb142eea
 		}
 
 		left, ok := cmpExp.Left.(*sqlparser.ColName)
 		if !ok {
-<<<<<<< HEAD
-			return nil, vterrors.NewErrorf(vtrpcpb.Code_INVALID_ARGUMENT, vterrors.SyntaxError, "expect left side to be 'charset'")
-=======
 			return nil, vterrors.Errorf(vtrpcpb.Code_UNIMPLEMENTED, "expect left side to be 'charset'")
->>>>>>> cb142eea
 		}
 		leftOk := left.Name.EqualString(charset)
 
 		if leftOk {
 			literal, ok := cmpExp.Right.(*sqlparser.Literal)
 			if !ok {
-<<<<<<< HEAD
-				return nil, vterrors.NewErrorf(vtrpcpb.Code_INVALID_ARGUMENT, vterrors.SyntaxError, "we expect the right side to be a string")
-=======
 				return nil, vterrors.Errorf(vtrpcpb.Code_UNIMPLEMENTED, "we expect the right side to be a string")
->>>>>>> cb142eea
 			}
 			rightString := literal.Val
 
@@ -529,8 +496,6 @@
 		SingleShardOnly:   true,
 	}, nil
 
-<<<<<<< HEAD
-=======
 }
 
 func buildShowVGtidPlan(show *sqlparser.ShowBasic, vschema ContextVSchema) (engine.Primitive, error) {
@@ -599,5 +564,4 @@
 	}
 
 	return engine.NewSessionPrimitive("SHOW WARNINGS", f), nil
->>>>>>> cb142eea
 }