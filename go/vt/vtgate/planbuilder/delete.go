--- conflicted
+++ resolved
@@ -24,10 +24,6 @@
 )
 
 // buildDeletePlan builds the instructions for a DELETE statement.
-<<<<<<< HEAD
-func buildDeletePlan(stmt sqlparser.Statement, reservedVars sqlparser.BindVars, vschema ContextVSchema) (engine.Primitive, error) {
-	del := stmt.(*sqlparser.Delete)
-=======
 func buildDeletePlan(stmt sqlparser.Statement, reservedVars *sqlparser.ReservedVars, vschema ContextVSchema) (engine.Primitive, error) {
 	del := stmt.(*sqlparser.Delete)
 	var err error
@@ -37,7 +33,6 @@
 			return nil, err
 		}
 	}
->>>>>>> cb142eea
 	dml, ksidVindex, ksidCol, err := buildDMLPlan(vschema, "delete", del, reservedVars, del.TableExprs, del.Where, del.OrderBy, del.Limit, del.Comments, del.Targets)
 	if err != nil {
 		return nil, err
