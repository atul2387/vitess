/*
Copyright 2019 The Vitess Authors.

Licensed under the Apache License, Version 2.0 (the "License");
you may not use this file except in compliance with the License.
You may obtain a copy of the License at

    http://www.apache.org/licenses/LICENSE-2.0

Unless required by applicable law or agreed to in writing, software
distributed under the License is distributed on an "AS IS" BASIS,
WITHOUT WARRANTIES OR CONDITIONS OF ANY KIND, either express or implied.
See the License for the specific language governing permissions and
limitations under the License.
*/

package planbuilder

import (
	"errors"
	"fmt"
	"strconv"

	"vitess.io/vitess/go/sqltypes"
	vtrpcpb "vitess.io/vitess/go/vt/proto/vtrpc"
	"vitess.io/vitess/go/vt/sqlparser"
	"vitess.io/vitess/go/vt/vterrors"
	"vitess.io/vitess/go/vt/vtgate/engine"
	"vitess.io/vitess/go/vt/vtgate/vindexes"
)

// buildInsertPlan builds the route for an INSERT statement.
<<<<<<< HEAD
func buildInsertPlan(stmt sqlparser.Statement, reservedVars sqlparser.BindVars, vschema ContextVSchema) (engine.Primitive, error) {
=======
func buildInsertPlan(stmt sqlparser.Statement, reservedVars *sqlparser.ReservedVars, vschema ContextVSchema) (engine.Primitive, error) {
>>>>>>> cb142eea
	ins := stmt.(*sqlparser.Insert)
	pb := newPrimitiveBuilder(vschema, newJointab(reservedVars))
	exprs := sqlparser.TableExprs{&sqlparser.AliasedTableExpr{Expr: ins.Table}}
	rb, err := pb.processDMLTable(exprs, reservedVars, nil)
	if err != nil {
		return nil, err
	}
	// The table might have been routed to a different one.
	ins.Table = exprs[0].(*sqlparser.AliasedTableExpr).Expr.(sqlparser.TableName)
	if rb.eroute.TargetDestination != nil {
		return nil, errors.New("unsupported: INSERT with a target destination")
	}

	if len(pb.st.tables) != 1 {
		// Unreachable.
		return nil, vterrors.Errorf(vtrpcpb.Code_UNIMPLEMENTED, "multi-table insert statement in not supported in sharded keyspace")
	}
	var vschemaTable *vindexes.Table
	for _, tval := range pb.st.tables {
		// There is only one table.
		vschemaTable = tval.vschemaTable
	}
	if !rb.eroute.Keyspace.Sharded {
		if pb.finalizeUnshardedDMLSubqueries(reservedVars, ins) {
			vschema.WarnUnshardedOnly("subqueries can't be sharded for INSERT")
		} else {
			return nil, errors.New("unsupported: sharded subquery in insert values")
		}
		return buildInsertUnshardedPlan(ins, vschemaTable)
	}
	if ins.Action == sqlparser.ReplaceAct {
		return nil, errors.New("unsupported: REPLACE INTO with sharded schema")
	}
	return buildInsertShardedPlan(ins, vschemaTable)
}

func buildInsertUnshardedPlan(ins *sqlparser.Insert, table *vindexes.Table) (engine.Primitive, error) {
	eins := engine.NewSimpleInsert(
		engine.InsertUnsharded,
		table,
		table.Keyspace,
	)
	var rows sqlparser.Values
	switch insertValues := ins.Rows.(type) {
	case *sqlparser.Select, *sqlparser.Union:
		if eins.Table.AutoIncrement != nil {
			return nil, errors.New("unsupported: auto-inc and select in insert")
		}
		eins.Query = generateQuery(ins)
		return eins, nil
	case sqlparser.Values:
		rows = insertValues
	default:
		return nil, fmt.Errorf("BUG: unexpected construct in insert: %T", insertValues)
	}
	if eins.Table.AutoIncrement == nil {
		eins.Query = generateQuery(ins)
	} else {
		// Table has auto-inc and has a VALUES clause.
		if len(ins.Columns) == 0 {
			if table.ColumnListAuthoritative {
				populateInsertColumnlist(ins, table)
			} else {
				return nil, errors.New("column list required for tables with auto-inc columns")
			}
		}
		for _, row := range rows {
			if len(ins.Columns) != len(row) {
				return nil, errors.New("column list doesn't match values")
			}
		}
		if err := modifyForAutoinc(ins, eins); err != nil {
			return nil, err
		}
		eins.Query = generateQuery(ins)
	}

	return eins, nil
}

func buildInsertShardedPlan(ins *sqlparser.Insert, table *vindexes.Table) (engine.Primitive, error) {
	eins := engine.NewSimpleInsert(
		engine.InsertSharded,
		table,
		table.Keyspace,
	)
	if ins.Ignore {
		eins.Opcode = engine.InsertShardedIgnore
	}
	if ins.OnDup != nil {
		if isVindexChanging(sqlparser.UpdateExprs(ins.OnDup), eins.Table.ColumnVindexes) {
			return nil, errors.New("unsupported: DML cannot change vindex column")
		}
		eins.Opcode = engine.InsertShardedIgnore
	}
	if len(ins.Columns) == 0 {
		if table.ColumnListAuthoritative {
			populateInsertColumnlist(ins, table)
		}
	}

	directives := sqlparser.ExtractCommentDirectives(ins.Comments)
	if directives.IsSet(sqlparser.DirectiveMultiShardAutocommit) {
		eins.MultiShardAutocommit = true
	}

	eins.QueryTimeout = queryTimeout(directives)

	var rows sqlparser.Values
	switch insertValues := ins.Rows.(type) {
	case *sqlparser.Select, *sqlparser.Union:
		return nil, errors.New("unsupported: insert into select")
	case sqlparser.Values:
		rows = insertValues
		if hasSubquery(rows) {
			return nil, errors.New("unsupported: subquery in insert values")
		}
	default:
		return nil, fmt.Errorf("BUG: unexpected construct in insert: %T", insertValues)
	}
	for _, value := range rows {
		if len(ins.Columns) != len(value) {
			return nil, errors.New("column list doesn't match values")
		}
	}

	if eins.Table.AutoIncrement != nil {
		if err := modifyForAutoinc(ins, eins); err != nil {
			return nil, err
		}
	}

	// Fill out the 3-d Values structure. Please see documentation of Insert.Values for details.
	routeValues := make([]sqltypes.PlanValue, len(eins.Table.ColumnVindexes))
	for vIdx, colVindex := range eins.Table.ColumnVindexes {
		routeValues[vIdx].Values = make([]sqltypes.PlanValue, len(colVindex.Columns))
		for colIdx, col := range colVindex.Columns {
			routeValues[vIdx].Values[colIdx].Values = make([]sqltypes.PlanValue, len(rows))
			colNum := findOrAddColumn(ins, col)
			for rowNum, row := range rows {
				innerpv, err := sqlparser.NewPlanValue(row[colNum])
				if err != nil {
					return nil, vterrors.Wrapf(err, "could not compute value for vindex or auto-inc column")
				}
				routeValues[vIdx].Values[colIdx].Values[rowNum] = innerpv
			}
		}
	}
	for _, colVindex := range eins.Table.ColumnVindexes {
		for _, col := range colVindex.Columns {
			colNum := findOrAddColumn(ins, col)
			for rowNum, row := range rows {
<<<<<<< HEAD
				name := ":" + engine.InsertVarName(col, rowNum)
=======
				name := engine.InsertVarName(col, rowNum)
>>>>>>> cb142eea
				row[colNum] = sqlparser.NewArgument(name)
			}
		}
	}
	eins.VindexValues = routeValues
	eins.Query = generateQuery(ins)
	generateInsertShardedQuery(ins, eins, rows)
	return eins, nil
}

func populateInsertColumnlist(ins *sqlparser.Insert, table *vindexes.Table) {
	cols := make(sqlparser.Columns, 0, len(table.Columns))
	for _, c := range table.Columns {
		cols = append(cols, c.Name)
	}
	ins.Columns = cols
}

func generateInsertShardedQuery(node *sqlparser.Insert, eins *engine.Insert, valueTuples sqlparser.Values) {
	prefixBuf := sqlparser.NewTrackedBuffer(dmlFormatter)
	midBuf := sqlparser.NewTrackedBuffer(dmlFormatter)
	suffixBuf := sqlparser.NewTrackedBuffer(dmlFormatter)
	eins.Mid = make([]string, len(valueTuples))
	prefixBuf.Myprintf("insert %v%sinto %v%v values ",
		node.Comments, node.Ignore.ToString(),
		node.Table, node.Columns)
	eins.Prefix = prefixBuf.String()
	for rowNum, val := range valueTuples {
		midBuf.Myprintf("%v", val)
		eins.Mid[rowNum] = midBuf.String()
		midBuf.Reset()
	}
	suffixBuf.Myprintf("%v", node.OnDup)
	eins.Suffix = suffixBuf.String()
}

// modifyForAutoinc modfies the AST and the plan to generate
// necessary autoinc values. It must be called only if eins.Table.AutoIncrement
// is set. Bind variable names are generated using baseName.
func modifyForAutoinc(ins *sqlparser.Insert, eins *engine.Insert) error {
	colNum := findOrAddColumn(ins, eins.Table.AutoIncrement.Column)
	autoIncValues := sqltypes.PlanValue{}
	for rowNum, row := range ins.Rows.(sqlparser.Values) {
		// Support the DEFAULT keyword by treating it as null
		if _, ok := row[colNum].(*sqlparser.Default); ok {
			row[colNum] = &sqlparser.NullVal{}
		}
		pv, err := sqlparser.NewPlanValue(row[colNum])
		if err != nil {
			return fmt.Errorf("could not compute value for vindex or auto-inc column: %v", err)
		}
		autoIncValues.Values = append(autoIncValues.Values, pv)
<<<<<<< HEAD
		row[colNum] = sqlparser.NewArgument(":" + engine.SeqVarName + strconv.Itoa(rowNum))
=======
		row[colNum] = sqlparser.NewArgument(engine.SeqVarName + strconv.Itoa(rowNum))
>>>>>>> cb142eea
	}

	eins.Generate = &engine.Generate{
		Keyspace: eins.Table.AutoIncrement.Sequence.Keyspace,
		Query:    fmt.Sprintf("select next :n values from %s", sqlparser.String(eins.Table.AutoIncrement.Sequence.Name)),
		Values:   autoIncValues,
	}
	return nil
}

// findOrAddColumn finds the position of a column in the insert. If it's
// absent it appends it to the with NULL values and returns that position.
func findOrAddColumn(ins *sqlparser.Insert, col sqlparser.ColIdent) int {
	for i, column := range ins.Columns {
		if col.Equal(column) {
			return i
		}
	}
	ins.Columns = append(ins.Columns, col)
	rows := ins.Rows.(sqlparser.Values)
	for i := range rows {
		rows[i] = append(rows[i], &sqlparser.NullVal{})
	}
	return len(ins.Columns) - 1
}

// isVindexChanging returns true if any of the update
// expressions modify a vindex column.
func isVindexChanging(setClauses sqlparser.UpdateExprs, colVindexes []*vindexes.ColumnVindex) bool {
	for _, assignment := range setClauses {
		for _, vcol := range colVindexes {
			for _, col := range vcol.Columns {
				if col.Equal(assignment.Name.Name) {
					valueExpr, isValuesFuncExpr := assignment.Expr.(*sqlparser.ValuesFuncExpr)
					if !isValuesFuncExpr {
						return true
					}
					// update on duplicate key is changing the vindex column, not supported.
					if !valueExpr.Name.Name.Equal(assignment.Name.Name) {
						return true
					}
				}
			}
		}
	}
	return false
}<|MERGE_RESOLUTION|>--- conflicted
+++ resolved
@@ -30,11 +30,7 @@
 )
 
 // buildInsertPlan builds the route for an INSERT statement.
-<<<<<<< HEAD
-func buildInsertPlan(stmt sqlparser.Statement, reservedVars sqlparser.BindVars, vschema ContextVSchema) (engine.Primitive, error) {
-=======
 func buildInsertPlan(stmt sqlparser.Statement, reservedVars *sqlparser.ReservedVars, vschema ContextVSchema) (engine.Primitive, error) {
->>>>>>> cb142eea
 	ins := stmt.(*sqlparser.Insert)
 	pb := newPrimitiveBuilder(vschema, newJointab(reservedVars))
 	exprs := sqlparser.TableExprs{&sqlparser.AliasedTableExpr{Expr: ins.Table}}
@@ -187,11 +183,7 @@
 		for _, col := range colVindex.Columns {
 			colNum := findOrAddColumn(ins, col)
 			for rowNum, row := range rows {
-<<<<<<< HEAD
-				name := ":" + engine.InsertVarName(col, rowNum)
-=======
 				name := engine.InsertVarName(col, rowNum)
->>>>>>> cb142eea
 				row[colNum] = sqlparser.NewArgument(name)
 			}
 		}
@@ -244,11 +236,7 @@
 			return fmt.Errorf("could not compute value for vindex or auto-inc column: %v", err)
 		}
 		autoIncValues.Values = append(autoIncValues.Values, pv)
-<<<<<<< HEAD
-		row[colNum] = sqlparser.NewArgument(":" + engine.SeqVarName + strconv.Itoa(rowNum))
-=======
 		row[colNum] = sqlparser.NewArgument(engine.SeqVarName + strconv.Itoa(rowNum))
->>>>>>> cb142eea
 	}
 
 	eins.Generate = &engine.Generate{
