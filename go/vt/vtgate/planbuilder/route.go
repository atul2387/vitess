/*
Copyright 2019 The Vitess Authors.

Licensed under the Apache License, Version 2.0 (the "License");
you may not use this file except in compliance with the License.
You may obtain a copy of the License at

    http://www.apache.org/licenses/LICENSE-2.0

Unless required by applicable law or agreed to in writing, software
distributed under the License is distributed on an "AS IS" BASIS,
WITHOUT WARRANTIES OR CONDITIONS OF ANY KIND, either express or implied.
See the License for the specific language governing permissions and
limitations under the License.
*/

package planbuilder

import (
	vtrpcpb "vitess.io/vitess/go/vt/proto/vtrpc"
	"vitess.io/vitess/go/vt/vterrors"
	"vitess.io/vitess/go/vt/vtgate/semantics"

	"vitess.io/vitess/go/sqltypes"
	"vitess.io/vitess/go/vt/sqlparser"
	"vitess.io/vitess/go/vt/vtgate/engine"
	"vitess.io/vitess/go/vt/vtgate/vindexes"
)

var _ logicalPlan = (*route)(nil)

// route is used to build a Route primitive.
// It's used to build one of the Select routes like
// SelectScatter, etc. Portions of the original Select AST
// are moved into this node, which will be used to build
// the final SQL for this route.
type route struct {
	order int

	// Redirect may point to another route if this route
	// was merged with it. The Resolve function chases
	// this pointer till the last un-redirected route.
	Redirect *route

	// Select is the AST for the query fragment that will be
	// executed by this route.
	Select sqlparser.SelectStatement

	// resultColumns represent the columns returned by this route.
	resultColumns []*resultColumn

	// weight_string keeps track of the weight_string expressions
	// that were added additionally for each column. These expressions
	// are added to be used for collation of text columns.
	weightStrings map[*resultColumn]int

	// substitutions contain the list of table expressions that
	// have to be substituted in the route's query.
	substitutions []*tableSubstitution

	// condition stores the AST condition that will be used
	// to resolve the ERoute Values field.
	condition sqlparser.Expr

	// eroute is the primitive being built.
	eroute *engine.Route

	// tables keeps track of which tables this route is covering
	tables semantics.TableSet
}

type tableSubstitution struct {
	newExpr, oldExpr *sqlparser.AliasedTableExpr
}

func newRoute(stmt sqlparser.SelectStatement) (*route, *symtab) {
	rb := &route{
		Select:        stmt,
		order:         1,
		weightStrings: make(map[*resultColumn]int),
	}
	return rb, newSymtabWithRoute(rb)
}

// Resolve resolves redirects, and returns the last
// un-redirected route.
func (rb *route) Resolve() *route {
	for rb.Redirect != nil {
		rb = rb.Redirect
	}
	return rb
}

// Order implements the logicalPlan interface
func (rb *route) Order() int {
	return rb.order
}

// Reorder implements the logicalPlan interface
func (rb *route) Reorder(order int) {
	rb.order = order + 1
}

// Primitive implements the logicalPlan interface
func (rb *route) Primitive() engine.Primitive {
	return rb.eroute
}

// ResultColumns implements the logicalPlan interface
func (rb *route) ResultColumns() []*resultColumn {
	return rb.resultColumns
}

// PushAnonymous pushes an anonymous expression like '*' or NEXT VALUES
// into the select expression list of the route. This function is
// similar to PushSelect.
func (rb *route) PushAnonymous(expr sqlparser.SelectExpr) *resultColumn {
	// TODO: we should not assume that the query is a SELECT
	sel := rb.Select.(*sqlparser.Select)
	sel.SelectExprs = append(sel.SelectExprs, expr)

	// We just create a place-holder resultColumn. It won't
	// match anything.
	rc := &resultColumn{column: &column{origin: rb}}
	rb.resultColumns = append(rb.resultColumns, rc)

	return rc
}

// SetLimit adds a LIMIT clause to the route.
func (rb *route) SetLimit(limit *sqlparser.Limit) {
	rb.Select.SetLimit(limit)
}

// Wireup2 implements the logicalPlan interface
func (rb *route) WireupV4(semTable *semantics.SemTable) error {
	rb.prepareTheAST()

	rb.eroute.Query = sqlparser.String(rb.Select)
	buffer := sqlparser.NewTrackedBuffer(nil)
	sqlparser.FormatImpossibleQuery(buffer, rb.Select)
	rb.eroute.FieldQuery = buffer.ParsedQuery().Query

	return nil
}

// Solves implements the logicalPlan interface
func (rb *route) ContainsTables() semantics.TableSet {
	return rb.tables
}

// Wireup implements the logicalPlan interface
func (rb *route) Wireup(plan logicalPlan, jt *jointab) error {
	// Precaution: update ERoute.Values only if it's not set already.
	if rb.eroute.Values == nil {
		// Resolve values stored in the logical plan.
		switch vals := rb.condition.(type) {
		case *sqlparser.ComparisonExpr:
			pv, err := rb.procureValues(plan, jt, vals.Right)
			if err != nil {
				return err
			}
			rb.eroute.Values = []sqltypes.PlanValue{pv}
			vals.Right = sqlparser.ListArg("::" + engine.ListVarName)
		case nil:
			// no-op.
		default:
			pv, err := rb.procureValues(plan, jt, vals)
			if err != nil {
				return err
			}
			rb.eroute.Values = []sqltypes.PlanValue{pv}
		}
	}

	// Fix up the AST.
	_ = sqlparser.Walk(func(node sqlparser.SQLNode) (bool, error) {
		switch node := node.(type) {
		case *sqlparser.Select:
			if len(node.SelectExprs) == 0 {
				node.SelectExprs = sqlparser.SelectExprs([]sqlparser.SelectExpr{
					&sqlparser.AliasedExpr{
						Expr: sqlparser.NewIntLiteral("1"),
					},
				})
			}
		case *sqlparser.ComparisonExpr:
			if node.Operator == sqlparser.EqualOp {
				if rb.exprIsValue(node.Left) && !rb.exprIsValue(node.Right) {
					node.Left, node.Right = node.Right, node.Left
				}
			}
		}
		return true, nil
	}, rb.Select)

	// Substitute table names
	for _, sub := range rb.substitutions {
		*sub.oldExpr = *sub.newExpr
	}

	// Generate query while simultaneously resolving values.
	varFormatter := func(buf *sqlparser.TrackedBuffer, node sqlparser.SQLNode) {
		switch node := node.(type) {
		case *sqlparser.ColName:
			if !rb.isLocal(node) {
				joinVar := jt.Procure(plan, node, rb.Order())
				buf.Myprintf("%a", ":"+joinVar)
				return
			}
		case sqlparser.TableName:
			if !sqlparser.SystemSchema(node.Qualifier.String()) {
				node.Name.Format(buf)
				return
			}
			node.Format(buf)
			return
		}
		node.Format(buf)
	}
	buf := sqlparser.NewTrackedBuffer(varFormatter)
	varFormatter(buf, rb.Select)
	rb.eroute.Query = buf.ParsedQuery().Query
	rb.eroute.FieldQuery = rb.generateFieldQuery(rb.Select, jt)
	return nil
}

// prepareTheAST does minor fixups of the SELECT struct before producing the query string
func (rb *route) prepareTheAST() {
	_ = sqlparser.Walk(func(node sqlparser.SQLNode) (bool, error) {
		switch node := node.(type) {
		case *sqlparser.Select:
			if len(node.SelectExprs) == 0 {
				node.SelectExprs = []sqlparser.SelectExpr{
					&sqlparser.AliasedExpr{
						Expr: sqlparser.NewIntLiteral("1"),
					},
				}
			}
		case *sqlparser.ComparisonExpr:
			// 42 = colName -> colName = 42
			b := node.Operator == sqlparser.EqualOp
			value := sqlparser.IsValue(node.Left)
			name := sqlparser.IsColName(node.Right)
			if b &&
				value &&
				name {
				node.Left, node.Right = node.Right, node.Left
			}
		}
		return true, nil
	}, rb.Select)
}

// procureValues procures and converts the input into
// the expected types for rb.Values.
func (rb *route) procureValues(plan logicalPlan, jt *jointab, val sqlparser.Expr) (sqltypes.PlanValue, error) {
	switch val := val.(type) {
	case sqlparser.ValTuple:
		pv := sqltypes.PlanValue{}
		for _, val := range val {
			v, err := rb.procureValues(plan, jt, val)
			if err != nil {
				return pv, err
			}
			pv.Values = append(pv.Values, v)
		}
		return pv, nil
	case *sqlparser.ColName:
		joinVar := jt.Procure(plan, val, rb.Order())
		return sqltypes.PlanValue{Key: joinVar}, nil
	default:
		return sqlparser.NewPlanValue(val)
	}
}

func (rb *route) isLocal(col *sqlparser.ColName) bool {
	return col.Metadata.(*column).Origin() == rb
}

// generateFieldQuery generates a query with an impossible where.
// This will be used on the RHS node to fetch field info if the LHS
// returns no result.
func (rb *route) generateFieldQuery(sel sqlparser.SelectStatement, jt *jointab) string {
	formatter := func(buf *sqlparser.TrackedBuffer, node sqlparser.SQLNode) {
		switch node := node.(type) {
		case *sqlparser.ColName:
			if !rb.isLocal(node) {
				_, joinVar := jt.Lookup(node)
				buf.Myprintf("%a", ":"+joinVar)
				return
			}
		case sqlparser.TableName:
			if !sqlparser.SystemSchema(node.Qualifier.String()) {
				node.Name.Format(buf)
				return
			}
			node.Format(buf)
			return
		}
		sqlparser.FormatImpossibleQuery(buf, node)
	}

	buffer := sqlparser.NewTrackedBuffer(formatter)
	node := buffer.WriteNode(sel)
	query := node.ParsedQuery()
	return query.Query
}

// SupplyVar implements the logicalPlan interface
func (rb *route) SupplyVar(from, to int, col *sqlparser.ColName, varname string) {
	// route is an atomic primitive. So, SupplyVar cannot be
	// called on it.
	panic("BUG: route is an atomic node.")
}

// SupplyCol implements the logicalPlan interface
func (rb *route) SupplyCol(col *sqlparser.ColName) (rc *resultColumn, colNumber int) {
	c := col.Metadata.(*column)
	for i, rc := range rb.resultColumns {
		if rc.column == c {
			return rc, i
		}
	}

	// A new result has to be returned.
	rc = &resultColumn{column: c}
	rb.resultColumns = append(rb.resultColumns, rc)
	// TODO: we should not assume that the query is a SELECT query
	sel := rb.Select.(*sqlparser.Select)
	sel.SelectExprs = append(sel.SelectExprs, &sqlparser.AliasedExpr{Expr: col})
	return rc, len(rb.resultColumns) - 1
}

// SupplyWeightString implements the logicalPlan interface
func (rb *route) SupplyWeightString(colNumber int) (weightcolNumber int, err error) {
	rc := rb.resultColumns[colNumber]
	if weightcolNumber, ok := rb.weightStrings[rc]; ok {
		return weightcolNumber, nil
	}
	s, ok := rb.Select.(*sqlparser.Select)
	if !ok {
		return 0, vterrors.Errorf(vtrpcpb.Code_INTERNAL, "unexpected AST struct for query")
	}

	aliasExpr, ok := s.SelectExprs[colNumber].(*sqlparser.AliasedExpr)
	if !ok {
		return 0, vterrors.Errorf(vtrpcpb.Code_INTERNAL, "unexpected AST struct for query %T", s.SelectExprs[colNumber])
	}
	expr := &sqlparser.AliasedExpr{
		Expr: &sqlparser.FuncExpr{
			Name: sqlparser.NewColIdent("weight_string"),
			Exprs: []sqlparser.SelectExpr{
				&sqlparser.AliasedExpr{
					Expr: aliasExpr.Expr,
				},
			},
		},
	}
	// It's ok to pass nil for pb and logicalPlan because PushSelect doesn't use them.
	// TODO: we are ignoring a potential error here. need to clean this up
	_, _, weightcolNumber, err = planProjection(nil, rb, expr, nil)
	if err != nil {
		return 0, err
	}
	rb.weightStrings[rc] = weightcolNumber
	return weightcolNumber, nil
}

// Rewrite implements the logicalPlan interface
func (rb *route) Rewrite(inputs ...logicalPlan) error {
	if len(inputs) != 0 {
		return vterrors.Errorf(vtrpcpb.Code_INTERNAL, "route: wrong number of inputs")
	}
	return nil
}

// Inputs implements the logicalPlan interface
func (rb *route) Inputs() []logicalPlan {
	return []logicalPlan{}
}

// MergeSubquery returns true if the subquery route could successfully be merged
// with the outer route.
func (rb *route) MergeSubquery(pb *primitiveBuilder, inner *route) bool {
	if rb.SubqueryCanMerge(pb, inner) {
		rb.substitutions = append(rb.substitutions, inner.substitutions...)
		inner.Redirect = rb
		return true
	}
	return false
}

// MergeUnion returns true if the rhs route could successfully be merged
// with the rb route.
func (rb *route) MergeUnion(right *route, isDistinct bool) bool {
	if rb.unionCanMerge(right, isDistinct) {
		rb.substitutions = append(rb.substitutions, right.substitutions...)
		right.Redirect = rb
		return true
	}
	return false
}

func (rb *route) isSingleShard() bool {
	switch rb.eroute.Opcode {
	case engine.SelectUnsharded, engine.SelectDBA, engine.SelectNext, engine.SelectEqualUnique, engine.SelectReference:
		return true
	}
	return false
}

// JoinCanMerge, SubqueryCanMerge and unionCanMerge have subtly different behaviors.
// The difference in behavior is around SelectReference.
// It's not worth trying to reuse the code between them.
func (rb *route) JoinCanMerge(pb *primitiveBuilder, rrb *route, ajoin *sqlparser.JoinTableExpr, where sqlparser.Expr) bool {
	if rb.eroute.Keyspace.Name != rrb.eroute.Keyspace.Name {
		return false
	}
	if rrb.eroute.Opcode == engine.SelectReference {
		// Any opcode can join with a reference table.
		return true
	}
	switch rb.eroute.Opcode {
	case engine.SelectUnsharded:
		return rb.eroute.Opcode == rrb.eroute.Opcode
	case engine.SelectEqualUnique:
		// Check if they target the same shard.
		if rrb.eroute.Opcode == engine.SelectEqualUnique && rb.eroute.Vindex == rrb.eroute.Vindex && valEqual(rb.condition, rrb.condition) {
			return true
		}
	case engine.SelectReference:
		return true
	case engine.SelectNext:
		return false
	case engine.SelectDBA:
		if rrb.eroute.Opcode != engine.SelectDBA {
			return false
		}
		if where == nil {
			return true
		}
<<<<<<< HEAD
		return ajoin != nil
=======
		tableWithRoutingPredicates := make(map[sqlparser.TableName]struct{})
		_ = sqlparser.Walk(func(node sqlparser.SQLNode) (kontinue bool, err error) {
			col, ok := node.(*sqlparser.ColName)
			if ok {
				hasRuntimeRoutingPredicates := isTableNameCol(col) || isDbNameCol(col)
				if hasRuntimeRoutingPredicates && pb.st.tables[col.Qualifier] != nil {
					tableWithRoutingPredicates[col.Qualifier] = struct{}{}
				}
			}
			return true, nil
		}, where)
		// Routes can be merged if only 1 table is used in the predicates that are used for routing
		// TODO :- Even if more table are present in the routing, we can merge if they agree
		if len(tableWithRoutingPredicates) <= 1 {
			return true
		}
		return len(tableWithRoutingPredicates) == 0
>>>>>>> fc784709
	}
	if ajoin == nil {
		return false
	}
	for _, filter := range splitAndExpression(nil, ajoin.Condition.On) {
		if rb.canMergeOnFilter(pb, rrb, filter) {
			return true
		}
	}
	return false
}

func (rb *route) SubqueryCanMerge(pb *primitiveBuilder, inner *route) bool {
	if rb.eroute.Keyspace.Name != inner.eroute.Keyspace.Name {
		return false
	}
	switch rb.eroute.Opcode {
	case engine.SelectUnsharded, engine.SelectDBA, engine.SelectReference:
		return rb.eroute.Opcode == inner.eroute.Opcode || inner.eroute.Opcode == engine.SelectReference
	case engine.SelectEqualUnique:
		// Check if they target the same shard.
		if inner.eroute.Opcode == engine.SelectEqualUnique && rb.eroute.Vindex == inner.eroute.Vindex && valEqual(rb.condition, inner.condition) {
			return true
		}
	case engine.SelectNext:
		return false
	}
	// Any sharded plan (including SelectEqualUnique) can merge on a reference table subquery.
	// This excludes the case of SelectReference with a sharded subquery.
	if inner.eroute.Opcode == engine.SelectReference {
		return true
	}
	switch vals := inner.condition.(type) {
	case *sqlparser.ColName:
		if pb.st.Vindex(vals, rb) == inner.eroute.Vindex {
			return true
		}
	}
	return false
}

func (rb *route) unionCanMerge(other *route, distinct bool) bool {
	if rb.eroute.Keyspace.Name != other.eroute.Keyspace.Name {
		return false
	}
	switch rb.eroute.Opcode {
	case engine.SelectUnsharded, engine.SelectDBA, engine.SelectReference:
		return rb.eroute.Opcode == other.eroute.Opcode
	case engine.SelectEqualUnique:
		// Check if they target the same shard.
		if other.eroute.Opcode == engine.SelectEqualUnique && rb.eroute.Vindex == other.eroute.Vindex && valEqual(rb.condition, other.condition) {
			return true
		}
	case engine.SelectScatter:
		return other.eroute.Opcode == engine.SelectScatter && !distinct
	case engine.SelectNext:
		return false
	}
	return false
}

// canMergeOnFilter returns true if the join constraint makes the routes
// mergeable by unique vindex. The constraint has to be an equality
// like a.id = b.id where both columns have the same unique vindex.
func (rb *route) canMergeOnFilter(pb *primitiveBuilder, rrb *route, filter sqlparser.Expr) bool {
	comparison, ok := filter.(*sqlparser.ComparisonExpr)
	if !ok {
		return false
	}
	if comparison.Operator != sqlparser.EqualOp {
		return false
	}
	left := comparison.Left
	right := comparison.Right
	lVindex := pb.st.Vindex(left, rb)
	if lVindex == nil {
		left, right = right, left
		lVindex = pb.st.Vindex(left, rb)
	}
	if lVindex == nil || !lVindex.IsUnique() {
		return false
	}
	rVindex := pb.st.Vindex(right, rrb)
	if rVindex == nil {
		return false
	}
	return rVindex == lVindex
}

// UpdatePlan evaluates the primitive against the specified
// filter. If it's an improvement, the primitive is updated.
// We assume that the filter has already been pushed into
// the route.
func (rb *route) UpdatePlan(pb *primitiveBuilder, filter sqlparser.Expr) {
	switch rb.eroute.Opcode {
	// For these opcodes, a new filter will not make any difference, so we can just exit early
	case engine.SelectUnsharded, engine.SelectNext, engine.SelectDBA, engine.SelectReference, engine.SelectNone:
		return
	}
	opcode, vindex, values := rb.computePlan(pb, filter)
	if opcode == engine.SelectScatter {
		return
	}
	// If we get SelectNone in next filters, override the previous route plan.
	if opcode == engine.SelectNone {
		rb.updateRoute(opcode, vindex, values)
		return
	}
	switch rb.eroute.Opcode {
	case engine.SelectEqualUnique:
		if opcode == engine.SelectEqualUnique && vindex.Cost() < rb.eroute.Vindex.Cost() {
			rb.updateRoute(opcode, vindex, values)
		}
	case engine.SelectEqual:
		switch opcode {
		case engine.SelectEqualUnique:
			rb.updateRoute(opcode, vindex, values)
		case engine.SelectEqual:
			if vindex.Cost() < rb.eroute.Vindex.Cost() {
				rb.updateRoute(opcode, vindex, values)
			}
		}
	case engine.SelectIN:
		switch opcode {
		case engine.SelectEqualUnique, engine.SelectEqual:
			rb.updateRoute(opcode, vindex, values)
		case engine.SelectIN:
			if vindex.Cost() < rb.eroute.Vindex.Cost() {
				rb.updateRoute(opcode, vindex, values)
			}
		}
	case engine.SelectMultiEqual:
		switch opcode {
		case engine.SelectEqualUnique, engine.SelectEqual, engine.SelectIN:
			rb.updateRoute(opcode, vindex, values)
		case engine.SelectMultiEqual:
			if vindex.Cost() < rb.eroute.Vindex.Cost() {
				rb.updateRoute(opcode, vindex, values)
			}
		}
	case engine.SelectScatter:
		switch opcode {
		case engine.SelectEqualUnique, engine.SelectEqual, engine.SelectIN, engine.SelectMultiEqual, engine.SelectNone:
			rb.updateRoute(opcode, vindex, values)
		}
	}
}

func (rb *route) updateRoute(opcode engine.RouteOpcode, vindex vindexes.SingleColumn, condition sqlparser.Expr) {
	rb.eroute.Opcode = opcode
	rb.eroute.Vindex = vindex
	rb.condition = condition
}

// computePlan computes the plan for the specified filter.
func (rb *route) computePlan(pb *primitiveBuilder, filter sqlparser.Expr) (opcode engine.RouteOpcode, vindex vindexes.SingleColumn, condition sqlparser.Expr) {
	switch node := filter.(type) {
	case *sqlparser.ComparisonExpr:
		switch node.Operator {
		case sqlparser.EqualOp:
			return rb.computeEqualPlan(pb, node)
		case sqlparser.InOp:
			return rb.computeINPlan(pb, node)
		case sqlparser.NotInOp:
			return rb.computeNotInPlan(node.Right), nil, nil
		}
	case *sqlparser.IsExpr:
		return rb.computeISPlan(pb, node)
	}
	return engine.SelectScatter, nil, nil
}

// computeEqualPlan computes the plan for an equality constraint.
func (rb *route) computeEqualPlan(pb *primitiveBuilder, comparison *sqlparser.ComparisonExpr) (opcode engine.RouteOpcode, vindex vindexes.SingleColumn, condition sqlparser.Expr) {
	left := comparison.Left
	right := comparison.Right

	if sqlparser.IsNull(right) {
		return engine.SelectNone, nil, nil
	}

	vindex = pb.st.Vindex(left, rb)
	if vindex == nil {
		left, right = right, left
		vindex = pb.st.Vindex(left, rb)
		if vindex == nil {
			return engine.SelectScatter, nil, nil
		}
	}
	if !rb.exprIsValue(right) {
		return engine.SelectScatter, nil, nil
	}
	if vindex.IsUnique() {
		return engine.SelectEqualUnique, vindex, right
	}
	return engine.SelectEqual, vindex, right
}

// computeIS computes the plan for an equality constraint.
func (rb *route) computeISPlan(pb *primitiveBuilder, comparison *sqlparser.IsExpr) (opcode engine.RouteOpcode, vindex vindexes.SingleColumn, expr sqlparser.Expr) {
	// we only handle IS NULL correct. IsExpr can contain other expressions as well
	if comparison.Operator != sqlparser.IsNullOp {
		return engine.SelectScatter, nil, nil
	}

	vindex = pb.st.Vindex(comparison.Expr, rb)
	// fallback to scatter gather if there is no vindex
	if vindex == nil {
		return engine.SelectScatter, nil, nil
	}
	if vindex.IsUnique() {
		return engine.SelectEqualUnique, vindex, &sqlparser.NullVal{}
	}
	return engine.SelectEqual, vindex, &sqlparser.NullVal{}
}

// computeINPlan computes the plan for an IN constraint.
func (rb *route) computeINPlan(pb *primitiveBuilder, comparison *sqlparser.ComparisonExpr) (opcode engine.RouteOpcode, vindex vindexes.SingleColumn, expr sqlparser.Expr) {
	switch comparison.Left.(type) {
	case *sqlparser.ColName:
		return rb.computeSimpleINPlan(pb, comparison)
	case sqlparser.ValTuple:
		return rb.computeCompositeINPlan(pb, comparison)
	}
	return engine.SelectScatter, nil, nil
}

// computeSimpleINPlan computes the plan for a simple IN constraint.
func (rb *route) computeSimpleINPlan(pb *primitiveBuilder, comparison *sqlparser.ComparisonExpr) (opcode engine.RouteOpcode, vindex vindexes.SingleColumn, expr sqlparser.Expr) {
	vindex = pb.st.Vindex(comparison.Left, rb)
	if vindex == nil {
		return engine.SelectScatter, nil, nil
	}
	switch node := comparison.Right.(type) {
	case sqlparser.ValTuple:
		if len(node) == 1 && sqlparser.IsNull(node[0]) {
			return engine.SelectNone, nil, nil
		}

		for _, n := range node {
			if !rb.exprIsValue(n) {
				return engine.SelectScatter, nil, nil
			}
		}
		return engine.SelectIN, vindex, comparison
	case sqlparser.ListArg:
		return engine.SelectIN, vindex, comparison
	}
	return engine.SelectScatter, nil, nil
}

// computeCompositeINPlan computes the plan for a composite IN constraint.
func (rb *route) computeCompositeINPlan(pb *primitiveBuilder, comparison *sqlparser.ComparisonExpr) (opcode engine.RouteOpcode, vindex vindexes.SingleColumn, values sqlparser.Expr) {
	leftTuple := comparison.Left.(sqlparser.ValTuple)
	return rb.iterateCompositeIN(pb, comparison, nil, leftTuple)
}

// iterateCompositeIN recursively walks the LHS tuple of the IN clause looking
// for column names. For those that match a vindex, it builds a multi-value plan
// using the corresponding values in the RHS. It returns the best of the plans built.
func (rb *route) iterateCompositeIN(pb *primitiveBuilder, comparison *sqlparser.ComparisonExpr, coordinates []int, tuple sqlparser.ValTuple) (opcode engine.RouteOpcode, vindex vindexes.SingleColumn, values sqlparser.Expr) {
	opcode = engine.SelectScatter

	cindex := len(coordinates)
	coordinates = append(coordinates, 0)
	for idx, expr := range tuple {
		coordinates[cindex] = idx
		switch expr := expr.(type) {
		case sqlparser.ValTuple:
			newOpcode, newVindex, newValues := rb.iterateCompositeIN(pb, comparison, coordinates, expr)
			opcode, vindex, values = bestOfComposite(opcode, newOpcode, vindex, newVindex, values, newValues)
		case *sqlparser.ColName:
			newVindex := pb.st.Vindex(expr, rb)
			if newVindex != nil {
				newOpcode, newValues := rb.compositePlanForCol(pb, comparison, coordinates)
				opcode, vindex, values = bestOfComposite(opcode, newOpcode, vindex, newVindex, values, newValues)
			}
		}
	}
	return opcode, vindex, values
}

// compositePlanForCol builds a plan for a matched column in the LHS
// of a composite IN clause.
func (rb *route) compositePlanForCol(pb *primitiveBuilder, comparison *sqlparser.ComparisonExpr, coordinates []int) (opcode engine.RouteOpcode, values sqlparser.Expr) {
	rightTuple, ok := comparison.Right.(sqlparser.ValTuple)
	if !ok {
		return engine.SelectScatter, nil
	}
	retVal := make(sqlparser.ValTuple, len(rightTuple))
	for i, rval := range rightTuple {
		val := tupleAccess(rval, coordinates)
		if val == nil {
			return engine.SelectScatter, nil
		}
		if !rb.exprIsValue(val) {
			return engine.SelectScatter, nil
		}
		retVal[i] = val
	}
	return engine.SelectMultiEqual, retVal
}

// tupleAccess returns the value of the expression that corresponds
// to the specified coordinates.
func tupleAccess(expr sqlparser.Expr, coordinates []int) sqlparser.Expr {
	tuple, _ := expr.(sqlparser.ValTuple)
	for _, idx := range coordinates {
		if idx >= len(tuple) {
			return nil
		}
		expr = tuple[idx]
		tuple, _ = expr.(sqlparser.ValTuple)
	}
	return expr
}

// bestOfComposite returns the best of two composite IN clause plans.
func bestOfComposite(opcode1, opcode2 engine.RouteOpcode, vindex1, vindex2 vindexes.SingleColumn, values1, values2 sqlparser.Expr) (opcode engine.RouteOpcode, vindex vindexes.SingleColumn, values sqlparser.Expr) {
	if opcode1 == engine.SelectScatter {
		return opcode2, vindex2, values2
	}
	if opcode2 == engine.SelectScatter {
		return opcode1, vindex1, values1
	}
	if vindex1.Cost() < vindex2.Cost() {
		return opcode1, vindex1, values1
	}
	return opcode2, vindex2, values2
}

// computeNotInPlan looks for null values to produce a SelectNone if found
func (rb *route) computeNotInPlan(right sqlparser.Expr) engine.RouteOpcode {
	switch node := right.(type) {
	case sqlparser.ValTuple:
		for _, n := range node {
			if sqlparser.IsNull(n) {
				return engine.SelectNone
			}
		}
	}

	return engine.SelectScatter
}

// exprIsValue returns true if the expression can be treated as a value
// for the routeOption. External references are treated as value.
func (rb *route) exprIsValue(expr sqlparser.Expr) bool {
	if node, ok := expr.(*sqlparser.ColName); ok {
		return node.Metadata.(*column).Origin() != rb
	}
	return sqlparser.IsValue(expr)
}

// queryTimeout returns DirectiveQueryTimeout value if set, otherwise returns 0.
func queryTimeout(d sqlparser.CommentDirectives) int {
	if d == nil {
		return 0
	}

	val, ok := d[sqlparser.DirectiveQueryTimeout]
	if !ok {
		return 0
	}

	intVal, ok := val.(int)
	if ok {
		return intVal
	}
	return 0
}<|MERGE_RESOLUTION|>--- conflicted
+++ resolved
@@ -440,9 +440,6 @@
 		if where == nil {
 			return true
 		}
-<<<<<<< HEAD
-		return ajoin != nil
-=======
 		tableWithRoutingPredicates := make(map[sqlparser.TableName]struct{})
 		_ = sqlparser.Walk(func(node sqlparser.SQLNode) (kontinue bool, err error) {
 			col, ok := node.(*sqlparser.ColName)
@@ -460,7 +457,6 @@
 			return true
 		}
 		return len(tableWithRoutingPredicates) == 0
->>>>>>> fc784709
 	}
 	if ajoin == nil {
 		return false
