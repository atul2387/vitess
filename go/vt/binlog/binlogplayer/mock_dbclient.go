--- conflicted
+++ resolved
@@ -31,14 +31,6 @@
 // MockDBClient mocks a DBClient.
 // It must be configured to expect requests in a specific order.
 type MockDBClient struct {
-<<<<<<< HEAD
-	t             *testing.T
-	UName         string
-	expect        []*mockExpect
-	currentResult int
-	done          chan struct{}
-	invariants    map[string]*sqltypes.Result
-=======
 	t               *testing.T
 	UName           string
 	expect          []*mockExpect
@@ -46,7 +38,6 @@
 	done            chan struct{}
 	queriesToIgnore []*mockExpect // these queries will return a standard nil result, you SHOULD NOT expect them in the tests
 	invariants      map[string]*sqltypes.Result
->>>>>>> cb142eea
 }
 
 type mockExpect struct {
@@ -56,14 +47,6 @@
 	err    error
 }
 
-<<<<<<< HEAD
-// NewMockDBClient returns a new DBClientMock with the default "Filtered" UName.
-func NewMockDBClient(t *testing.T) *MockDBClient {
-	return &MockDBClient{
-		t:     t,
-		UName: mockClientUNameFiltered,
-		done:  make(chan struct{}),
-=======
 func getQueriesToIgnore() []*mockExpect {
 	var queriesToIgnore []*mockExpect
 	for _, query := range WithDDLInitialQueries {
@@ -86,7 +69,6 @@
 		UName:           mockClientUNameFiltered,
 		done:            make(chan struct{}),
 		queriesToIgnore: getQueriesToIgnore(),
->>>>>>> cb142eea
 		invariants: map[string]*sqltypes.Result{
 			"CREATE TABLE IF NOT EXISTS _vt.vreplication_log":           {},
 			"select id, type, state, message from _vt.vreplication_log": {},
@@ -95,13 +77,6 @@
 	}
 }
 
-<<<<<<< HEAD
-func NewMockDbaClient(t *testing.T) *MockDBClient {
-	return &MockDBClient{
-		t:     t,
-		UName: mockClientUNameDba,
-		done:  make(chan struct{}),
-=======
 // NewMockDbaClient returns a new DBClientMock with the default "Dba" UName.
 func NewMockDbaClient(t *testing.T) *MockDBClient {
 	return &MockDBClient{
@@ -109,7 +84,6 @@
 		UName:           mockClientUNameDba,
 		done:            make(chan struct{}),
 		queriesToIgnore: getQueriesToIgnore(),
->>>>>>> cb142eea
 	}
 }
 
@@ -195,14 +169,11 @@
 	dc.t.Helper()
 	dc.t.Logf("DBClient query: %v", query)
 
-<<<<<<< HEAD
-=======
 	for _, q := range dc.queriesToIgnore {
 		if strings.EqualFold(q.query, query) || strings.Contains(strings.ToLower(query), strings.ToLower(q.query)) {
 			return q.result, q.err
 		}
 	}
->>>>>>> cb142eea
 	for q, result := range dc.invariants {
 		if strings.Contains(query, q) {
 			return result, nil
