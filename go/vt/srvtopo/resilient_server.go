/*
Copyright 2019 The Vitess Authors.

Licensed under the Apache License, Version 2.0 (the "License");
you may not use this file except in compliance with the License.
You may obtain a copy of the License at

    http://www.apache.org/licenses/LICENSE-2.0

Unless required by applicable law or agreed to in writing, software
distributed under the License is distributed on an "AS IS" BASIS,
WITHOUT WARRANTIES OR CONDITIONS OF ANY KIND, either express or implied.
See the License for the specific language governing permissions and
limitations under the License.
*/

package srvtopo

import (
	"flag"
	"fmt"
	"html/template"
	"sort"
	"sync"
	"time"

	"context"

	"vitess.io/vitess/go/stats"
	"vitess.io/vitess/go/vt/log"
	"vitess.io/vitess/go/vt/topo"

	topodatapb "vitess.io/vitess/go/vt/proto/topodata"
	vschemapb "vitess.io/vitess/go/vt/proto/vschema"
)

var (
	// srvTopoCacheTTL and srvTopoCacheRefresh control the behavior of
	// the caching for both watched and unwatched values.
	//
	// For entries we don't watch (like the list of Keyspaces), we refresh
	// the cached list from the topo after srv_topo_cache_refresh elapses.
	// If the fetch fails, we hold onto the cached value until
	// srv_topo_cache_ttl elapses.
	//
	// For entries we watch (like the SrvKeyspace for a given cell), if
	// setting the watch fails, we will use the last known value until
	// srv_topo_cache_ttl elapses and we only try to re-establish the watch
	// once every srv_topo_cache_refresh interval.
<<<<<<< HEAD
	srvTopoTimeout      = flag.Duration("srv_topo_timeout", 1*time.Second, "topo server timeout")
=======
	srvTopoTimeout      = flag.Duration("srv_topo_timeout", 5*time.Second, "topo server timeout")
>>>>>>> cb142eea
	srvTopoCacheTTL     = flag.Duration("srv_topo_cache_ttl", 1*time.Second, "how long to use cached entries for topology")
	srvTopoCacheRefresh = flag.Duration("srv_topo_cache_refresh", 1*time.Second, "how frequently to refresh the topology for cached entries")
)

const (
	queryCategory  = "query"
	cachedCategory = "cached"
	errorCategory  = "error"

	// TopoTemplate is the HTML to use to display the
	// ResilientServerCacheStatus object
	TopoTemplate = `
<style>
  table {
    border-collapse: collapse;
  }
  td, th {
    border: 1px solid #999;
    padding: 0.2rem;
  }
</style>
<table>
  <tr>
    <th colspan="4">SrvKeyspace Names Cache</th>
  </tr>
  <tr>
    <th>Cell</th>
    <th>SrvKeyspace Names</th>
    <th>TTL</th>
    <th>Error</th>
  </tr>
  {{range $i, $skn := .SrvKeyspaceNames}}
  <tr>
    <td>{{github_com_vitessio_vitess_vtctld_srv_cell $skn.Cell}}</td>
    <td>{{range $j, $value := $skn.Value}}{{github_com_vitessio_vitess_vtctld_srv_keyspace $skn.Cell $value}}&nbsp;{{end}}</td>
    <td>{{github_com_vitessio_vitess_srvtopo_ttl_time $skn.ExpirationTime}}</td>
    <td>{{if $skn.LastError}}({{github_com_vitessio_vitess_srvtopo_time_since $skn.LastQueryTime}}Ago) {{$skn.LastError}}{{end}}</td>
  </tr>
  {{end}}
</table>
<br>
<table>
  <tr>
    <th colspan="5">SrvKeyspace Cache</th>
  </tr>
  <tr>
    <th>Cell</th>
    <th>Keyspace</th>
    <th>SrvKeyspace</th>
    <th>TTL</th>
    <th>Error</th>
  </tr>
  {{range $i, $sk := .SrvKeyspaces}}
  <tr>
    <td>{{github_com_vitessio_vitess_vtctld_srv_cell $sk.Cell}}</td>
    <td>{{github_com_vitessio_vitess_vtctld_srv_keyspace $sk.Cell $sk.Keyspace}}</td>
    <td>{{$sk.StatusAsHTML}}</td>
    <td>{{github_com_vitessio_vitess_srvtopo_ttl_time $sk.ExpirationTime}}</td>
    <td>{{if $sk.LastError}}({{github_com_vitessio_vitess_srvtopo_time_since $sk.LastErrorTime}} Ago) {{$sk.LastError}}{{end}}</td>
  </tr>
  {{end}}
</table>
`
)

// ResilientServer is an implementation of srvtopo.Server based
// on a topo.Server that uses a cache for two purposes:
// - limit the QPS to the underlying topo.Server
// - return the last known value of the data if there is an error
type ResilientServer struct {
	topoServer   *topo.Server
	cacheTTL     time.Duration
	cacheRefresh time.Duration
	counts       *stats.CountersWithSingleLabel

	// mutex protects the cache map itself, not the individual
	// values in the cache.
	mutex                 sync.RWMutex
	srvKeyspaceNamesCache map[string]*srvKeyspaceNamesEntry
	srvKeyspaceCache      map[string]*srvKeyspaceEntry
}

type srvKeyspaceNamesEntry struct {
	// unmutable values
	cell string

	// the mutex protects any access to this structure (read or write)
	mutex sync.Mutex

	// refreshingChan is used to synchronize requests and avoid hammering
	// the topo server
	refreshingChan chan struct{}

	insertionTime time.Time
	lastQueryTime time.Time
	value         []string
	lastError     error
	lastErrorCtx  context.Context
}

type watchState int

const (
	watchStateIdle watchState = iota
	watchStateStarting
	watchStateRunning
)

type srvKeyspaceEntry struct {
	// unmutable values
	cell     string
	keyspace string

	// the mutex protects any access to this structure (read or write)
	mutex sync.RWMutex

	// watchState describes if the watch go routine is running.
	// It is easier to have an explicit field instead of guessing
	// based on value and lastError.
	//
	// if the state is watchStateIdle, and the time since the last error is
	// greater than the refresh time, the next time we try to access the
	// keyspace, we will set watchState to watchStarting and kick off the
	// watch in a separate goroutine
	//
	// in watchStateRunning, we are guaranteed to have lastError be
	// non-nil and an up-to-date value (which may be nil)
	watchState watchState

	// watchStartingCond is used to serialize callers for the first attempt
	// to establish the watch
	watchStartingChan chan struct{}

	value     *topodatapb.SrvKeyspace
	lastError error

	// lastValueTime is the time when the cached value is known to be valid,
	// either because the watch last obtained a non-nil value or when a
	// running watch first got an error.
	//
	// It is compared to the TTL to determine if we can return the value
	// when the watch is failing
	lastValueTime time.Time

	// lastErrorCtx tries to remember the context of the query
	// that failed to get the SrvKeyspace, so we can display it in
	// the status UI. The background routine that refreshes the
	// keyspace will not populate this field.
	// The intent is to have the source of a query that for instance
	// has a bad keyspace or cell name.
	lastErrorCtx context.Context

	// lastErrorTime records the time that the watch failed, used for
	// the status page
	lastErrorTime time.Time
}

// NewResilientServer creates a new ResilientServer
// based on the provided topo.Server.
func NewResilientServer(base *topo.Server, counterPrefix string) *ResilientServer {
	if *srvTopoCacheRefresh > *srvTopoCacheTTL {
		log.Fatalf("srv_topo_cache_refresh must be less than or equal to srv_topo_cache_ttl")
	}

	var metric string

	if counterPrefix == "" {
		metric = counterPrefix + "Counts"
	} else {
		metric = ""
	}

	return &ResilientServer{
		topoServer:   base,
		cacheTTL:     *srvTopoCacheTTL,
		cacheRefresh: *srvTopoCacheRefresh,
		counts:       stats.NewCountersWithSingleLabel(metric, "Resilient srvtopo server operations", "type"),

		srvKeyspaceNamesCache: make(map[string]*srvKeyspaceNamesEntry),
		srvKeyspaceCache:      make(map[string]*srvKeyspaceEntry),
	}
}

// GetTopoServer returns the topo.Server that backs the resilient server.
func (server *ResilientServer) GetTopoServer() (*topo.Server, error) {
	return server.topoServer, nil
}

// GetSrvKeyspaceNames returns all keyspace names for the given cell.
func (server *ResilientServer) GetSrvKeyspaceNames(ctx context.Context, cell string, staleOK bool) ([]string, error) {
	server.counts.Add(queryCategory, 1)

	// find the entry in the cache, add it if not there
	key := cell
	server.mutex.Lock()
	entry, ok := server.srvKeyspaceNamesCache[key]
	if !ok {
		entry = &srvKeyspaceNamesEntry{
			cell: cell,
		}
		server.srvKeyspaceNamesCache[key] = entry
	}
	server.mutex.Unlock()

	// Lock the entry, and do everything holding the lock except
	// querying the underlying topo server.
	//
	// This means that even if the topo server is very slow, two concurrent
	// requests will only issue one underlying query.
	entry.mutex.Lock()
	defer entry.mutex.Unlock()

	cacheValid := entry.value != nil && (time.Since(entry.insertionTime) < server.cacheTTL)
	if !cacheValid && staleOK {
		// Only allow stale results for a bounded period
		cacheValid = entry.value != nil && (time.Since(entry.insertionTime) < (server.cacheTTL + 2*server.cacheRefresh))
	}
	shouldRefresh := time.Since(entry.lastQueryTime) > server.cacheRefresh

	// If it is not time to check again, then return either the cached
	// value or the cached error but don't ask topo again.
	if !shouldRefresh {
		if cacheValid {
			return entry.value, nil
		}
		return nil, entry.lastError
	}

	// Refresh the state in a background goroutine if no refresh is already
	// in progress none is already running. This way queries are not blocked
	// while the cache is still valid but past the refresh time, and avoids
	// calling out to the topo service while the lock is held.
	if entry.refreshingChan == nil {
		entry.refreshingChan = make(chan struct{})
		entry.lastQueryTime = time.Now()
		go func() {
			defer func() {
				if err := recover(); err != nil {
					log.Errorf("GetSrvKeyspaceNames uncaught panic, cell :%v, err :%v)", cell, err)
				}
			}()
			newCtx, cancel := context.WithTimeout(ctx, *srvTopoTimeout)
			defer cancel()
			result, err := server.topoServer.GetSrvKeyspaceNames(newCtx, cell)
			entry.mutex.Lock()
			defer func() {
				close(entry.refreshingChan)
				entry.refreshingChan = nil
				entry.mutex.Unlock()
			}()

			if err == nil {
				// save the value we got and the current time in the cache
				entry.insertionTime = time.Now()
				// Avoid a tiny race if TTL == refresh time (the default)
				entry.lastQueryTime = entry.insertionTime
				entry.value = result
			} else {
				server.counts.Add(errorCategory, 1)
				if entry.insertionTime.IsZero() {
					log.Errorf("GetSrvKeyspaceNames(%v, %v) failed: %v (no cached value, caching and returning error)", ctx, cell, err)
				} else if newCtx.Err() == context.DeadlineExceeded {
					log.Errorf("GetSrvKeyspaceNames(%v, %v) failed: %v (request timeout), (keeping cached value: %v)", ctx, cell, err, entry.value)
				} else if entry.value != nil && time.Since(entry.insertionTime) < server.cacheTTL {
					server.counts.Add(cachedCategory, 1)
					log.Warningf("GetSrvKeyspaceNames(%v, %v) failed: %v (keeping cached value: %v)", ctx, cell, err, entry.value)
				} else {
					log.Errorf("GetSrvKeyspaceNames(%v, %v) failed: %v (cached value expired)", ctx, cell, err)
					entry.insertionTime = time.Time{}
					entry.value = nil
				}
			}

			entry.lastError = err
			entry.lastErrorCtx = newCtx
		}()
	}

	// If the cached entry is still valid then use it, otherwise wait
	// for the refresh attempt to complete to get a more up to date
	// response.
	//
	// In the event that the topo service is slow or unresponsive either
	// on the initial fetch or if the cache TTL expires, then several
	// requests could be blocked on refreshingCond waiting for the response
	// to come back.
	if cacheValid {
		return entry.value, nil
	}

	refreshingChan := entry.refreshingChan
	entry.mutex.Unlock()
	select {
	case <-refreshingChan:
	case <-ctx.Done():
		entry.mutex.Lock()
		return nil, fmt.Errorf("timed out waiting for keyspace names")
	}
	entry.mutex.Lock()

	if entry.value != nil {
		return entry.value, nil
	}

	return nil, entry.lastError
}

func (server *ResilientServer) getSrvKeyspaceEntry(cell, keyspace string) *srvKeyspaceEntry {
	// find the entry in the cache, add it if not there
	key := cell + "." + keyspace
	server.mutex.RLock()
	entry, ok := server.srvKeyspaceCache[key]
	if ok {
		server.mutex.RUnlock()
		return entry
	}
	server.mutex.RUnlock()

	server.mutex.Lock()
	entry, ok = server.srvKeyspaceCache[key]
	if !ok {
		entry = &srvKeyspaceEntry{
			cell:     cell,
			keyspace: keyspace,
		}
		server.srvKeyspaceCache[key] = entry
	}
	server.mutex.Unlock()
	return entry
}

// GetSrvKeyspace returns SrvKeyspace object for the given cell and keyspace.
func (server *ResilientServer) GetSrvKeyspace(ctx context.Context, cell, keyspace string) (*topodatapb.SrvKeyspace, error) {
	entry := server.getSrvKeyspaceEntry(cell, keyspace)

	// If the watch is already running, return the value
	entry.mutex.RLock()
	if entry.watchState == watchStateRunning {
		v, e := entry.value, entry.lastError
		entry.mutex.RUnlock()
		return v, e
	}
	entry.mutex.RUnlock()

	entry.mutex.Lock()
	defer entry.mutex.Unlock()

	// If the watch is already running (now that we have the write lock),
	// return the value
	if entry.watchState == watchStateRunning {
		return entry.value, entry.lastError
	}

	// Watch is not running. Start a new one if it is time to use it and if
	// there isn't one already one  in the process of being started.
	shouldRefresh := time.Since(entry.lastErrorTime) > server.cacheRefresh
	if shouldRefresh && (entry.watchState == watchStateIdle) {
		entry.watchState = watchStateStarting
		entry.watchStartingChan = make(chan struct{})
		go server.watchSrvKeyspace(ctx, entry, cell, keyspace)
	}

	// If the cached value is still valid, use it. Otherwise wait
	// for the watch attempt to complete to get a more up to date
	// response.
	//
	// In the event that the topo service is slow or unresponsive either
	// on the initial fetch or if the cache TTL expires, then several
	// requests could be blocked waiting for the response to come back.
	cacheValid := entry.value != nil && time.Since(entry.lastValueTime) < server.cacheTTL
	if cacheValid {
		server.counts.Add(cachedCategory, 1)
		return entry.value, nil
	}

	if entry.watchState == watchStateStarting {
		watchStartingChan := entry.watchStartingChan
		entry.mutex.Unlock()
		select {
		case <-watchStartingChan:
		case <-ctx.Done():
			entry.mutex.Lock()
			return nil, fmt.Errorf("timed out waiting for keyspace")
		}
		entry.mutex.Lock()
	}

	if entry.value != nil {
		return entry.value, nil
	}

	return nil, entry.lastError
}

// watchSrvKeyspace is started in a separate goroutine and attempts to establish
// a watch. The caller context is provided to show in the UI in case the watch
// fails due to an error like a mistyped keyspace.
func (server *ResilientServer) watchSrvKeyspace(callerCtx context.Context, entry *srvKeyspaceEntry, cell, keyspace string) {
	// We use a background context, as starting the watch should keep going
	// even if the current query context is short-lived.
	newCtx := context.Background()
	current, changes, cancel := server.topoServer.WatchSrvKeyspace(newCtx, cell, keyspace)

	entry.mutex.Lock()

	if current.Err != nil {
		// lastError and lastErrorCtx will be visible from the UI
		// until the next try
		entry.lastError = current.Err
		entry.lastErrorCtx = callerCtx
		entry.lastErrorTime = time.Now()

		// if the node disappears, delete the cached value
		if topo.IsErrType(current.Err, topo.NoNode) {
			entry.value = nil
		}

		server.counts.Add(errorCategory, 1)
		log.Errorf("Initial WatchSrvKeyspace failed for %v/%v: %T %v", cell, keyspace, current.Err, current.Err)

		// This watcher will able to continue to return the last value till it is not able to connect to the topo server even if the cache TTL is reached.
		// TTL cache is only checked if the error is a known error i.e topo.Error.
		_, topoErr := current.Err.(topo.Error)
		if topoErr && time.Since(entry.lastValueTime) > server.cacheTTL {
			log.Errorf("WatchSrvKeyspace clearing cached entry for %v/%v", cell, keyspace)
			entry.value = nil
		}

		entry.watchState = watchStateIdle
		close(entry.watchStartingChan)
		entry.watchStartingChan = nil
		entry.mutex.Unlock()
		return
	}

	// we are now watching, cache the first notification
	entry.watchState = watchStateRunning
	close(entry.watchStartingChan)
	entry.watchStartingChan = nil
	entry.value = current.Value
	entry.lastValueTime = time.Now()

	entry.lastError = nil
	entry.lastErrorCtx = nil
	entry.lastErrorTime = time.Time{}

	entry.mutex.Unlock()

	defer cancel()
	for c := range changes {
		if c.Err != nil {
			// Watch errored out.
			//
			// Log it and store the error, but do not clear the value
			// so it can be used until the ttl elapses unless the node
			// was deleted.
			err := fmt.Errorf("WatchSrvKeyspace failed for %v/%v: %v", cell, keyspace, c.Err)
			log.Errorf("%v", err)
			server.counts.Add(errorCategory, 1)
			entry.mutex.Lock()
			if topo.IsErrType(c.Err, topo.NoNode) {
				entry.value = nil
			}
			entry.watchState = watchStateIdle

			// Even though we didn't get a new value, update the lastValueTime
			// here since the watch was successfully running before and we want
			// the value to be cached for the full TTL from here onwards.
			entry.lastValueTime = time.Now()

			entry.lastError = err
			entry.lastErrorCtx = nil
			entry.lastErrorTime = time.Now()
			entry.mutex.Unlock()
			return
		}

		// We got a new value, save it.
		entry.mutex.Lock()
		entry.value = c.Value
		entry.lastError = nil
		entry.lastErrorCtx = nil
		entry.lastErrorTime = time.Time{}
		entry.mutex.Unlock()
	}
}

var watchSrvVSchemaSleepTime = 5 * time.Second

// WatchSrvVSchema is part of the srvtopo.Server interface.
func (server *ResilientServer) WatchSrvVSchema(ctx context.Context, cell string, callback func(*vschemapb.SrvVSchema, error)) {
	wg := sync.WaitGroup{}
	wg.Add(1)

	go func() {
		defer func() {
			if err := recover(); err != nil {
				log.Errorf("WatchSrvVSchema  uncaught panic, cell :%v, err :%v)", cell, err)
			}
		}()

		foundFirstValue := false

		for {
			current, changes, _ := server.topoServer.WatchSrvVSchema(ctx, cell)
			callback(current.Value, current.Err)
			if !foundFirstValue {
				foundFirstValue = true
				wg.Done()
			}
			if current.Err != nil {
				// Don't log if there is no VSchema to start with.
				if !topo.IsErrType(current.Err, topo.NoNode) {
					log.Warningf("Error watching vschema for cell %s (will wait 5s before retrying): %v", cell, current.Err)
				}
			} else {
				for c := range changes {
					// Note we forward topo.ErrNoNode as is.
					callback(c.Value, c.Err)
					if c.Err != nil {
						log.Warningf("Error while watching vschema for cell %s (will wait 5s before retrying): %v", cell, c.Err)
						break
					}
				}
			}

			// Sleep a bit before trying again.
			time.Sleep(watchSrvVSchemaSleepTime)
		}
	}()

	// Wait for the first value to have been processed.
	wg.Wait()
}

// The next few structures and methods are used to get a displayable
// version of the cache in a status page.

// SrvKeyspaceNamesCacheStatus is the current value for SrvKeyspaceNames
type SrvKeyspaceNamesCacheStatus struct {
	Cell           string
	Value          []string
	ExpirationTime time.Time
	LastQueryTime  time.Time
	LastError      error
	LastErrorCtx   context.Context
}

// SrvKeyspaceNamesCacheStatusList is used for sorting
type SrvKeyspaceNamesCacheStatusList []*SrvKeyspaceNamesCacheStatus

// Len is part of sort.Interface
func (skncsl SrvKeyspaceNamesCacheStatusList) Len() int {
	return len(skncsl)
}

// Less is part of sort.Interface
func (skncsl SrvKeyspaceNamesCacheStatusList) Less(i, j int) bool {
	return skncsl[i].Cell < skncsl[j].Cell
}

// Swap is part of sort.Interface
func (skncsl SrvKeyspaceNamesCacheStatusList) Swap(i, j int) {
	skncsl[i], skncsl[j] = skncsl[j], skncsl[i]
}

// SrvKeyspaceCacheStatus is the current value for a SrvKeyspace object
type SrvKeyspaceCacheStatus struct {
	Cell           string
	Keyspace       string
	Value          *topodatapb.SrvKeyspace
	ExpirationTime time.Time
	LastErrorTime  time.Time
	LastError      error
	LastErrorCtx   context.Context
}

// StatusAsHTML returns an HTML version of our status.
// It works best if there is data in the cache.
func (st *SrvKeyspaceCacheStatus) StatusAsHTML() template.HTML {
	if st.Value == nil {
		return template.HTML("No Data")
	}

	result := "<b>Partitions:</b><br>"
	for _, keyspacePartition := range st.Value.Partitions {
		result += "&nbsp;<b>" + keyspacePartition.ServedType.String() + ":</b>"
		for _, shard := range keyspacePartition.ShardReferences {
			result += "&nbsp;" + shard.Name
		}
		result += "<br>"
	}

	if st.Value.ShardingColumnName != "" {
		result += "<b>ShardingColumnName:</b>&nbsp;" + st.Value.ShardingColumnName + "<br>"
		result += "<b>ShardingColumnType:</b>&nbsp;" + st.Value.ShardingColumnType.String() + "<br>"
	}

	if len(st.Value.ServedFrom) > 0 {
		result += "<b>ServedFrom:</b><br>"
		for _, sf := range st.Value.ServedFrom {
			result += "&nbsp;<b>" + sf.TabletType.String() + ":</b>&nbsp;" + sf.Keyspace + "<br>"
		}
	}

	return template.HTML(result)
}

// SrvKeyspaceCacheStatusList is used for sorting
type SrvKeyspaceCacheStatusList []*SrvKeyspaceCacheStatus

// Len is part of sort.Interface
func (skcsl SrvKeyspaceCacheStatusList) Len() int {
	return len(skcsl)
}

// Less is part of sort.Interface
func (skcsl SrvKeyspaceCacheStatusList) Less(i, j int) bool {
	return skcsl[i].Cell+"."+skcsl[i].Keyspace <
		skcsl[j].Cell+"."+skcsl[j].Keyspace
}

// Swap is part of sort.Interface
func (skcsl SrvKeyspaceCacheStatusList) Swap(i, j int) {
	skcsl[i], skcsl[j] = skcsl[j], skcsl[i]
}

// ResilientServerCacheStatus has the full status of the cache
type ResilientServerCacheStatus struct {
	SrvKeyspaceNames SrvKeyspaceNamesCacheStatusList
	SrvKeyspaces     SrvKeyspaceCacheStatusList
}

// CacheStatus returns a displayable version of the cache
func (server *ResilientServer) CacheStatus() *ResilientServerCacheStatus {
	result := &ResilientServerCacheStatus{}
	server.mutex.Lock()

	for _, entry := range server.srvKeyspaceNamesCache {
		entry.mutex.Lock()

		result.SrvKeyspaceNames = append(result.SrvKeyspaceNames, &SrvKeyspaceNamesCacheStatus{
			Cell:           entry.cell,
			Value:          entry.value,
			ExpirationTime: entry.insertionTime.Add(server.cacheTTL),
			LastQueryTime:  entry.lastQueryTime,
			LastError:      entry.lastError,
			LastErrorCtx:   entry.lastErrorCtx,
		})
		entry.mutex.Unlock()
	}

	for _, entry := range server.srvKeyspaceCache {
		entry.mutex.RLock()

		expirationTime := time.Now().Add(server.cacheTTL)
		if entry.watchState != watchStateRunning {
			expirationTime = entry.lastValueTime.Add(server.cacheTTL)
		}

		result.SrvKeyspaces = append(result.SrvKeyspaces, &SrvKeyspaceCacheStatus{
			Cell:           entry.cell,
			Keyspace:       entry.keyspace,
			Value:          entry.value,
			ExpirationTime: expirationTime,
			LastErrorTime:  entry.lastErrorTime,
			LastError:      entry.lastError,
			LastErrorCtx:   entry.lastErrorCtx,
		})
		entry.mutex.RUnlock()
	}

	server.mutex.Unlock()

	// do the sorting without the mutex
	sort.Sort(result.SrvKeyspaceNames)
	sort.Sort(result.SrvKeyspaces)

	return result
}

// Returns the ttl for the cached entry or "Expired" if it is in the past
func ttlTime(expirationTime time.Time) template.HTML {
	ttl := time.Until(expirationTime).Round(time.Second)
	if ttl < 0 {
		return template.HTML("<b>Expired</b>")
	}
	return template.HTML(ttl.String())
}

func timeSince(t time.Time) template.HTML {
	return template.HTML(time.Since(t).Round(time.Second).String())
}

// StatusFuncs is required for CacheStatus) to work properly.
// We don't register them inside servenv directly so we don't introduce
// a dependency here.
var StatusFuncs = template.FuncMap{
	"github_com_vitessio_vitess_srvtopo_ttl_time":   ttlTime,
	"github_com_vitessio_vitess_srvtopo_time_since": timeSince,
}<|MERGE_RESOLUTION|>--- conflicted
+++ resolved
@@ -47,11 +47,7 @@
 	// setting the watch fails, we will use the last known value until
 	// srv_topo_cache_ttl elapses and we only try to re-establish the watch
 	// once every srv_topo_cache_refresh interval.
-<<<<<<< HEAD
-	srvTopoTimeout      = flag.Duration("srv_topo_timeout", 1*time.Second, "topo server timeout")
-=======
 	srvTopoTimeout      = flag.Duration("srv_topo_timeout", 5*time.Second, "topo server timeout")
->>>>>>> cb142eea
 	srvTopoCacheTTL     = flag.Duration("srv_topo_cache_ttl", 1*time.Second, "how long to use cached entries for topology")
 	srvTopoCacheRefresh = flag.Duration("srv_topo_cache_refresh", 1*time.Second, "how frequently to refresh the topology for cached entries")
 )
