/*
Copyright 2019 The Vitess Authors.

Licensed under the Apache License, Version 2.0 (the "License");
you may not use this file except in compliance with the License.
You may obtain a copy of the License at

    http://www.apache.org/licenses/LICENSE-2.0

Unless required by applicable law or agreed to in writing, software
distributed under the License is distributed on an "AS IS" BASIS,
WITHOUT WARRANTIES OR CONDITIONS OF ANY KIND, either express or implied.
See the License for the specific language governing permissions and
limitations under the License.
*/

package wrangler

import (
	"bytes"
	"flag"
	"fmt"
	"strings"
	"sync"
	"time"

	"context"

	"vitess.io/vitess/go/event"
	"vitess.io/vitess/go/sqltypes"
	"vitess.io/vitess/go/vt/binlog/binlogplayer"
	"vitess.io/vitess/go/vt/concurrency"
	"vitess.io/vitess/go/vt/discovery"
	"vitess.io/vitess/go/vt/key"
	binlogdatapb "vitess.io/vitess/go/vt/proto/binlogdata"
	topodatapb "vitess.io/vitess/go/vt/proto/topodata"
	"vitess.io/vitess/go/vt/topo"
	"vitess.io/vitess/go/vt/topo/topoproto"
	"vitess.io/vitess/go/vt/topotools"
	"vitess.io/vitess/go/vt/topotools/events"
	"vitess.io/vitess/go/vt/vterrors"
)

const (
	// DefaultFilteredReplicationWaitTime is the default value for argument filteredReplicationWaitTime.
	DefaultFilteredReplicationWaitTime = 30 * time.Second
)

// TODO(b/26388813): Remove these flags once vtctl WaitForDrain is integrated in the vtctl MigrateServed* commands.
var (
	waitForDrainSleepRdonly  = flag.Duration("wait_for_drain_sleep_rdonly", 5*time.Second, "time to wait before shutting the query service on old RDONLY tablets during MigrateServedTypes")
	waitForDrainSleepReplica = flag.Duration("wait_for_drain_sleep_replica", 15*time.Second, "time to wait before shutting the query service on old REPLICA tablets during MigrateServedTypes")
)

// keyspace related methods for Wrangler

// SetKeyspaceShardingInfo locks a keyspace and sets its ShardingColumnName
// and ShardingColumnType
func (wr *Wrangler) SetKeyspaceShardingInfo(ctx context.Context, keyspace, shardingColumnName string, shardingColumnType topodatapb.KeyspaceIdType, force bool) (err error) {
	// Lock the keyspace
	ctx, unlock, lockErr := wr.ts.LockKeyspace(ctx, keyspace, "SetKeyspaceShardingInfo")
	if lockErr != nil {
		return lockErr
	}
	defer unlock(&err)

	// and change it
	ki, err := wr.ts.GetKeyspace(ctx, keyspace)
	if err != nil {
		return err
	}

	if ki.ShardingColumnName != "" && ki.ShardingColumnName != shardingColumnName {
		if force {
			wr.Logger().Warningf("Forcing keyspace ShardingColumnName change from %v to %v", ki.ShardingColumnName, shardingColumnName)
		} else {
			return fmt.Errorf("cannot change ShardingColumnName from %v to %v (use -force to override)", ki.ShardingColumnName, shardingColumnName)
		}
	}

	if ki.ShardingColumnType != topodatapb.KeyspaceIdType_UNSET && ki.ShardingColumnType != shardingColumnType {
		if force {
			wr.Logger().Warningf("Forcing keyspace ShardingColumnType change from %v to %v", ki.ShardingColumnType, shardingColumnType)
		} else {
			return fmt.Errorf("cannot change ShardingColumnType from %v to %v (use -force to override)", ki.ShardingColumnType, shardingColumnType)
		}
	}

	ki.ShardingColumnName = shardingColumnName
	ki.ShardingColumnType = shardingColumnType
	return wr.ts.UpdateKeyspace(ctx, ki)
}

// validateNewWorkflow ensures that the specified workflow doesn't already exist
// in the keyspace.
func (wr *Wrangler) validateNewWorkflow(ctx context.Context, keyspace, workflow string) error {
	allshards, err := wr.ts.FindAllShardsInKeyspace(ctx, keyspace)
	if err != nil {
		return err
	}
	var wg sync.WaitGroup
	allErrors := &concurrency.AllErrorRecorder{}
	for _, si := range allshards {
		if si.MasterAlias == nil {
			allErrors.RecordError(fmt.Errorf("shard has no master: %v", si.ShardName()))
			continue
		}
		wg.Add(1)
		go func(si *topo.ShardInfo) {
			defer wg.Done()

			master, err := wr.ts.GetTablet(ctx, si.MasterAlias)
			if err != nil {
				allErrors.RecordError(vterrors.Wrap(err, "validateWorkflowName.GetTablet"))
				return
			}
			validations := []struct {
				query string
				msg   string
			}{{
				fmt.Sprintf("select 1 from _vt.vreplication where db_name=%s and workflow=%s", encodeString(master.DbName()), encodeString(workflow)),
				fmt.Sprintf("workflow %s already exists in keyspace %s on tablet %d", workflow, keyspace, master.Alias.Uid),
			}, {
				fmt.Sprintf("select 1 from _vt.vreplication where db_name=%s and message='FROZEN'", encodeString(master.DbName())),
				fmt.Sprintf("found previous frozen workflow on tablet %d, please review and delete it first before creating a new workflow",
					master.Alias.Uid),
			}}
			for _, validation := range validations {
				p3qr, err := wr.tmc.VReplicationExec(ctx, master.Tablet, validation.query)
				if err != nil {
					allErrors.RecordError(vterrors.Wrap(err, "validateWorkflowName.VReplicationExec"))
					return
				}
				if p3qr != nil && len(p3qr.Rows) != 0 {
					allErrors.RecordError(vterrors.Wrap(fmt.Errorf(validation.msg), "validateWorkflowName.VReplicationExec"))
					return
				}
			}
		}(si)
	}
	wg.Wait()
	return allErrors.AggrError(vterrors.Aggregate)
}

// SplitClone initiates a SplitClone workflow.
func (wr *Wrangler) SplitClone(ctx context.Context, keyspace string, from, to []string) error {
	var fromShards, toShards []*topo.ShardInfo
	for _, shard := range from {
		si, err := wr.ts.GetShard(ctx, keyspace, shard)
		if err != nil {
			return vterrors.Wrapf(err, "GetShard(%s) failed", shard)
		}
		fromShards = append(fromShards, si)
	}
	for _, shard := range to {
		si, err := wr.ts.GetShard(ctx, keyspace, shard)
		if err != nil {
			return vterrors.Wrapf(err, "GetShard(%s) failed", shard)
		}
		toShards = append(toShards, si)
	}
	// TODO(sougou): validate from and to shards.

	for _, dest := range toShards {
		master, err := wr.ts.GetTablet(ctx, dest.MasterAlias)
		if err != nil {
			return vterrors.Wrapf(err, "GetTablet(%v) failed", dest.MasterAlias)
		}
		var ids []uint64
		for _, source := range fromShards {
			filter := &binlogdatapb.Filter{
				Rules: []*binlogdatapb.Rule{{
					Match:  "/.*",
					Filter: key.KeyRangeString(dest.KeyRange),
				}},
			}
			bls := &binlogdatapb.BinlogSource{
				Keyspace: keyspace,
				Shard:    source.ShardName(),
				Filter:   filter,
			}
			cmd := binlogplayer.CreateVReplicationState("VSplitClone", bls, "", binlogplayer.BlpStopped, master.DbName())
			qr, err := wr.TabletManagerClient().VReplicationExec(ctx, master.Tablet, cmd)
			if err != nil {
				return vterrors.Wrapf(err, "VReplicationExec(%v, %s) failed", dest.MasterAlias, cmd)
			}
			if err := wr.SourceShardAdd(ctx, keyspace, dest.ShardName(), uint32(qr.InsertId), keyspace, source.ShardName(), source.Shard.KeyRange, nil); err != nil {
				return vterrors.Wrapf(err, "SourceShardAdd(%s, %s) failed", dest.ShardName(), source.ShardName())
			}
			ids = append(ids, qr.InsertId)
		}
		// Start vreplication only if all metadata was successfully created.
		for _, id := range ids {
			cmd := fmt.Sprintf("update _vt.vreplication set state='%s' where id=%d", binlogplayer.VReplicationInit, id)
			if _, err = wr.TabletManagerClient().VReplicationExec(ctx, master.Tablet, cmd); err != nil {
				return vterrors.Wrapf(err, "VReplicationExec(%v, %s) failed", dest.MasterAlias, cmd)
			}
		}
	}
	return wr.refreshMasters(ctx, toShards)
}

// VerticalSplitClone initiates a VerticalSplitClone workflow.
func (wr *Wrangler) VerticalSplitClone(ctx context.Context, fromKeyspace, toKeyspace string, tables []string) error {
	source, err := wr.ts.GetOnlyShard(ctx, fromKeyspace)
	if err != nil {
		return vterrors.Wrapf(err, "GetOnlyShard(%s) failed", fromKeyspace)
	}
	dest, err := wr.ts.GetOnlyShard(ctx, toKeyspace)
	if err != nil {
		return vterrors.Wrapf(err, "GetOnlyShard(%s) failed", toKeyspace)
	}
	// TODO(sougou): validate from and to shards.

	master, err := wr.ts.GetTablet(ctx, dest.MasterAlias)
	if err != nil {
		return vterrors.Wrapf(err, "GetTablet(%v) failed", dest.MasterAlias)
	}
	filter := &binlogdatapb.Filter{}
	for _, table := range tables {
		filter.Rules = append(filter.Rules, &binlogdatapb.Rule{
			Match: table,
		})
	}
	bls := &binlogdatapb.BinlogSource{
		Keyspace: fromKeyspace,
		Shard:    source.ShardName(),
		Filter:   filter,
	}
	cmd := binlogplayer.CreateVReplicationState("VSplitClone", bls, "", binlogplayer.BlpStopped, master.DbName())
	qr, err := wr.TabletManagerClient().VReplicationExec(ctx, master.Tablet, cmd)
	if err != nil {
		return vterrors.Wrapf(err, "VReplicationExec(%v, %s) failed", dest.MasterAlias, cmd)
	}
	if err := wr.SourceShardAdd(ctx, toKeyspace, dest.ShardName(), uint32(qr.InsertId), fromKeyspace, source.ShardName(), nil, tables); err != nil {
		return vterrors.Wrapf(err, "SourceShardAdd(%s, %s) failed", dest.ShardName(), source.ShardName())
	}
	// Start vreplication only if metadata was successfully created.
	cmd = fmt.Sprintf("update _vt.vreplication set state='%s' where id=%d", binlogplayer.VReplicationInit, qr.InsertId)
	if _, err = wr.TabletManagerClient().VReplicationExec(ctx, master.Tablet, cmd); err != nil {
		return vterrors.Wrapf(err, "VReplicationExec(%v, %s) failed", dest.MasterAlias, cmd)
	}
	return wr.refreshMasters(ctx, []*topo.ShardInfo{dest})
}

// ShowResharding shows all resharding related metadata for the keyspace/shard.
func (wr *Wrangler) ShowResharding(ctx context.Context, keyspace, shard string) (err error) {
	ki, err := wr.ts.GetKeyspace(ctx, keyspace)
	if err != nil {
		return err
	}
	if len(ki.ServedFroms) == 0 {
		return wr.showHorizontalResharding(ctx, keyspace, shard)
	}
	return wr.showVerticalResharding(ctx, keyspace, shard)
}

func (wr *Wrangler) showHorizontalResharding(ctx context.Context, keyspace, shard string) error {
	osList, err := topotools.FindOverlappingShards(ctx, wr.ts, keyspace)
	if err != nil {
		return fmt.Errorf("FindOverlappingShards failed: %v", err)
	}
	os := topotools.OverlappingShardsForShard(osList, shard)
	if os == nil {
		wr.Logger().Printf("No resharding in progress\n")
		return nil
	}

	sourceShards, destinationShards, err := wr.findSourceDest(ctx, os)
	if err != nil {
		return err
	}
	wr.Logger().Printf("Horizontal Resharding for %v:\n", keyspace)
	wr.Logger().Printf("  Sources:\n")
	if err := wr.printShards(ctx, sourceShards); err != nil {
		return err
	}
	wr.Logger().Printf("  Destinations:\n")
	return wr.printShards(ctx, destinationShards)
}

func (wr *Wrangler) printShards(ctx context.Context, si []*topo.ShardInfo) error {
	for _, si := range si {
		wr.Logger().Printf("    Shard: %v\n", si.ShardName())
		if len(si.SourceShards) != 0 {
			wr.Logger().Printf("      Source Shards: %v\n", si.SourceShards)
		}
		ti, err := wr.ts.GetTablet(ctx, si.MasterAlias)
		if err != nil {
			return err
		}
		qr, err := wr.tmc.VReplicationExec(ctx, ti.Tablet, fmt.Sprintf("select * from _vt.vreplication where db_name=%v", encodeString(ti.DbName())))
		if err != nil {
			return err
		}
		res := sqltypes.Proto3ToResult(qr)
		if len(res.Rows) != 0 {
			wr.Logger().Printf("      VReplication:\n")
			for _, row := range res.Rows {
				wr.Logger().Printf("        %v\n", row)
			}
		}
		wr.Logger().Printf("      Is Master Serving: %v\n", si.IsMasterServing)
		if len(si.TabletControls) != 0 {
			wr.Logger().Printf("      Tablet Controls: %v\n", si.TabletControls)
		}
	}
	return nil
}

// CancelResharding cancels any resharding in progress on the specified keyspace/shard.
// This works for horizontal as well as vertical resharding.
func (wr *Wrangler) CancelResharding(ctx context.Context, keyspace, shard string) (err error) {
	ctx, unlock, lockErr := wr.ts.LockKeyspace(ctx, keyspace, "CancelResharding")
	if lockErr != nil {
		return lockErr
	}
	defer unlock(&err)

	ki, err := wr.ts.GetKeyspace(ctx, keyspace)
	if err != nil {
		return err
	}
	if len(ki.ServedFroms) == 0 {
		return wr.cancelHorizontalResharding(ctx, keyspace, shard)
	}
	return wr.cancelVerticalResharding(ctx, keyspace, shard)
}

func (wr *Wrangler) cancelHorizontalResharding(ctx context.Context, keyspace, shard string) error {
	wr.Logger().Infof("Finding the overlapping shards in keyspace %v", keyspace)
	osList, err := topotools.FindOverlappingShards(ctx, wr.ts, keyspace)
	if err != nil {
		return fmt.Errorf("FindOverlappingShards failed: %v", err)
	}

	// find our shard in there
	os := topotools.OverlappingShardsForShard(osList, shard)
	if os == nil {
		return fmt.Errorf("shard %v is not involved in any overlapping shards", shard)
	}

	_, destinationShards, err := wr.findSourceDest(ctx, os)
	if err != nil {
		return err
	}

	// get srvKeyspaces in all cells to check if they are already serving this shard
	srvKeyspaces, err := wr.ts.GetSrvKeyspaceAllCells(ctx, keyspace)
	if err != nil {
		return err
	}

	for _, si := range destinationShards {
		for _, srvKeyspace := range srvKeyspaces {
			if topo.ShardIsServing(srvKeyspace, si.Shard) {
				return fmt.Errorf("some served types have migrated for %v/%v, please undo them before canceling", keyspace, shard)
			}
		}
	}
	for i, si := range destinationShards {
		ti, err := wr.ts.GetTablet(ctx, si.MasterAlias)
		if err != nil {
			return err
		}
		for _, sourceShard := range si.SourceShards {
			if _, err := wr.tmc.VReplicationExec(ctx, ti.Tablet, binlogplayer.DeleteVReplication(sourceShard.Uid)); err != nil {
				return err
			}
		}
		updatedShard, err := wr.ts.UpdateShardFields(ctx, si.Keyspace(), si.ShardName(), func(si *topo.ShardInfo) error {
			si.TabletControls = nil
			si.SourceShards = nil
			return nil
		})
		if err != nil {
			return err
		}

		destinationShards[i] = updatedShard

		if err := wr.RefreshTabletsByShard(ctx, si, nil); err != nil {
			return err
		}
	}
	return nil
}

// MigrateServedTypes is used during horizontal splits to migrate a
// served type from a list of shards to another.
func (wr *Wrangler) MigrateServedTypes(ctx context.Context, keyspace, shard string, cells []string, servedType topodatapb.TabletType, reverse, skipReFreshState bool, filteredReplicationWaitTime time.Duration, reverseReplication bool) (err error) {
	// check input parameters
	if servedType == topodatapb.TabletType_MASTER {
		// we cannot migrate a master back, since when master migration
		// is done, the source shards are dead
		if reverse {
			return fmt.Errorf("cannot migrate master back to %v/%v", keyspace, shard)
		}
		// we cannot skip refresh state for a master
		if skipReFreshState {
			return fmt.Errorf("cannot skip refresh state for master migration on %v/%v", keyspace, shard)
		}
		if cells != nil {
			return fmt.Errorf("cannot specify cells for master migration on %v/%v", keyspace, shard)
		}
	}

	// lock the keyspace
	ctx, unlock, lockErr := wr.ts.LockKeyspace(ctx, keyspace, fmt.Sprintf("MigrateServedTypes(%v)", servedType))
	if lockErr != nil {
		return lockErr
	}
	defer unlock(&err)

	// find overlapping shards in this keyspace
	wr.Logger().Infof("Finding the overlapping shards in keyspace %v", keyspace)
	osList, err := topotools.FindOverlappingShards(ctx, wr.ts, keyspace)
	if err != nil {
		return fmt.Errorf("FindOverlappingShards failed: %v", err)
	}

	// find our shard in there
	os := topotools.OverlappingShardsForShard(osList, shard)
	if os == nil {
		return fmt.Errorf("shard %v is not involved in any overlapping shards", shard)
	}

	sourceShards, destinationShards, err := wr.findSourceDest(ctx, os)
	if err != nil {
		return err
	}

	// execute the migration
	if servedType == topodatapb.TabletType_MASTER {
		if err = wr.masterMigrateServedType(ctx, keyspace, sourceShards, destinationShards, filteredReplicationWaitTime, reverseReplication); err != nil {
			return err
		}
	} else {
		if err = wr.replicaMigrateServedType(ctx, keyspace, sourceShards, destinationShards, cells, servedType, reverse); err != nil {
			return err
		}
	}

	// Master migrate performs its own refresh.
	// Otherwise, honor skipRefreshState if requested.
	if servedType == topodatapb.TabletType_MASTER || skipReFreshState {
		return nil
	}

	// refresh
	// TODO(b/26388813): Integrate vtctl WaitForDrain here instead of just sleeping.
	// Anything that's not a replica will use the RDONLY sleep time.
	// Master Migrate performs its own refresh but we will refresh all non master
	// tablets after each migration
	waitForDrainSleep := *waitForDrainSleepRdonly
	if servedType == topodatapb.TabletType_REPLICA {
		waitForDrainSleep = *waitForDrainSleepReplica
	}
	wr.Logger().Infof("WaitForDrain: Sleeping for %.0f seconds before shutting down query service on old tablets...", waitForDrainSleep.Seconds())
	time.Sleep(waitForDrainSleep)
	wr.Logger().Infof("WaitForDrain: Sleeping finished. Shutting down queryservice on old tablets now.")

	rec := concurrency.AllErrorRecorder{}
	refreshShards := sourceShards
	if reverse {
		// For a backwards migration, we should refresh (disable) destination shards instead.
		refreshShards = destinationShards
	}
	for _, si := range refreshShards {
		rec.RecordError(wr.RefreshTabletsByShard(ctx, si, cells))
	}
	return rec.Error()
}

// findSourceDest derives the source and destination from the overlapping shards.
// Whichever side has SourceShards is a destination.
func (wr *Wrangler) findSourceDest(ctx context.Context, os *topotools.OverlappingShards) (sourceShards, destinationShards []*topo.ShardInfo, err error) {
	// It's possible that both source and destination have source shards because of reversible replication.
	// If so, the Frozen flag in the tablet control record dictates the direction.
	// So, check that first.
	for _, left := range os.Left {
		tc := left.GetTabletControl(topodatapb.TabletType_MASTER)
		if tc == nil {
			continue
		}
		if tc.Frozen {
			return os.Left, os.Right, nil
		}
	}
	for _, right := range os.Right {
		tc := right.GetTabletControl(topodatapb.TabletType_MASTER)
		if tc == nil {
			continue
		}
		if tc.Frozen {
			return os.Right, os.Left, nil
		}
	}
	for _, left := range os.Left {
		if len(left.SourceShards) != 0 {
			return os.Right, os.Left, nil
		}
	}
	for _, right := range os.Right {
		if len(right.SourceShards) != 0 {
			return os.Left, os.Right, nil
		}
	}
	return nil, nil, fmt.Errorf("neither Shard '%v' nor Shard '%v' have a 'SourceShards' entry. Did you successfully run vtworker SplitClone before? Or did you already migrate the MASTER type?", os.Left[0].ShardName(), os.Right[0].ShardName())
}

func (wr *Wrangler) getMastersPosition(ctx context.Context, shards []*topo.ShardInfo) (map[*topo.ShardInfo]string, error) {
	mu := sync.Mutex{}
	result := make(map[*topo.ShardInfo]string)

	wg := sync.WaitGroup{}
	rec := concurrency.AllErrorRecorder{}
	for _, si := range shards {
		wg.Add(1)
		go func(si *topo.ShardInfo) {
			defer wg.Done()
			wr.Logger().Infof("Gathering master position for %v", topoproto.TabletAliasString(si.MasterAlias))
			ti, err := wr.ts.GetTablet(ctx, si.MasterAlias)
			if err != nil {
				rec.RecordError(err)
				return
			}

			pos, err := wr.tmc.MasterPosition(ctx, ti.Tablet)
			if err != nil {
				rec.RecordError(err)
				return
			}

			wr.Logger().Infof("Got master position for %v", topoproto.TabletAliasString(si.MasterAlias))
			mu.Lock()
			result[si] = pos
			mu.Unlock()
		}(si)
	}
	wg.Wait()
	return result, rec.Error()
}

func (wr *Wrangler) waitForFilteredReplication(ctx context.Context, sourcePositions map[*topo.ShardInfo]string, destinationShards []*topo.ShardInfo, waitTime time.Duration) error {
	wg := sync.WaitGroup{}
	rec := concurrency.AllErrorRecorder{}
	for _, si := range destinationShards {
		wg.Add(1)
		go func(si *topo.ShardInfo) {
			defer wg.Done()
			ctx, cancel := context.WithTimeout(ctx, waitTime)
			defer cancel()

			var pos string
			for _, sourceShard := range si.SourceShards {
				// find the position it should be at
				for s, sp := range sourcePositions {
					if s.Keyspace() == sourceShard.Keyspace && s.ShardName() == sourceShard.Shard {
						pos = sp
						break
					}
				}

				// and wait for it
				wr.Logger().Infof("Waiting for %v to catch up", topoproto.TabletAliasString(si.MasterAlias))
				ti, err := wr.ts.GetTablet(ctx, si.MasterAlias)
				if err != nil {
					rec.RecordError(err)
					return
				}

				if err := wr.tmc.VReplicationWaitForPos(ctx, ti.Tablet, int(sourceShard.Uid), pos); err != nil {
					if strings.Contains(err.Error(), "not found") {
						wr.Logger().Infof("%v stream %d was not found. Skipping wait.", topoproto.TabletAliasString(si.MasterAlias), sourceShard.Uid)
					} else {
						rec.RecordError(err)
					}
				} else {
					wr.Logger().Infof("%v caught up", topoproto.TabletAliasString(si.MasterAlias))
				}
			}
		}(si)
	}
	wg.Wait()
	return rec.Error()
}

// refreshMasters will just RPC-ping all the masters with RefreshState
func (wr *Wrangler) refreshMasters(ctx context.Context, shards []*topo.ShardInfo) error {
	wg := sync.WaitGroup{}
	rec := concurrency.AllErrorRecorder{}
	for _, si := range shards {
		wg.Add(1)
		go func(si *topo.ShardInfo) {
			defer wg.Done()
			wr.Logger().Infof("RefreshState master %v", topoproto.TabletAliasString(si.MasterAlias))
			ti, err := wr.ts.GetTablet(ctx, si.MasterAlias)
			if err != nil {
				rec.RecordError(err)
				return
			}

			if err := wr.tmc.RefreshState(ctx, ti.Tablet); err != nil {
				rec.RecordError(err)
			} else {
				wr.Logger().Infof("%v responded", topoproto.TabletAliasString(si.MasterAlias))
			}
		}(si)
	}
	wg.Wait()
	return rec.Error()
}

// replicaMigrateServedType operates with the keyspace locked
func (wr *Wrangler) replicaMigrateServedType(ctx context.Context, keyspace string, sourceShards, destinationShards []*topo.ShardInfo, cells []string, servedType topodatapb.TabletType, reverse bool) (err error) {
	ev := &events.MigrateServedTypes{
		KeyspaceName:      keyspace,
		SourceShards:      sourceShards,
		DestinationShards: destinationShards,
		ServedType:        servedType,
		Reverse:           reverse,
	}
	event.DispatchUpdate(ev, "start")
	defer func() {
		if err != nil {
			event.DispatchUpdate(ev, "failed: "+err.Error())
		}
	}()

	fromShards, toShards := sourceShards, destinationShards
	if reverse {
		fromShards, toShards = toShards, fromShards
	}

	// Check and update all source shard records.
	// Enable query service if needed
	event.DispatchUpdate(ev, "updating shards to migrate from")
	if err = wr.updateShardRecords(ctx, keyspace, fromShards, cells, servedType, true /* isFrom */, false /* clearSourceShards */); err != nil {
		return err
	}

	// Do the same for destination shards
	event.DispatchUpdate(ev, "updating shards to migrate to")
	if err = wr.updateShardRecords(ctx, keyspace, toShards, cells, servedType, false, false); err != nil {
		return err
	}

	// Now update serving keyspace

	if err = wr.ts.MigrateServedType(ctx, keyspace, toShards, fromShards, servedType, cells); err != nil {
		return err
	}

	event.DispatchUpdate(ev, "finished")
	return nil
}

// masterMigrateServedType operates with the keyspace locked
func (wr *Wrangler) masterMigrateServedType(ctx context.Context, keyspace string, sourceShards, destinationShards []*topo.ShardInfo, filteredReplicationWaitTime time.Duration, reverseReplication bool) (err error) {
	// Ensure other served types have migrated.
	srvKeyspaces, err := wr.ts.GetSrvKeyspaceAllCells(ctx, keyspace)
	if err != nil {
		return err
	}

	si := sourceShards[0]
	for _, srvKeyspace := range srvKeyspaces {
		var shardServedTypes []string
		for _, partition := range srvKeyspace.GetPartitions() {
			if partition.GetServedType() != topodatapb.TabletType_MASTER {
				for _, shardReference := range partition.GetShardReferences() {
					if key.KeyRangeEqual(shardReference.GetKeyRange(), si.GetKeyRange()) {
						shardServedTypes = append(shardServedTypes, partition.GetServedType().String())
					}
				}
			}
		}
		if len(shardServedTypes) > 0 {
			return fmt.Errorf("cannot migrate MASTER away from %v/%v until everything else is migrated. Make sure that the following types are migrated first: %v", si.Keyspace(), si.ShardName(), strings.Join(shardServedTypes, ", "))
		}
	}

	ev := &events.MigrateServedTypes{
		KeyspaceName:      keyspace,
		SourceShards:      sourceShards,
		DestinationShards: destinationShards,
		ServedType:        topodatapb.TabletType_MASTER,
	}
	event.DispatchUpdate(ev, "start")
	defer func() {
		if err != nil {
			event.DispatchUpdate(ev, "failed: "+err.Error())
		}
	}()

	// Phase 1
	// - check topology service can successfully refresh both source and target master
	// - switch the source shards to read-only by disabling query service
	// - gather all replication points
	// - wait for filtered replication to catch up
	// - mark source shards as frozen
	event.DispatchUpdate(ev, "disabling query service on all source masters")
	// making sure the refreshMaster on both source and target are working before turning off query service on source
	if err := wr.refreshMasters(ctx, sourceShards); err != nil {
		wr.cancelMasterMigrateServedTypes(ctx, keyspace, sourceShards)
		return err
	}
	if err := wr.refreshMasters(ctx, destinationShards); err != nil {
		wr.cancelMasterMigrateServedTypes(ctx, keyspace, sourceShards)
		return err
	}

	if err := wr.updateShardRecords(ctx, keyspace, sourceShards, nil, topodatapb.TabletType_MASTER, true, false); err != nil {
		wr.cancelMasterMigrateServedTypes(ctx, keyspace, sourceShards)
		return err
	}
	if err := wr.refreshMasters(ctx, sourceShards); err != nil {
		wr.cancelMasterMigrateServedTypes(ctx, keyspace, sourceShards)
		return err
	}

	event.DispatchUpdate(ev, "getting positions of source masters")
	masterPositions, err := wr.getMastersPosition(ctx, sourceShards)
	if err != nil {
		wr.cancelMasterMigrateServedTypes(ctx, keyspace, sourceShards)
		return err
	}

	event.DispatchUpdate(ev, "waiting for destination masters to catch up")
	if err := wr.waitForFilteredReplication(ctx, masterPositions, destinationShards, filteredReplicationWaitTime); err != nil {
		wr.cancelMasterMigrateServedTypes(ctx, keyspace, sourceShards)
		return err
	}

	// We've reached the point of no return. Freeze the tablet control records in the source masters.
	if err := wr.updateFrozenFlag(ctx, sourceShards, true); err != nil {
		wr.cancelMasterMigrateServedTypes(ctx, keyspace, sourceShards)
		return err
	}

	// Phase 2
	// Always setup reverse replication. We'll start it later if reverseReplication was specified.
	// This will allow someone to reverse the replication later if they change their mind.
	if err := wr.setupReverseReplication(ctx, sourceShards, destinationShards); err != nil {
		// It's safe to unfreeze if reverse replication setup fails.
		wr.cancelMasterMigrateServedTypes(ctx, keyspace, sourceShards)
		unfreezeErr := wr.updateFrozenFlag(ctx, sourceShards, false)
		if unfreezeErr != nil {
			wr.Logger().Errorf("Problem recovering for failed reverse replication: %v", unfreezeErr)
		}

		return err
	}

	// Destination shards need different handling than what updateShardRecords does.
	event.DispatchUpdate(ev, "updating destination shards")

	// Enable query service
	err = wr.ts.UpdateDisableQueryService(ctx, keyspace, destinationShards, topodatapb.TabletType_MASTER, nil, false)
	if err != nil {
		return err
	}

	for i, si := range destinationShards {
		ti, err := wr.ts.GetTablet(ctx, si.MasterAlias)
		if err != nil {
			return err
		}
		// Stop VReplication streams.
		for _, sourceShard := range si.SourceShards {
			if _, err := wr.tmc.VReplicationExec(ctx, ti.Tablet, binlogplayer.DeleteVReplication(sourceShard.Uid)); err != nil {
				return err
			}
		}
		// Similar to updateShardRecords, but we also remove SourceShards.
		destinationShards[i], err = wr.ts.UpdateShardFields(ctx, si.Keyspace(), si.ShardName(), func(si *topo.ShardInfo) error {
			si.SourceShards = nil
			si.IsMasterServing = true
			return nil
		})
		if err != nil {
			return err
		}
	}

	event.DispatchUpdate(ev, "setting destination masters read-write")
	if err := wr.refreshMasters(ctx, destinationShards); err != nil {
		return err
	}

	// Update srvKeyspace now
	if err = wr.ts.MigrateServedType(ctx, keyspace, destinationShards, sourceShards, topodatapb.TabletType_MASTER, nil); err != nil {
		return err
	}

	// Make sure that from now on source shards have IsMasterServing set to false
	for _, si := range sourceShards {
		_, err := wr.ts.UpdateShardFields(ctx, si.Keyspace(), si.ShardName(), func(si *topo.ShardInfo) error {
			si.IsMasterServing = false
			return nil
		})
		if err != nil {
			return err
		}
	}

	if reverseReplication {
		if err := wr.startReverseReplication(ctx, sourceShards); err != nil {
			return err
		}
		// We also have to remove the frozen flag as final step.
		if err := wr.updateFrozenFlag(ctx, sourceShards, false); err != nil {
			return err
		}
	}

	for _, si := range destinationShards {
		if err := wr.RefreshTabletsByShard(ctx, si, nil); err != nil {
			return err
		}
	}

	event.DispatchUpdate(ev, "finished")
	return nil
}

func (wr *Wrangler) cancelMasterMigrateServedTypes(ctx context.Context, keyspace string, sourceShards []*topo.ShardInfo) {
	wr.Logger().Infof("source shards cancelMasterMigrateServedTypes: %v", sourceShards)
	if err := wr.updateShardRecords(ctx, keyspace, sourceShards, nil, topodatapb.TabletType_MASTER, false, true); err != nil {
		wr.Logger().Errorf2(err, "failed to re-enable source masters")
		return
	}
	if err := wr.refreshMasters(ctx, sourceShards); err != nil {
		wr.Logger().Errorf2(err, "failed to refresh source masters")
	}
}

func (wr *Wrangler) setupReverseReplication(ctx context.Context, sourceShards, destinationShards []*topo.ShardInfo) error {
	// Retrieve master positions of all destinations.
	masterPositions := make([]string, len(destinationShards))
	for i, dest := range destinationShards {
		ti, err := wr.ts.GetTablet(ctx, dest.MasterAlias)
		if err != nil {
			return err
		}

		wr.Logger().Infof("Gathering master position for %v", topoproto.TabletAliasString(dest.MasterAlias))
		masterPositions[i], err = wr.tmc.MasterPosition(ctx, ti.Tablet)
		if err != nil {
			return err
		}
	}

	// Create reverse replication for each source.
	for i, sourceShard := range sourceShards {
		ti, err := wr.ts.GetTablet(ctx, sourceShard.MasterAlias)
		if err != nil {
			return err
		}
		dbName := ti.DbName()
		if len(sourceShard.SourceShards) != 0 {
			continue
		}
		// Handle the case where the source is "unsharded".
		kr := sourceShard.KeyRange
		if kr == nil {
			kr = &topodatapb.KeyRange{}
		}
		// Create replications streams first using the retrieved master positions.
		uids := make([]uint32, len(destinationShards))
		for j, dest := range destinationShards {
			bls := &binlogdatapb.BinlogSource{
				Keyspace: dest.Keyspace(),
				Shard:    dest.ShardName(),
				KeyRange: kr,
			}
			qr, err := wr.VReplicationExec(ctx, sourceShard.MasterAlias, binlogplayer.CreateVReplicationState("ReversedResharding", bls, masterPositions[j], binlogplayer.BlpStopped, dbName))
			if err != nil {
				return err
			}
			uids[j] = uint32(qr.InsertId)
			wr.Logger().Infof("Created reverse replication for tablet %v/%v: %v, db: %v, pos: %v, uid: %v", sourceShard.Keyspace(), sourceShard.ShardName(), bls, dbName, masterPositions[j], uids[j])
		}
		// Source shards have to be atomically added to ensure idempotence.
		// If this fails, there's no harm because the unstarted vreplication streams will just be abandoned.
		sourceShards[i], err = wr.ts.UpdateShardFields(ctx, sourceShard.Keyspace(), sourceShard.ShardName(), func(si *topo.ShardInfo) error {
			for j, dest := range destinationShards {
				si.SourceShards = append(si.SourceShards, &topodatapb.Shard_SourceShard{
					Uid:      uids[j],
					Keyspace: dest.Keyspace(),
					Shard:    dest.ShardName(),
					KeyRange: dest.KeyRange,
				})
			}
			return nil
		})
		if err != nil {
			wr.Logger().Errorf("Unstarted vreplication streams for %v/%v need to be deleted: %v", sourceShard.Keyspace(), sourceShard.ShardName(), uids)
			return fmt.Errorf("failed to setup reverse replication: %v, unstarted vreplication streams for %v/%v need to be deleted: %v", err, sourceShard.Keyspace(), sourceShard.ShardName(), uids)
		}
	}
	return nil
}

func (wr *Wrangler) startReverseReplication(ctx context.Context, sourceShards []*topo.ShardInfo) error {
	for _, sourceShard := range sourceShards {
		for _, dest := range sourceShard.SourceShards {
			wr.Logger().Infof("Starting reverse replication for tablet %v/%v, uid: %v", sourceShard.Keyspace(), sourceShard.ShardName(), dest.Uid)
			_, err := wr.VReplicationExec(ctx, sourceShard.MasterAlias, binlogplayer.StartVReplication(dest.Uid))
			if err != nil {
				return err
			}
		}
	}
	return nil
}

// updateShardRecords updates the shard records based on 'from' or 'to' direction.
func (wr *Wrangler) updateShardRecords(ctx context.Context, keyspace string, shards []*topo.ShardInfo, cells []string, servedType topodatapb.TabletType, isFrom bool, clearSourceShards bool) (err error) {
<<<<<<< HEAD
	err = wr.ts.UpdateDisableQueryService(ctx, keyspace, shards, servedType, cells, isFrom /* disable */)
	if err != nil {
		return err
	}

	for i, si := range shards {
		updatedShard, err := wr.ts.UpdateShardFields(ctx, si.Keyspace(), si.ShardName(), func(si *topo.ShardInfo) error {
			if clearSourceShards {
				si.SourceShards = nil
			}
			return nil
		})

		if err != nil {
			return err
		}

		shards[i] = updatedShard

		// For 'to' shards, refresh to make them serve.
		// The 'from' shards will be refreshed after traffic has migrated.
		if !isFrom {
			wr.RefreshTabletsByShard(ctx, si, cells)
		}
	}
	return nil
=======
	return topotools.UpdateShardRecords(ctx, wr.ts, wr.tmc, keyspace, shards, cells, servedType, isFrom, clearSourceShards, wr.Logger())
>>>>>>> cb142eea
}

// updateFrozenFlag sets or unsets the Frozen flag for master migration. This is performed
// for all master tablet control records.
func (wr *Wrangler) updateFrozenFlag(ctx context.Context, shards []*topo.ShardInfo, value bool) (err error) {
	for i, si := range shards {
		updatedShard, err := wr.ts.UpdateShardFields(ctx, si.Keyspace(), si.ShardName(), func(si *topo.ShardInfo) error {
			tc := si.GetTabletControl(topodatapb.TabletType_MASTER)
			if tc != nil {
				tc.Frozen = value
				return nil
			}
			// This shard does not have a tablet control record, adding one to set frozen flag
			tc = &topodatapb.Shard_TabletControl{
				TabletType: topodatapb.TabletType_MASTER,
				Frozen:     value,
			}
			si.TabletControls = append(si.TabletControls, tc)
			return nil
		})
		if err != nil {
			return err
		}

		shards[i] = updatedShard
	}
	return nil
}

// WaitForDrain blocks until the selected tablets (cells/keyspace/shard/tablet_type)
// have reported a QPS rate of 0.0.
// NOTE: This is just an observation of one point in time and no guarantee that
// the tablet was actually drained. At later times, a QPS rate > 0.0 could still
// be observed.
func (wr *Wrangler) WaitForDrain(ctx context.Context, cells []string, keyspace, shard string, servedType topodatapb.TabletType,
	retryDelay, healthCheckTopologyRefresh, healthcheckRetryDelay, healthCheckTimeout, initialWait time.Duration) error {
	var err error
	if len(cells) == 0 {
		// Retrieve list of cells for the shard from the topology.
		cells, err = wr.ts.GetCellInfoNames(ctx)
		if err != nil {
			return fmt.Errorf("failed to retrieve list of all cells. GetCellInfoNames() failed: %v", err)
		}
	}

	// Check all cells in parallel.
	wg := sync.WaitGroup{}
	rec := concurrency.AllErrorRecorder{}
	for _, cell := range cells {
		wg.Add(1)
		go func(cell string) {
			defer wg.Done()
			rec.RecordError(wr.waitForDrainInCell(ctx, cell, keyspace, shard, servedType,
				retryDelay, healthCheckTopologyRefresh, healthcheckRetryDelay, healthCheckTimeout, initialWait))
		}(cell)
	}
	wg.Wait()

	return rec.Error()
}

func (wr *Wrangler) waitForDrainInCell(ctx context.Context, cell, keyspace, shard string, servedType topodatapb.TabletType,
	retryDelay, healthCheckTopologyRefresh, healthcheckRetryDelay, healthCheckTimeout, initialWait time.Duration) error {

	// Create the healthheck module, with a cache.
	hc := discovery.NewLegacyHealthCheck(healthcheckRetryDelay, healthCheckTimeout)
	defer hc.Close()
	tsc := discovery.NewLegacyTabletStatsCache(hc, wr.TopoServer(), cell)

	// Create a tablet watcher.
	watcher := discovery.NewLegacyShardReplicationWatcher(ctx, wr.TopoServer(), hc, cell, keyspace, shard, healthCheckTopologyRefresh, discovery.DefaultTopoReadConcurrency)
	defer watcher.Stop()

	// Wait for at least one tablet.
	if err := tsc.WaitForTablets(ctx, keyspace, shard, servedType); err != nil {
		return fmt.Errorf("%v: error waiting for initial %v tablets for %v/%v: %v", cell, servedType, keyspace, shard, err)
	}

	wr.Logger().Infof("%v: Waiting for %.1f seconds to make sure that the discovery module retrieves healthcheck information from all tablets.",
		cell, initialWait.Seconds())
	// Wait at least for -initial_wait to elapse to make sure that we
	// see all healthy tablets. Otherwise, we might miss some tablets.
	// Note the default value for the parameter is set to the same
	// default as healthcheck timeout, and it's safe to wait not
	// longer for this because we would only miss slow tablets and
	// vtgate would not serve from such tablets anyway.
	time.Sleep(initialWait)

	// Now check the QPS rate of all tablets until the timeout expires.
	startTime := time.Now()
	for {
		// map key: tablet uid
		drainedHealthyTablets := make(map[uint32]*discovery.LegacyTabletStats)
		notDrainedHealtyTablets := make(map[uint32]*discovery.LegacyTabletStats)

		healthyTablets := tsc.GetHealthyTabletStats(keyspace, shard, servedType)
		for _, ts := range healthyTablets {
			if ts.Stats.Qps == 0.0 {
				drainedHealthyTablets[ts.Tablet.Alias.Uid] = &ts
			} else {
				notDrainedHealtyTablets[ts.Tablet.Alias.Uid] = &ts
			}
		}

		if len(drainedHealthyTablets) == len(healthyTablets) {
			wr.Logger().Infof("%v: All %d healthy tablets were drained after %.1f seconds (not counting %.1f seconds for the initial wait).",
				cell, len(healthyTablets), time.Since(startTime).Seconds(), healthCheckTimeout.Seconds())
			break
		}

		// Continue waiting, sleep in between.
		deadlineString := ""
		if d, ok := ctx.Deadline(); ok {
			deadlineString = fmt.Sprintf(" up to %.1f more seconds", time.Until(d).Seconds())
		}
		wr.Logger().Infof("%v: Waiting%v for all healthy tablets to be drained (%d/%d done).",
			cell, deadlineString, len(drainedHealthyTablets), len(healthyTablets))

		timer := time.NewTimer(retryDelay)
		select {
		case <-ctx.Done():
			timer.Stop()

			var l []string
			for _, ts := range notDrainedHealtyTablets {
				l = append(l, formatTabletStats(ts))
			}
			return fmt.Errorf("%v: WaitForDrain failed for %v tablets in %v/%v. Only %d/%d tablets were drained. err: %v List of tablets which were not drained: %v",
				cell, servedType, keyspace, shard, len(drainedHealthyTablets), len(healthyTablets), ctx.Err(), strings.Join(l, ";"))
		case <-timer.C:
		}
	}

	return nil
}

func formatTabletStats(ts *discovery.LegacyTabletStats) string {
	webURL := "unknown http port"
	if webPort, ok := ts.Tablet.PortMap["vt"]; ok {
		webURL = fmt.Sprintf("http://%v:%d/", ts.Tablet.Hostname, webPort)
	}
	return fmt.Sprintf("%v: %v stats: %v", topoproto.TabletAliasString(ts.Tablet.Alias), webURL, ts.Stats)
}

func (wr *Wrangler) showVerticalResharding(ctx context.Context, keyspace, shard string) error {
	ki, err := wr.ts.GetKeyspace(ctx, keyspace)
	if err != nil {
		return err
	}
	destinationShard, err := wr.ts.GetShard(ctx, keyspace, shard)
	if err != nil {
		return err
	}
	if len(destinationShard.SourceShards) != 1 || len(destinationShard.SourceShards[0].Tables) == 0 {
		wr.Logger().Printf("No resharding in progress\n")
		return nil
	}
	sourceShard, err := wr.ts.GetShard(ctx, destinationShard.SourceShards[0].Keyspace, destinationShard.SourceShards[0].Shard)
	if err != nil {
		return err
	}
	wr.Logger().Printf("Vertical Resharding:\n")
	wr.Logger().Printf("  Served From: %v\n", ki.ServedFroms)
	wr.Logger().Printf("  Source:\n")
	if err := wr.printShards(ctx, []*topo.ShardInfo{sourceShard}); err != nil {
		return err
	}
	wr.Logger().Printf("  Destination:\n")
	return wr.printShards(ctx, []*topo.ShardInfo{destinationShard})
}

func (wr *Wrangler) cancelVerticalResharding(ctx context.Context, keyspace, shard string) error {
	wr.Logger().Infof("Cancel vertical resharding in keyspace %v", keyspace)
	destinationShard, err := wr.ts.GetShard(ctx, keyspace, shard)
	if err != nil {
		return err
	}
	if len(destinationShard.SourceShards) != 1 || len(destinationShard.SourceShards[0].Tables) == 0 {
		return fmt.Errorf("destination shard %v/%v is not a vertical split target", keyspace, shard)
	}
	sourceShard, err := wr.ts.GetShard(ctx, destinationShard.SourceShards[0].Keyspace, destinationShard.SourceShards[0].Shard)
	if err != nil {
		return err
	}
	if len(sourceShard.TabletControls) != 0 {
		return fmt.Errorf("some served types have migrated for %v/%v, please undo them before canceling", keyspace, shard)
	}
	destinationMasterTabletInfo, err := wr.ts.GetTablet(ctx, destinationShard.MasterAlias)
	if err != nil {
		return err
	}
	if _, err := wr.tmc.VReplicationExec(ctx, destinationMasterTabletInfo.Tablet, binlogplayer.DeleteVReplication(destinationShard.SourceShards[0].Uid)); err != nil {
		return err
	}
	if _, err = wr.ts.UpdateShardFields(ctx, destinationShard.Keyspace(), destinationShard.ShardName(), func(si *topo.ShardInfo) error {
		si.SourceShards = nil
		return nil
	}); err != nil {
		return err
	}
	// set destination master back to serving
	return wr.refreshMasters(ctx, []*topo.ShardInfo{destinationShard})
}

// MigrateServedFrom is used during vertical splits to migrate a
// served type from a keyspace to another.
func (wr *Wrangler) MigrateServedFrom(ctx context.Context, keyspace, shard string, servedType topodatapb.TabletType, cells []string, reverse bool, filteredReplicationWaitTime time.Duration) (err error) {
	// read the destination keyspace, check it
	ki, err := wr.ts.GetKeyspace(ctx, keyspace)
	if err != nil {
		return err
	}
	if len(ki.ServedFroms) == 0 {
		return fmt.Errorf("destination keyspace %v is not a vertical split target", keyspace)
	}

	// read the destination shard, check it
	si, err := wr.ts.GetShard(ctx, keyspace, shard)
	if err != nil {
		return err
	}
	if len(si.SourceShards) != 1 || len(si.SourceShards[0].Tables) == 0 {
		return fmt.Errorf("destination shard %v/%v is not a vertical split target", keyspace, shard)
	}

	// check the migration is valid before locking (will also be checked
	// after locking to be sure)
	sourceKeyspace := si.SourceShards[0].Keyspace
	if err := ki.CheckServedFromMigration(servedType, cells, sourceKeyspace, !reverse); err != nil {
		return err
	}

	// lock the keyspaces, source first.
	ctx, unlock, lockErr := wr.ts.LockKeyspace(ctx, sourceKeyspace, fmt.Sprintf("MigrateServedFrom(%v)", servedType))
	if lockErr != nil {
		return lockErr
	}
	defer unlock(&err)
	ctx, unlock, lockErr = wr.ts.LockKeyspace(ctx, keyspace, fmt.Sprintf("MigrateServedFrom(%v)", servedType))
	if lockErr != nil {
		return lockErr
	}
	defer unlock(&err)

	// execute the migration
	err = wr.migrateServedFromLocked(ctx, ki, si, servedType, cells, reverse, filteredReplicationWaitTime)

	// rebuild the keyspace serving graph if there was no error
	if err == nil {
		err = topotools.RebuildKeyspaceLocked(ctx, wr.logger, wr.ts, keyspace, cells, false)
	}

	return err
}

func (wr *Wrangler) migrateServedFromLocked(ctx context.Context, ki *topo.KeyspaceInfo, destinationShard *topo.ShardInfo, servedType topodatapb.TabletType, cells []string, reverse bool, filteredReplicationWaitTime time.Duration) (err error) {

	// re-read and update keyspace info record
	ki, err = wr.ts.GetKeyspace(ctx, ki.KeyspaceName())
	if err != nil {
		return err
	}
	if reverse {
		ki.UpdateServedFromMap(servedType, cells, destinationShard.SourceShards[0].Keyspace, false, nil)
	} else {
		destinationShardcells, err := wr.ts.GetShardServingCells(ctx, destinationShard)
		if err != nil {
			return err
		}
		ki.UpdateServedFromMap(servedType, cells, destinationShard.SourceShards[0].Keyspace, true, destinationShardcells)
	}

	// re-read and check the destination shard
	destinationShard, err = wr.ts.GetShard(ctx, destinationShard.Keyspace(), destinationShard.ShardName())
	if err != nil {
		return err
	}
	if len(destinationShard.SourceShards) != 1 {
		return fmt.Errorf("destination shard %v/%v is not a vertical split target", destinationShard.Keyspace(), destinationShard.ShardName())
	}
	tables := destinationShard.SourceShards[0].Tables

	// read the source shard, we'll need its master, and we'll need to
	// update the blacklisted tables.
	var sourceShard *topo.ShardInfo
	sourceShard, err = wr.ts.GetShard(ctx, destinationShard.SourceShards[0].Keyspace, destinationShard.SourceShards[0].Shard)
	if err != nil {
		return err
	}

	ev := &events.MigrateServedFrom{
		KeyspaceName:     ki.KeyspaceName(),
		SourceShard:      *sourceShard,
		DestinationShard: *destinationShard,
		ServedType:       servedType,
		Reverse:          reverse,
	}
	event.DispatchUpdate(ev, "start")
	defer func() {
		if err != nil {
			event.DispatchUpdate(ev, "failed: "+err.Error())
		}
	}()

	if servedType == topodatapb.TabletType_MASTER {
		err = wr.masterMigrateServedFrom(ctx, ki, sourceShard, destinationShard, tables, ev, filteredReplicationWaitTime)
	} else {
		err = wr.replicaMigrateServedFrom(ctx, ki, sourceShard, destinationShard, servedType, cells, reverse, tables, ev)
	}
	event.DispatchUpdate(ev, "finished")
	return
}

// replicaMigrateServedFrom handles the migration of (replica, rdonly).
func (wr *Wrangler) replicaMigrateServedFrom(ctx context.Context, ki *topo.KeyspaceInfo, sourceShard *topo.ShardInfo, destinationShard *topo.ShardInfo, servedType topodatapb.TabletType, cells []string, reverse bool, tables []string, ev *events.MigrateServedFrom) error {
	// Save the destination keyspace (its ServedFrom has been changed)
	event.DispatchUpdate(ev, "updating keyspace")
	if err := wr.ts.UpdateKeyspace(ctx, ki); err != nil {
		return err
	}

	// Save the source shard (its blacklisted tables field has changed)
	event.DispatchUpdate(ev, "updating source shard")
	if _, err := wr.ts.UpdateShardFields(ctx, sourceShard.Keyspace(), sourceShard.ShardName(), func(si *topo.ShardInfo) error {
		return si.UpdateSourceBlacklistedTables(ctx, servedType, cells, reverse, tables)
	}); err != nil {
		return err
	}

	// Now refresh the source servers so they reload their
	// blacklisted table list
	event.DispatchUpdate(ev, "refreshing sources tablets state so they update their blacklisted tables")
	return wr.RefreshTabletsByShard(ctx, sourceShard, cells)
}

// masterMigrateServedFrom handles the master migration. The ordering is
// a bit different than for rdonly / replica to guarantee a smooth transition.
//
// The order is as follows:
// - Add BlacklistedTables on the source shard map for master
// - Refresh the source master, so it stops writing on the tables
// - Get the source master position, wait until destination master reaches it
// - Clear SourceShard on the destination Shard
// - Refresh the destination master, so its stops its filtered
//   replication and starts accepting writes
func (wr *Wrangler) masterMigrateServedFrom(ctx context.Context, ki *topo.KeyspaceInfo, sourceShard *topo.ShardInfo, destinationShard *topo.ShardInfo, tables []string, ev *events.MigrateServedFrom, filteredReplicationWaitTime time.Duration) error {
	// Read the data we need
	ctx, cancel := context.WithTimeout(ctx, filteredReplicationWaitTime)
	defer cancel()
	sourceMasterTabletInfo, err := wr.ts.GetTablet(ctx, sourceShard.MasterAlias)
	if err != nil {
		return err
	}
	destinationMasterTabletInfo, err := wr.ts.GetTablet(ctx, destinationShard.MasterAlias)
	if err != nil {
		return err
	}

	// Update source shard (more blacklisted tables)
	event.DispatchUpdate(ev, "updating source shard")
	if _, err := wr.ts.UpdateShardFields(ctx, sourceShard.Keyspace(), sourceShard.ShardName(), func(si *topo.ShardInfo) error {
		return si.UpdateSourceBlacklistedTables(ctx, topodatapb.TabletType_MASTER, nil, false, tables)
	}); err != nil {
		return err
	}

	// Now refresh the blacklisted table list on the source master
	event.DispatchUpdate(ev, "refreshing source master so it updates its blacklisted tables")
	if err := wr.tmc.RefreshState(ctx, sourceMasterTabletInfo.Tablet); err != nil {
		return err
	}

	// get the position
	event.DispatchUpdate(ev, "getting master position")
	masterPosition, err := wr.tmc.MasterPosition(ctx, sourceMasterTabletInfo.Tablet)
	if err != nil {
		return err
	}

	// wait for it
	event.DispatchUpdate(ev, "waiting for destination master to catch up to source master")
	uid := destinationShard.SourceShards[0].Uid
	if err := wr.tmc.VReplicationWaitForPos(ctx, destinationMasterTabletInfo.Tablet, int(uid), masterPosition); err != nil {
		return err
	}

	// Stop the VReplication stream.
	event.DispatchUpdate(ev, "stopping vreplication")
	if _, err := wr.tmc.VReplicationExec(ctx, destinationMasterTabletInfo.Tablet, binlogplayer.DeleteVReplication(uid)); err != nil {
		return err
	}

	// Update the destination keyspace (its ServedFrom has changed)
	event.DispatchUpdate(ev, "updating keyspace")
	if err = wr.ts.UpdateKeyspace(ctx, ki); err != nil {
		return err
	}

	// Update the destination shard (no more source shard)
	event.DispatchUpdate(ev, "updating destination shard")
	destinationShard, err = wr.ts.UpdateShardFields(ctx, destinationShard.Keyspace(), destinationShard.ShardName(), func(si *topo.ShardInfo) error {
		if len(si.SourceShards) != 1 {
			return fmt.Errorf("unexpected concurrent access for destination shard %v/%v SourceShards array", si.Keyspace(), si.ShardName())
		}
		si.SourceShards = nil
		return nil
	})
	if err != nil {
		return err
	}

	// Tell the new shards masters they can now be read-write.
	// Invoking a remote action will also make the tablet stop filtered
	// replication.
	event.DispatchUpdate(ev, "setting destination shard masters read-write")
	return wr.refreshMasters(ctx, []*topo.ShardInfo{destinationShard})
}

// SetKeyspaceServedFrom locks a keyspace and changes its ServerFromMap
func (wr *Wrangler) SetKeyspaceServedFrom(ctx context.Context, keyspace string, servedType topodatapb.TabletType, cells []string, sourceKeyspace string, remove bool) (err error) {
	// Lock the keyspace
	ctx, unlock, lockErr := wr.ts.LockKeyspace(ctx, keyspace, "SetKeyspaceServedFrom")
	if lockErr != nil {
		return lockErr
	}
	defer unlock(&err)

	// and update it
	ki, err := wr.ts.GetKeyspace(ctx, keyspace)
	if err != nil {
		return err
	}
	if err := ki.UpdateServedFromMap(servedType, cells, sourceKeyspace, remove, nil); err != nil {
		return err
	}
	return wr.ts.UpdateKeyspace(ctx, ki)
}

// RefreshTabletsByShard calls RefreshState on all the tablets in a given shard.
func (wr *Wrangler) RefreshTabletsByShard(ctx context.Context, si *topo.ShardInfo, cells []string) error {
<<<<<<< HEAD
	wr.Logger().Infof("RefreshTabletsByShard called on shard %v/%v", si.Keyspace(), si.ShardName())
	tabletMap, err := wr.ts.GetTabletMapForShardByCell(ctx, si.Keyspace(), si.ShardName(), cells)
	switch {
	case err == nil:
		// keep going
	case topo.IsErrType(err, topo.PartialResult):
		wr.Logger().Warningf("RefreshTabletsByShard: got partial result for shard %v/%v, may not refresh all tablets everywhere", si.Keyspace(), si.ShardName())
	default:
		return err
	}

	// ignore errors in this phase
	wg := sync.WaitGroup{}
	for _, ti := range tabletMap {
		if ti.Hostname == "" {
			// The tablet is not running, we don't have the host
			// name to connect to, so we just skip this tablet.
			wr.Logger().Infof("Tablet %v has no hostname, skipping its RefreshState", ti.AliasString())
			continue
		}

		wg.Add(1)
		go func(ti *topo.TabletInfo) {
			wr.Logger().Infof("Calling RefreshState on tablet %v", ti.AliasString())
			// Setting an upper bound timeout to fail faster in case of an error.
			// Using 60 seconds because RefreshState should not take more than 30 seconds.
			// (RefreshState will restart the tablet's QueryService and most time will be spent on the shutdown, i.e. waiting up to 30 seconds on transactions (see Config.TransactionTimeout)).
			ctx, cancel := context.WithTimeout(ctx, 60*time.Second)
			if err := wr.tmc.RefreshState(ctx, ti.Tablet); err != nil {
				wr.Logger().Warningf("RefreshTabletsByShard: failed to refresh %v: %v", ti.AliasString(), err)
			}
			cancel()
			wg.Done()
		}(ti)
	}
	wg.Wait()

	return nil
=======
	_, err := topotools.RefreshTabletsByShard(ctx, wr.ts, wr.tmc, si, cells, wr.Logger())
	return err
>>>>>>> cb142eea
}

// DeleteKeyspace will do all the necessary changes in the topology server
// to entirely remove a keyspace.
func (wr *Wrangler) DeleteKeyspace(ctx context.Context, keyspace string, recursive bool) error {
	shards, err := wr.ts.GetShardNames(ctx, keyspace)
	if err != nil {
		return err
	}
	if recursive {
		wr.Logger().Infof("Deleting all shards (and their tablets) in keyspace %v", keyspace)
		for _, shard := range shards {
			wr.Logger().Infof("Recursively deleting shard %v/%v", keyspace, shard)
			if err := wr.DeleteShard(ctx, keyspace, shard, true /* recursive */, true /* evenIfServing */); err != nil && !topo.IsErrType(err, topo.NoNode) {
				// Unlike the errors below in non-recursive steps, we don't want to
				// continue if a DeleteShard fails. If we continue and delete the
				// keyspace, the tablet records will be orphaned, since we'll
				// no longer know how to list out the shard they belong to.
				//
				// If the problem is temporary, or resolved externally, re-running
				// DeleteKeyspace will skip over shards that were already deleted.
				return fmt.Errorf("can't delete shard %v/%v: %v", keyspace, shard, err)
			}
		}
	} else if len(shards) > 0 {
		return fmt.Errorf("keyspace %v still has %v shards; use -recursive or remove them manually", keyspace, len(shards))
	}

	// Delete the cell-local keyspace entries.
	cells, err := wr.ts.GetKnownCells(ctx)
	if err != nil {
		return err
	}
	for _, cell := range cells {
		if err := wr.ts.DeleteKeyspaceReplication(ctx, cell, keyspace); err != nil && !topo.IsErrType(err, topo.NoNode) {
			wr.Logger().Warningf("Cannot delete KeyspaceReplication in cell %v for %v: %v", cell, keyspace, err)
		}

		if err := wr.ts.DeleteSrvKeyspace(ctx, cell, keyspace); err != nil && !topo.IsErrType(err, topo.NoNode) {
			wr.Logger().Warningf("Cannot delete SrvKeyspace in cell %v for %v: %v", cell, keyspace, err)
		}
	}

	return wr.ts.DeleteKeyspace(ctx, keyspace)
}

// RemoveKeyspaceCell will remove a cell from the Cells list in all
// shards of a keyspace (by calling RemoveShardCell on every
// shard). It will also remove the SrvKeyspace for that keyspace/cell.
func (wr *Wrangler) RemoveKeyspaceCell(ctx context.Context, keyspace, cell string, force, recursive bool) error {
	shards, err := wr.ts.GetShardNames(ctx, keyspace)
	if err != nil {
		return err
	}
	for _, shard := range shards {
		wr.Logger().Infof("Removing cell %v from shard %v/%v", cell, keyspace, shard)
		if err := wr.RemoveShardCell(ctx, keyspace, shard, cell, force, recursive); err != nil {
			return fmt.Errorf("can't remove cell %v from shard %v/%v: %v", cell, keyspace, shard, err)
		}
	}

	// Now remove the SrvKeyspace object.
	wr.Logger().Infof("Removing cell %v keyspace %v SrvKeyspace object", cell, keyspace)
	return wr.ts.DeleteSrvKeyspace(ctx, cell, keyspace)
}

func encodeString(in string) string {
	buf := bytes.NewBuffer(nil)
	sqltypes.NewVarChar(in).EncodeSQL(buf)
	return buf.String()
}<|MERGE_RESOLUTION|>--- conflicted
+++ resolved
@@ -918,36 +918,7 @@
 
 // updateShardRecords updates the shard records based on 'from' or 'to' direction.
 func (wr *Wrangler) updateShardRecords(ctx context.Context, keyspace string, shards []*topo.ShardInfo, cells []string, servedType topodatapb.TabletType, isFrom bool, clearSourceShards bool) (err error) {
-<<<<<<< HEAD
-	err = wr.ts.UpdateDisableQueryService(ctx, keyspace, shards, servedType, cells, isFrom /* disable */)
-	if err != nil {
-		return err
-	}
-
-	for i, si := range shards {
-		updatedShard, err := wr.ts.UpdateShardFields(ctx, si.Keyspace(), si.ShardName(), func(si *topo.ShardInfo) error {
-			if clearSourceShards {
-				si.SourceShards = nil
-			}
-			return nil
-		})
-
-		if err != nil {
-			return err
-		}
-
-		shards[i] = updatedShard
-
-		// For 'to' shards, refresh to make them serve.
-		// The 'from' shards will be refreshed after traffic has migrated.
-		if !isFrom {
-			wr.RefreshTabletsByShard(ctx, si, cells)
-		}
-	}
-	return nil
-=======
 	return topotools.UpdateShardRecords(ctx, wr.ts, wr.tmc, keyspace, shards, cells, servedType, isFrom, clearSourceShards, wr.Logger())
->>>>>>> cb142eea
 }
 
 // updateFrozenFlag sets or unsets the Frozen flag for master migration. This is performed
@@ -1388,49 +1359,8 @@
 
 // RefreshTabletsByShard calls RefreshState on all the tablets in a given shard.
 func (wr *Wrangler) RefreshTabletsByShard(ctx context.Context, si *topo.ShardInfo, cells []string) error {
-<<<<<<< HEAD
-	wr.Logger().Infof("RefreshTabletsByShard called on shard %v/%v", si.Keyspace(), si.ShardName())
-	tabletMap, err := wr.ts.GetTabletMapForShardByCell(ctx, si.Keyspace(), si.ShardName(), cells)
-	switch {
-	case err == nil:
-		// keep going
-	case topo.IsErrType(err, topo.PartialResult):
-		wr.Logger().Warningf("RefreshTabletsByShard: got partial result for shard %v/%v, may not refresh all tablets everywhere", si.Keyspace(), si.ShardName())
-	default:
-		return err
-	}
-
-	// ignore errors in this phase
-	wg := sync.WaitGroup{}
-	for _, ti := range tabletMap {
-		if ti.Hostname == "" {
-			// The tablet is not running, we don't have the host
-			// name to connect to, so we just skip this tablet.
-			wr.Logger().Infof("Tablet %v has no hostname, skipping its RefreshState", ti.AliasString())
-			continue
-		}
-
-		wg.Add(1)
-		go func(ti *topo.TabletInfo) {
-			wr.Logger().Infof("Calling RefreshState on tablet %v", ti.AliasString())
-			// Setting an upper bound timeout to fail faster in case of an error.
-			// Using 60 seconds because RefreshState should not take more than 30 seconds.
-			// (RefreshState will restart the tablet's QueryService and most time will be spent on the shutdown, i.e. waiting up to 30 seconds on transactions (see Config.TransactionTimeout)).
-			ctx, cancel := context.WithTimeout(ctx, 60*time.Second)
-			if err := wr.tmc.RefreshState(ctx, ti.Tablet); err != nil {
-				wr.Logger().Warningf("RefreshTabletsByShard: failed to refresh %v: %v", ti.AliasString(), err)
-			}
-			cancel()
-			wg.Done()
-		}(ti)
-	}
-	wg.Wait()
-
-	return nil
-=======
 	_, err := topotools.RefreshTabletsByShard(ctx, wr.ts, wr.tmc, si, cells, wr.Logger())
 	return err
->>>>>>> cb142eea
 }
 
 // DeleteKeyspace will do all the necessary changes in the topology server
