--- conflicted
+++ resolved
@@ -106,11 +106,7 @@
 	// Override with a fake VREngine after Agent is initialized in action loop.
 	dbClient := binlogplayer.NewMockDBClient(t)
 	dbClientFactory := func() binlogplayer.DBClient { return dbClient }
-<<<<<<< HEAD
-	destMaster.Agent.VREngine = vreplication.NewEngine(ts, "", nil, destMaster.FakeMysqlDaemon, dbClientFactory, dbClient.DBName())
-=======
 	destMaster.Agent.VREngine = vreplication.NewTestEngine(ts, "", destMaster.FakeMysqlDaemon, dbClientFactory, dbClient.DBName(), nil)
->>>>>>> 005115a7
 	dbClient.ExpectRequest("select * from _vt.vreplication where db_name='db'", &sqltypes.Result{}, nil)
 	if err := destMaster.Agent.VREngine.Open(context.Background()); err != nil {
 		t.Fatal(err)
