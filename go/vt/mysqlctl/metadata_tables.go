--- conflicted
+++ resolved
@@ -63,32 +63,8 @@
 // and _vt.shard_metadata tables.
 type MetadataManager struct{}
 
-<<<<<<< HEAD
-// CreateMetadataTables creates the metadata tables. See the package-level
-// function for more details.
-func (m *MetadataManager) CreateMetadataTables(mysqld MysqlDaemon, dbName string) error {
-	return CreateMetadataTables(mysqld, dbName)
-}
-
-// PopulateMetadataTables creates and fills the metadata tables. See the
-// package-level function for more details.
-func (m *MetadataManager) PopulateMetadataTables(mysqld MysqlDaemon, localMetadata map[string]string, dbName string) error {
-	return PopulateMetadataTables(mysqld, localMetadata, dbName)
-}
-
-// UpsertLocalMetadata adds the given metadata map to the _vt.local_metadata
-// table, updating any duplicate rows to the values in the map. See the package-
-// level function for more details.
-func (m *MetadataManager) UpsertLocalMetadata(mysqld MysqlDaemon, localMetadata map[string]string, dbName string) error {
-	return UpsertLocalMetadata(mysqld, localMetadata, dbName)
-}
-
-// CreateMetadataTables creates the _vt.local_metadata and _vt.shard_metadata
-// tables.
-=======
 // PopulateMetadataTables creates and fills the _vt.local_metadata table and
 // creates the _vt.shard_metadata table.
->>>>>>> cb142eea
 //
 // _vt.local_metadata table is a per-tablet table that is never replicated.
 // This allows queries against local_metadata to return different values on
@@ -99,17 +75,13 @@
 // created here to make it easier to create it on databases that were running
 // old version of Vitess, or databases that are getting converted to run under
 // Vitess.
-<<<<<<< HEAD
-func CreateMetadataTables(mysqld MysqlDaemon, dbName string) error {
-	log.Infof("Creating _vt.local_metadata and _vt.shard_metadata tables ...")
-=======
 //
 // This function is semantically equivalent to calling createMetadataTables
 // followed immediately by upsertLocalMetadata.
 func (m *MetadataManager) PopulateMetadataTables(mysqld MysqlDaemon, localMetadata map[string]string, dbName string) error {
 	log.Infof("Populating _vt.local_metadata table...")
->>>>>>> cb142eea
-
+
+	// Get a non-pooled DBA connection.
 	conn, err := mysqld.GetDbaConnection(context.TODO())
 	if err != nil {
 		return err
@@ -122,9 +94,6 @@
 		return err
 	}
 
-<<<<<<< HEAD
-	return createMetadataTables(conn, dbName)
-=======
 	// Create the database and table if necessary.
 	if err := createMetadataTables(conn, dbName); err != nil {
 		return err
@@ -159,7 +128,6 @@
 	}
 
 	return upsertLocalMetadata(conn, localMetadata, dbName)
->>>>>>> cb142eea
 }
 
 func createMetadataTables(conn *dbconnpool.DBConnection, dbName string) error {
@@ -224,41 +192,7 @@
 	return nil
 }
 
-<<<<<<< HEAD
-// PopulateMetadataTables creates and fills the _vt.local_metadata table and
-// creates _vt.shard_metadata table.
-//
-// This function is semantically equivalent to calling CreateMetadataTables
-// followed immediately by UpsertLocalMetadata.
-func PopulateMetadataTables(mysqld MysqlDaemon, localMetadata map[string]string, dbName string) error {
-	log.Infof("Populating _vt.local_metadata table...")
-
-	// Get a non-pooled DBA connection.
-	conn, err := mysqld.GetDbaConnection(context.TODO())
-	if err != nil {
-		return err
-	}
-	defer conn.Close()
-
-	// Disable replication on this session. We close the connection after using
-	// it, so there's no need to re-enable replication when we're done.
-	if _, err := conn.ExecuteFetch("SET @@session.sql_log_bin = 0", 0, false); err != nil {
-		return err
-	}
-
-	// Create the database and table if necessary.
-	if err := createMetadataTables(conn, dbName); err != nil {
-		return err
-	}
-
-	// Populate local_metadata from the passed list of values.
-	return upsertLocalMetadata(conn, localMetadata, dbName)
-}
-
-// UpsertLocalMetadata adds the given metadata map to the _vt.local_metadata
-=======
 // upsertLocalMetadata adds the given metadata map to the _vt.local_metadata
->>>>>>> cb142eea
 // table, updating any rows that exist for a given `_vt.local_metadata.name`
 // with the map value. The session that performs these upserts sets
 // sql_log_bin=0, as the _vt.local_metadata table is meant to never be
@@ -267,27 +201,6 @@
 // Callers are responsible for ensuring the _vt.local_metadata table exists
 // before calling this function, usually by calling CreateMetadataTables at
 // least once prior.
-<<<<<<< HEAD
-func UpsertLocalMetadata(mysqld MysqlDaemon, localMetadata map[string]string, dbName string) error {
-	log.Infof("Upserting _vt.local_metadata ...")
-
-	conn, err := mysqld.GetDbaConnection(context.TODO())
-	if err != nil {
-		return err
-	}
-	defer conn.Close()
-
-	// Disable replication on this session. We close the connection after using
-	// it, so there's no need to re-enable replication when we're done.
-	if _, err := conn.ExecuteFetch("SET @@session.sql_log_bin = 0", 0, false); err != nil {
-		return err
-	}
-
-	return upsertLocalMetadata(conn, localMetadata, dbName)
-}
-
-=======
->>>>>>> cb142eea
 func upsertLocalMetadata(conn *dbconnpool.DBConnection, localMetadata map[string]string, dbName string) error {
 	// Populate local_metadata from the passed list of values.
 	if _, err := conn.ExecuteFetch("BEGIN", 0, false); err != nil {
