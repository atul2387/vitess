package utils

// utils.go contains general utility functions used in the splitquery package.

// CloneBindVariables returns a shallow-copy of the given bindVariables map.
func CloneBindVariables(bindVariables map[string]interface{}) map[string]interface{} {
	result := make(map[string]interface{}, len(bindVariables))
	for key, value := range bindVariables {
		result[key] = value
	}
	return result
}

<<<<<<< HEAD
// Truncate all long query strings to a maximum length of 512 to keep logs
// and debug UI output to be a sane length.
func TruncateQuery(query string) string {
	if (len(query) <= 512){
		return query;
	}
	return query[:500] + " [TRUNCATED]";
=======
// TruncateQuery all long query strings to a maximum length of 512 to keep logs
// and debug UI output to be a sane length.
func TruncateQuery(query string) string {
	if len(query) <= 512 {
		return query
	}
	return query[:500] + " [TRUNCATED]"
>>>>>>> 7ee4eb8c
}<|MERGE_RESOLUTION|>--- conflicted
+++ resolved
@@ -11,15 +11,6 @@
 	return result
 }
 
-<<<<<<< HEAD
-// Truncate all long query strings to a maximum length of 512 to keep logs
-// and debug UI output to be a sane length.
-func TruncateQuery(query string) string {
-	if (len(query) <= 512){
-		return query;
-	}
-	return query[:500] + " [TRUNCATED]";
-=======
 // TruncateQuery all long query strings to a maximum length of 512 to keep logs
 // and debug UI output to be a sane length.
 func TruncateQuery(query string) string {
@@ -27,5 +18,4 @@
 		return query
 	}
 	return query[:500] + " [TRUNCATED]"
->>>>>>> 7ee4eb8c
 }