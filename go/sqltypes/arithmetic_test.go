/*
Copyright 2019 The Vitess Authors.

Licensed under the Apache License, Version 2.0 (the "License");
you may not use this file except in compliance with the License.
You may obtain a copy of the License at

    http://www.apache.org/licenses/LICENSE-2.0

Unless required by applicable law or agreed to in writing, software
distributed under the License is distributed on an "AS IS" BASIS,
WITHOUT WARRANTIES OR CONDITIONS OF ANY KIND, either express or implied.
See the License for the specific language governing permissions and
limitations under the License.
*/

package sqltypes

import (
	"encoding/binary"
	"fmt"
	"math"
	"reflect"
	"strconv"
	"testing"

	querypb "vitess.io/vitess/go/vt/proto/query"
	vtrpcpb "vitess.io/vitess/go/vt/proto/vtrpc"
	"vitess.io/vitess/go/vt/vterrors"
)

<<<<<<< HEAD
func TestSubtract(t *testing.T) {
=======
func TestDivide(t *testing.T) {
>>>>>>> 45dd2e5d
	tcases := []struct {
		v1, v2 Value
		out    Value
		err    error
	}{{
<<<<<<< HEAD
		// All Nulls
=======
		//All Nulls
		v1:  NULL,
		v2:  NULL,
		out: NULL,
	}, {
		// First value null.
		v1:  NULL,
		v2:  NewInt32(1),
		out: NULL,
	}, {
		// Second value null.
		v1:  NewInt32(1),
		v2:  NULL,
		out: NULL,
	}, {
		// Second arg 0
		v1:  NewInt32(5),
		v2:  NewInt32(0),
		out: NULL,
	}, {
		// Both arguments zero
		v1:  NewInt32(0),
		v2:  NewInt32(0),
		out: NULL,
	}, {
		// case with negative value
		v1:  NewInt64(-1),
		v2:  NewInt64(-2),
		out: NewFloat64(0.5000),
	}, {
		// float64 division by zero
		v1:  NewFloat64(2),
		v2:  NewFloat64(0),
		out: NULL,
	}, {
		// Lower bound for int64
		v1:  NewInt64(math.MinInt64),
		v2:  NewInt64(1),
		out: NewFloat64(math.MinInt64),
	}, {
		// upper bound for uint64
		v1:  NewUint64(math.MaxUint64),
		v2:  NewUint64(1),
		out: NewFloat64(math.MaxUint64),
	}, {
		// testing for error in types
		v1:  TestValue(Int64, "1.2"),
		v2:  NewInt64(2),
		err: vterrors.New(vtrpcpb.Code_INVALID_ARGUMENT, "strconv.ParseInt: parsing \"1.2\": invalid syntax"),
	}, {
		// testing for error in types
		v1:  NewInt64(2),
		v2:  TestValue(Int64, "1.2"),
		err: vterrors.New(vtrpcpb.Code_INVALID_ARGUMENT, "strconv.ParseInt: parsing \"1.2\": invalid syntax"),
	}, {
		// testing for uint/int
		v1:  NewUint64(4),
		v2:  NewInt64(5),
		out: NewFloat64(0.8),
	}, {
		// testing for uint/uint
		v1:  NewUint64(1),
		v2:  NewUint64(2),
		out: NewFloat64(0.5),
	}, {
		// testing for float64/int64
		v1:  TestValue(Float64, "1.2"),
		v2:  NewInt64(-2),
		out: NewFloat64(-0.6),
	}, {
		// testing for float64/uint64
		v1:  TestValue(Float64, "1.2"),
		v2:  NewUint64(2),
		out: NewFloat64(0.6),
	}, {
		// testing for overflow of float64
		v1:  NewFloat64(math.MaxFloat64),
		v2:  NewFloat64(0.5),
		err: vterrors.New(vtrpcpb.Code_INVALID_ARGUMENT, "BIGINT is out of range in 1.7976931348623157e+308 / 0.5"),
	}}

	for _, tcase := range tcases {
		got, err := Divide(tcase.v1, tcase.v2)

		if !vterrors.Equals(err, tcase.err) {
			t.Errorf("%v %v %v", printValue(tcase.v1), printValue(tcase.v2), vterrors.Print(err))
			t.Errorf("Divide(%v, %v) error: %v, want %v", printValue(tcase.v1), printValue(tcase.v2), vterrors.Print(err), vterrors.Print(tcase.err))
		}

		if tcase.err != nil {
			continue
		}

		if !reflect.DeepEqual(got, tcase.out) {
			t.Errorf("Divide(%v, %v): %v, want %v", printValue(tcase.v1), printValue(tcase.v2), printValue(got), printValue(tcase.out))
		}
	}

}

func TestMultiply(t *testing.T) {
	tcases := []struct {
		v1, v2 Value
		out    Value
		err    error
	}{{
		//All Nulls
>>>>>>> 45dd2e5d
		v1:  NULL,
		v2:  NULL,
		out: NULL,
	}, {
		// First value null.
		v1:  NewInt32(1),
		v2:  NULL,
		out: NULL,
	}, {
		// Second value null.
		v1:  NULL,
		v2:  NewInt32(1),
		out: NULL,
	}, {
		// case with negative value
		v1:  NewInt64(-1),
		v2:  NewInt64(-2),
<<<<<<< HEAD
=======
		out: NewInt64(2),
	}, {
		// testing for int64 overflow with min negative value
		v1:  NewInt64(math.MinInt64),
		v2:  NewInt64(1),
		out: NewInt64(math.MinInt64),
	}, {
		// testing for error in types
		v1:  TestValue(Int64, "1.2"),
		v2:  NewInt64(2),
		err: vterrors.New(vtrpcpb.Code_INVALID_ARGUMENT, "strconv.ParseInt: parsing \"1.2\": invalid syntax"),
	}, {
		// testing for error in types
		v1:  NewInt64(2),
		v2:  TestValue(Int64, "1.2"),
		err: vterrors.New(vtrpcpb.Code_INVALID_ARGUMENT, "strconv.ParseInt: parsing \"1.2\": invalid syntax"),
	}, {
		// testing for uint*int
		v1:  NewUint64(4),
		v2:  NewInt64(5),
		out: NewUint64(20),
	}, {
		// testing for uint*uint
		v1:  NewUint64(1),
		v2:  NewUint64(2),
		out: NewUint64(2),
	}, {
		// testing for float64*int64
		v1:  TestValue(Float64, "1.2"),
		v2:  NewInt64(-2),
		out: NewFloat64(-2.4),
	}, {
		// testing for float64*uint64
		v1:  TestValue(Float64, "1.2"),
		v2:  NewUint64(2),
		out: NewFloat64(2.4),
	}, {
		// testing for overflow of int64
		v1:  NewInt64(math.MaxInt64),
		v2:  NewInt64(2),
		err: vterrors.New(vtrpcpb.Code_INVALID_ARGUMENT, "BIGINT value is out of range in 9223372036854775807 * 2"),
	}, {
		// testing for underflow of uint64*max.uint64
		v1:  NewInt64(2),
		v2:  NewUint64(math.MaxUint64),
		err: vterrors.New(vtrpcpb.Code_INVALID_ARGUMENT, "BIGINT UNSIGNED value is out of range in 18446744073709551615 * 2"),
	}, {
		v1:  NewUint64(math.MaxUint64),
		v2:  NewUint64(1),
		out: NewUint64(math.MaxUint64),
	}, {
		//Checking whether maxInt value can be passed as uint value
		v1:  NewUint64(math.MaxInt64),
		v2:  NewInt64(3),
		err: vterrors.New(vtrpcpb.Code_INVALID_ARGUMENT, "BIGINT UNSIGNED value is out of range in 9223372036854775807 * 3"),
	}}

	for _, tcase := range tcases {

		got, err := Multiply(tcase.v1, tcase.v2)

		if !vterrors.Equals(err, tcase.err) {
			t.Errorf("Multiply(%v, %v) error: %v, want %v", printValue(tcase.v1), printValue(tcase.v2), vterrors.Print(err), vterrors.Print(tcase.err))
		}
		if tcase.err != nil {
			continue
		}

		if !reflect.DeepEqual(got, tcase.out) {
			t.Errorf("Multiply(%v, %v): %v, want %v", printValue(tcase.v1), printValue(tcase.v2), printValue(got), printValue(tcase.out))
		}
	}

}

func TestSubtract(t *testing.T) {
	tcases := []struct {
		v1, v2 Value
		out    Value
		err    error
	}{{
		// All Nulls
		v1:  NULL,
		v2:  NULL,
		out: NULL,
	}, {
		// First value null.
		v1:  NewInt32(1),
		v2:  NULL,
		out: NULL,
	}, {
		// Second value null.
		v1:  NULL,
		v2:  NewInt32(1),
		out: NULL,
	}, {
		// case with negative value
		v1:  NewInt64(-1),
		v2:  NewInt64(-2),
>>>>>>> 45dd2e5d
		out: NewInt64(1),
	}, {
		// testing for int64 overflow with min negative value
		v1:  NewInt64(math.MinInt64),
		v2:  NewInt64(1),
		err: vterrors.New(vtrpcpb.Code_INVALID_ARGUMENT, "BIGINT value is out of range in -9223372036854775808 - 1"),
	}, {
		v1:  NewUint64(4),
		v2:  NewInt64(5),
		err: vterrors.New(vtrpcpb.Code_INVALID_ARGUMENT, "BIGINT UNSIGNED value is out of range in 4 - 5"),
	}, {
		// testing uint - int
		v1:  NewUint64(7),
		v2:  NewInt64(5),
		out: NewUint64(2),
	}, {
		v1:  NewUint64(math.MaxUint64),
		v2:  NewInt64(0),
		out: NewUint64(math.MaxUint64),
	}, {
		// testing for int64 overflow
		v1:  NewInt64(math.MinInt64),
		v2:  NewUint64(0),
		err: vterrors.New(vtrpcpb.Code_INVALID_ARGUMENT, "BIGINT UNSIGNED value is out of range in -9223372036854775808 - 0"),
	}, {
		v1:  TestValue(VarChar, "c"),
		v2:  NewInt64(1),
		out: NewInt64(-1),
	}, {
		v1:  NewUint64(1),
		v2:  TestValue(VarChar, "c"),
		out: NewUint64(1),
	}, {
		// testing for error for parsing float value to uint64
		v1:  TestValue(Uint64, "1.2"),
		v2:  NewInt64(2),
		err: vterrors.New(vtrpcpb.Code_INVALID_ARGUMENT, "strconv.ParseUint: parsing \"1.2\": invalid syntax"),
	}, {
		// testing for error for parsing float value to uint64
		v1:  NewUint64(2),
		v2:  TestValue(Uint64, "1.2"),
		err: vterrors.New(vtrpcpb.Code_INVALID_ARGUMENT, "strconv.ParseUint: parsing \"1.2\": invalid syntax"),
	}, {
		// uint64 - uint64
		v1:  NewUint64(8),
		v2:  NewUint64(4),
		out: NewUint64(4),
	}, {
		// testing for float subtraction: float - int
		v1:  NewFloat64(1.2),
		v2:  NewInt64(2),
		out: NewFloat64(-0.8),
	}, {
		// testing for float subtraction: float - uint
		v1:  NewFloat64(1.2),
		v2:  NewUint64(2),
		out: NewFloat64(-0.8),
	}, {
		v1:  NewInt64(-1),
		v2:  NewUint64(2),
		err: vterrors.New(vtrpcpb.Code_INVALID_ARGUMENT, "BIGINT UNSIGNED value is out of range in -1 - 2"),
	}, {
		v1:  NewInt64(2),
		v2:  NewUint64(1),
		out: NewUint64(1),
	}, {
		// testing int64 - float64 method
		v1:  NewInt64(-2),
		v2:  NewFloat64(1.0),
		out: NewFloat64(-3.0),
	}, {
		// testing uint64 - float64 method
		v1:  NewUint64(1),
		v2:  NewFloat64(-2.0),
		out: NewFloat64(3.0),
	}, {
		// testing uint - int to return uintplusint
		v1:  NewUint64(1),
		v2:  NewInt64(-2),
		out: NewUint64(3),
	}, {
		// testing for float - float
		v1:  NewFloat64(1.2),
		v2:  NewFloat64(3.2),
		out: NewFloat64(-2),
	}, {
		// testing uint - uint if v2 > v1
		v1:  NewUint64(2),
		v2:  NewUint64(4),
		err: vterrors.New(vtrpcpb.Code_INVALID_ARGUMENT, "BIGINT UNSIGNED value is out of range in 2 - 4"),
	}, {
		// testing uint - (- int)
		v1:  NewUint64(1),
		v2:  NewInt64(-2),
		out: NewUint64(3),
	}}

	for _, tcase := range tcases {

		got, err := Subtract(tcase.v1, tcase.v2)
<<<<<<< HEAD

		if !vterrors.Equals(err, tcase.err) {
			t.Errorf("Subtract(%v, %v) error: %v, want %v", printValue(tcase.v1), printValue(tcase.v2), vterrors.Print(err), vterrors.Print(tcase.err))
		}
		if tcase.err != nil {
			continue
		}

		if !reflect.DeepEqual(got, tcase.out) {
			t.Errorf("Subtract(%v, %v): %v, want %v", printValue(tcase.v1), printValue(tcase.v2), printValue(got), printValue(tcase.out))
		}
	}

}

=======

		if !vterrors.Equals(err, tcase.err) {
			t.Errorf("Subtract(%v, %v) error: %v, want %v", printValue(tcase.v1), printValue(tcase.v2), vterrors.Print(err), vterrors.Print(tcase.err))
		}
		if tcase.err != nil {
			continue
		}

		if !reflect.DeepEqual(got, tcase.out) {
			t.Errorf("Subtract(%v, %v): %v, want %v", printValue(tcase.v1), printValue(tcase.v2), printValue(got), printValue(tcase.out))
		}
	}

}

>>>>>>> 45dd2e5d
func TestAdd(t *testing.T) {
	tcases := []struct {
		v1, v2 Value
		out    Value
		err    error
	}{{
		// All Nulls
		v1:  NULL,
		v2:  NULL,
		out: NULL,
	}, {
		// First value null.
		v1:  NewInt32(1),
		v2:  NULL,
		out: NULL,
	}, {
		// Second value null.
		v1:  NULL,
		v2:  NewInt32(1),
		out: NULL,
	}, {
		// case with negatives
		v1:  NewInt64(-1),
		v2:  NewInt64(-2),
		out: NewInt64(-3),
	}, {
		// testing for overflow int64, result will be unsigned int
		v1:  NewInt64(math.MaxInt64),
		v2:  NewUint64(2),
		out: NewUint64(9223372036854775809),
	}, {
		v1:  NewInt64(-2),
		v2:  NewUint64(1),
		err: vterrors.New(vtrpcpb.Code_INVALID_ARGUMENT, "BIGINT UNSIGNED value is out of range in 1 + -2"),
	}, {
		v1:  NewInt64(math.MaxInt64),
		v2:  NewInt64(-2),
		out: NewInt64(9223372036854775805),
	}, {
		// Normal case
		v1:  NewUint64(1),
		v2:  NewUint64(2),
		out: NewUint64(3),
	}, {
		// testing for overflow uint64
		v1:  NewUint64(math.MaxUint64),
		v2:  NewUint64(2),
		err: vterrors.New(vtrpcpb.Code_INVALID_ARGUMENT, "BIGINT UNSIGNED value is out of range in 18446744073709551615 + 2"),
	}, {
		// int64 underflow
		v1:  NewInt64(math.MinInt64),
		v2:  NewInt64(-2),
		err: vterrors.New(vtrpcpb.Code_INVALID_ARGUMENT, "BIGINT value is out of range in -9223372036854775808 + -2"),
	}, {
		// checking int64 max value can be returned
		v1:  NewInt64(math.MaxInt64),
		v2:  NewUint64(0),
		out: NewUint64(9223372036854775807),
	}, {
		// testing whether uint64 max value can be returned
		v1:  NewUint64(math.MaxUint64),
		v2:  NewInt64(0),
		out: NewUint64(math.MaxUint64),
	}, {
		v1:  NewUint64(math.MaxInt64),
		v2:  NewInt64(1),
		out: NewUint64(9223372036854775808),
	}, {
		v1:  NewUint64(1),
		v2:  TestValue(VarChar, "c"),
		out: NewUint64(1),
	}, {
		v1:  NewUint64(1),
		v2:  TestValue(VarChar, "1.2"),
		out: NewFloat64(2.2),
	}, {
		v1:  TestValue(Int64, "1.2"),
		v2:  NewInt64(2),
		err: vterrors.New(vtrpcpb.Code_INVALID_ARGUMENT, "strconv.ParseInt: parsing \"1.2\": invalid syntax"),
	}, {
		v1:  NewInt64(2),
		v2:  TestValue(Int64, "1.2"),
		err: vterrors.New(vtrpcpb.Code_INVALID_ARGUMENT, "strconv.ParseInt: parsing \"1.2\": invalid syntax"),
	}, {
		// testing for uint64 overflow with max uint64 + int value
		v1:  NewUint64(math.MaxUint64),
		v2:  NewInt64(2),
		err: vterrors.New(vtrpcpb.Code_INVALID_ARGUMENT, "BIGINT UNSIGNED value is out of range in 18446744073709551615 + 2"),
	}}

	for _, tcase := range tcases {

		got, err := Add(tcase.v1, tcase.v2)

		if !vterrors.Equals(err, tcase.err) {
			t.Errorf("Add(%v, %v) error: %v, want %v", printValue(tcase.v1), printValue(tcase.v2), vterrors.Print(err), vterrors.Print(tcase.err))
		}
		if tcase.err != nil {
			continue
		}

		if !reflect.DeepEqual(got, tcase.out) {
			t.Errorf("Add(%v, %v): %v, want %v", printValue(tcase.v1), printValue(tcase.v2), printValue(got), printValue(tcase.out))
		}
	}

}

func TestNullsafeAdd(t *testing.T) {
	tcases := []struct {
		v1, v2 Value
		out    Value
		err    error
	}{{
		// All nulls.
		v1:  NULL,
		v2:  NULL,
		out: NewInt64(0),
	}, {
		// First value null.
		v1:  NewInt32(1),
		v2:  NULL,
		out: NewInt64(1),
	}, {
		// Second value null.
		v1:  NULL,
		v2:  NewInt32(1),
		out: NewInt64(1),
	}, {
		// Normal case.
		v1:  NewInt64(1),
		v2:  NewInt64(2),
		out: NewInt64(3),
	}, {
		// Make sure underlying error is returned for LHS.
		v1:  TestValue(Int64, "1.2"),
		v2:  NewInt64(2),
		err: vterrors.New(vtrpcpb.Code_INVALID_ARGUMENT, "strconv.ParseInt: parsing \"1.2\": invalid syntax"),
	}, {
		// Make sure underlying error is returned for RHS.
		v1:  NewInt64(2),
		v2:  TestValue(Int64, "1.2"),
		err: vterrors.New(vtrpcpb.Code_INVALID_ARGUMENT, "strconv.ParseInt: parsing \"1.2\": invalid syntax"),
	}, {
		// Make sure underlying error is returned while adding.
		v1:  NewInt64(-1),
		v2:  NewUint64(2),
		out: NewInt64(-9223372036854775808),
	}, {
		// Make sure underlying error is returned while converting.
		v1:  NewFloat64(1),
		v2:  NewFloat64(2),
		out: NewInt64(3),
	}}
	for _, tcase := range tcases {
		got := NullsafeAdd(tcase.v1, tcase.v2, Int64)

		if !reflect.DeepEqual(got, tcase.out) {
			t.Errorf("NullsafeAdd(%v, %v): %v, want %v", printValue(tcase.v1), printValue(tcase.v2), printValue(got), printValue(tcase.out))
		}
	}
}

func TestNullsafeCompare(t *testing.T) {
	tcases := []struct {
		v1, v2 Value
		out    int
		err    error
	}{{
		// All nulls.
		v1:  NULL,
		v2:  NULL,
		out: 0,
	}, {
		// LHS null.
		v1:  NULL,
		v2:  NewInt64(1),
		out: -1,
	}, {
		// RHS null.
		v1:  NewInt64(1),
		v2:  NULL,
		out: 1,
	}, {
		// LHS Text
		v1:  TestValue(VarChar, "abcd"),
		v2:  TestValue(VarChar, "abcd"),
		err: vterrors.New(vtrpcpb.Code_UNKNOWN, "types are not comparable: VARCHAR vs VARCHAR"),
	}, {
		// Make sure underlying error is returned for LHS.
		v1:  TestValue(Int64, "1.2"),
		v2:  NewInt64(2),
		err: vterrors.New(vtrpcpb.Code_INVALID_ARGUMENT, "strconv.ParseInt: parsing \"1.2\": invalid syntax"),
	}, {
		// Make sure underlying error is returned for RHS.
		v1:  NewInt64(2),
		v2:  TestValue(Int64, "1.2"),
		err: vterrors.New(vtrpcpb.Code_INVALID_ARGUMENT, "strconv.ParseInt: parsing \"1.2\": invalid syntax"),
	}, {
		// Numeric equal.
		v1:  NewInt64(1),
		v2:  NewUint64(1),
		out: 0,
	}, {
		// Numeric unequal.
		v1:  NewInt64(1),
		v2:  NewUint64(2),
		out: -1,
	}, {
		// Non-numeric equal
		v1:  TestValue(VarBinary, "abcd"),
		v2:  TestValue(Binary, "abcd"),
		out: 0,
	}, {
		// Non-numeric unequal
		v1:  TestValue(VarBinary, "abcd"),
		v2:  TestValue(Binary, "bcde"),
		out: -1,
	}, {
		// Date/Time types
		v1:  TestValue(Datetime, "1000-01-01 00:00:00"),
		v2:  TestValue(Binary, "1000-01-01 00:00:00"),
		out: 0,
	}, {
		// Date/Time types
		v1:  TestValue(Datetime, "2000-01-01 00:00:00"),
		v2:  TestValue(Binary, "1000-01-01 00:00:00"),
		out: 1,
	}, {
		// Date/Time types
		v1:  TestValue(Datetime, "1000-01-01 00:00:00"),
		v2:  TestValue(Binary, "2000-01-01 00:00:00"),
		out: -1,
	}}
	for _, tcase := range tcases {
		got, err := NullsafeCompare(tcase.v1, tcase.v2)
		if !vterrors.Equals(err, tcase.err) {
			t.Errorf("NullsafeCompare(%v, %v) error: %v, want %v", printValue(tcase.v1), printValue(tcase.v2), vterrors.Print(err), vterrors.Print(tcase.err))
		}
		if tcase.err != nil {
			continue
		}

		if got != tcase.out {
			t.Errorf("NullsafeCompare(%v, %v): %v, want %v", printValue(tcase.v1), printValue(tcase.v2), got, tcase.out)
		}
	}
}

func TestCast(t *testing.T) {
	tcases := []struct {
		typ querypb.Type
		v   Value
		out Value
		err error
	}{{
		typ: VarChar,
		v:   NULL,
		out: NULL,
	}, {
		typ: VarChar,
		v:   TestValue(VarChar, "exact types"),
		out: TestValue(VarChar, "exact types"),
	}, {
		typ: Int64,
		v:   TestValue(Int32, "32"),
		out: TestValue(Int64, "32"),
	}, {
		typ: Int24,
		v:   TestValue(Uint64, "64"),
		out: TestValue(Int24, "64"),
	}, {
		typ: Int24,
		v:   TestValue(VarChar, "bad int"),
		err: vterrors.New(vtrpcpb.Code_UNKNOWN, `strconv.ParseInt: parsing "bad int": invalid syntax`),
	}, {
		typ: Uint64,
		v:   TestValue(Uint32, "32"),
		out: TestValue(Uint64, "32"),
	}, {
		typ: Uint24,
		v:   TestValue(Int64, "64"),
		out: TestValue(Uint24, "64"),
	}, {
		typ: Uint24,
		v:   TestValue(Int64, "-1"),
		err: vterrors.New(vtrpcpb.Code_UNKNOWN, `strconv.ParseUint: parsing "-1": invalid syntax`),
	}, {
		typ: Float64,
		v:   TestValue(Int64, "64"),
		out: TestValue(Float64, "64"),
	}, {
		typ: Float32,
		v:   TestValue(Float64, "64"),
		out: TestValue(Float32, "64"),
	}, {
		typ: Float32,
		v:   TestValue(Decimal, "1.24"),
		out: TestValue(Float32, "1.24"),
	}, {
		typ: Float64,
		v:   TestValue(VarChar, "1.25"),
		out: TestValue(Float64, "1.25"),
	}, {
		typ: Float64,
		v:   TestValue(VarChar, "bad float"),
		err: vterrors.New(vtrpcpb.Code_UNKNOWN, `strconv.ParseFloat: parsing "bad float": invalid syntax`),
	}, {
		typ: VarChar,
		v:   TestValue(Int64, "64"),
		out: TestValue(VarChar, "64"),
	}, {
		typ: VarBinary,
		v:   TestValue(Float64, "64"),
		out: TestValue(VarBinary, "64"),
	}, {
		typ: VarBinary,
		v:   TestValue(Decimal, "1.24"),
		out: TestValue(VarBinary, "1.24"),
	}, {
		typ: VarBinary,
		v:   TestValue(VarChar, "1.25"),
		out: TestValue(VarBinary, "1.25"),
	}, {
		typ: VarChar,
		v:   TestValue(VarBinary, "valid string"),
		out: TestValue(VarChar, "valid string"),
	}, {
		typ: VarChar,
		v:   TestValue(Expression, "bad string"),
		err: vterrors.New(vtrpcpb.Code_INVALID_ARGUMENT, "EXPRESSION(bad string) cannot be cast to VARCHAR"),
	}}
	for _, tcase := range tcases {
		got, err := Cast(tcase.v, tcase.typ)
		if !vterrors.Equals(err, tcase.err) {
			t.Errorf("Cast(%v) error: %v, want %v", tcase.v, vterrors.Print(err), vterrors.Print(tcase.err))
		}
		if tcase.err != nil {
			continue
		}

		if !reflect.DeepEqual(got, tcase.out) {
			t.Errorf("Cast(%v): %v, want %v", tcase.v, got, tcase.out)
		}
	}
}

func TestToUint64(t *testing.T) {
	tcases := []struct {
		v   Value
		out uint64
		err error
	}{{
		v:   TestValue(VarChar, "abcd"),
		err: vterrors.New(vtrpcpb.Code_INVALID_ARGUMENT, "could not parse value: 'abcd'"),
	}, {
		v:   NewInt64(-1),
		err: vterrors.New(vtrpcpb.Code_INVALID_ARGUMENT, "negative number cannot be converted to unsigned: -1"),
	}, {
		v:   NewInt64(1),
		out: 1,
	}, {
		v:   NewUint64(1),
		out: 1,
	}}
	for _, tcase := range tcases {
		got, err := ToUint64(tcase.v)
		if !vterrors.Equals(err, tcase.err) {
			t.Errorf("ToUint64(%v) error: %v, want %v", tcase.v, vterrors.Print(err), vterrors.Print(tcase.err))
		}
		if tcase.err != nil {
			continue
		}

		if got != tcase.out {
			t.Errorf("ToUint64(%v): %v, want %v", tcase.v, got, tcase.out)
		}
	}
}

func TestToInt64(t *testing.T) {
	tcases := []struct {
		v   Value
		out int64
		err error
	}{{
		v:   TestValue(VarChar, "abcd"),
		err: vterrors.New(vtrpcpb.Code_INVALID_ARGUMENT, "could not parse value: 'abcd'"),
	}, {
		v:   NewUint64(18446744073709551615),
		err: vterrors.New(vtrpcpb.Code_INVALID_ARGUMENT, "unsigned number overflows int64 value: 18446744073709551615"),
	}, {
		v:   NewInt64(1),
		out: 1,
	}, {
		v:   NewUint64(1),
		out: 1,
	}}
	for _, tcase := range tcases {
		got, err := ToInt64(tcase.v)
		if !vterrors.Equals(err, tcase.err) {
			t.Errorf("ToInt64(%v) error: %v, want %v", tcase.v, vterrors.Print(err), vterrors.Print(tcase.err))
		}
		if tcase.err != nil {
			continue
		}

		if got != tcase.out {
			t.Errorf("ToInt64(%v): %v, want %v", tcase.v, got, tcase.out)
		}
	}
}

func TestToFloat64(t *testing.T) {
	tcases := []struct {
		v   Value
		out float64
		err error
	}{{
		v:   TestValue(VarChar, "abcd"),
		out: 0,
	}, {
		v:   NewInt64(1),
		out: 1,
	}, {
		v:   NewUint64(1),
		out: 1,
	}, {
		v:   NewFloat64(1.2),
		out: 1.2,
	}, {
		v:   TestValue(Int64, "1.2"),
		err: vterrors.New(vtrpcpb.Code_INVALID_ARGUMENT, "strconv.ParseInt: parsing \"1.2\": invalid syntax"),
	}}
	for _, tcase := range tcases {
		got, err := ToFloat64(tcase.v)
		if !vterrors.Equals(err, tcase.err) {
			t.Errorf("ToFloat64(%v) error: %v, want %v", tcase.v, vterrors.Print(err), vterrors.Print(tcase.err))
		}
		if tcase.err != nil {
			continue
		}

		if got != tcase.out {
			t.Errorf("ToFloat64(%v): %v, want %v", tcase.v, got, tcase.out)
		}
	}
}

func TestToNative(t *testing.T) {
	testcases := []struct {
		in  Value
		out interface{}
	}{{
		in:  NULL,
		out: nil,
	}, {
		in:  TestValue(Int8, "1"),
		out: int64(1),
	}, {
		in:  TestValue(Int16, "1"),
		out: int64(1),
	}, {
		in:  TestValue(Int24, "1"),
		out: int64(1),
	}, {
		in:  TestValue(Int32, "1"),
		out: int64(1),
	}, {
		in:  TestValue(Int64, "1"),
		out: int64(1),
	}, {
		in:  TestValue(Uint8, "1"),
		out: uint64(1),
	}, {
		in:  TestValue(Uint16, "1"),
		out: uint64(1),
	}, {
		in:  TestValue(Uint24, "1"),
		out: uint64(1),
	}, {
		in:  TestValue(Uint32, "1"),
		out: uint64(1),
	}, {
		in:  TestValue(Uint64, "1"),
		out: uint64(1),
	}, {
		in:  TestValue(Float32, "1"),
		out: float64(1),
	}, {
		in:  TestValue(Float64, "1"),
		out: float64(1),
	}, {
		in:  TestValue(Timestamp, "2012-02-24 23:19:43"),
		out: []byte("2012-02-24 23:19:43"),
	}, {
		in:  TestValue(Date, "2012-02-24"),
		out: []byte("2012-02-24"),
	}, {
		in:  TestValue(Time, "23:19:43"),
		out: []byte("23:19:43"),
	}, {
		in:  TestValue(Datetime, "2012-02-24 23:19:43"),
		out: []byte("2012-02-24 23:19:43"),
	}, {
		in:  TestValue(Year, "1"),
		out: uint64(1),
	}, {
		in:  TestValue(Decimal, "1"),
		out: []byte("1"),
	}, {
		in:  TestValue(Text, "a"),
		out: []byte("a"),
	}, {
		in:  TestValue(Blob, "a"),
		out: []byte("a"),
	}, {
		in:  TestValue(VarChar, "a"),
		out: []byte("a"),
	}, {
		in:  TestValue(VarBinary, "a"),
		out: []byte("a"),
	}, {
		in:  TestValue(Char, "a"),
		out: []byte("a"),
	}, {
		in:  TestValue(Binary, "a"),
		out: []byte("a"),
	}, {
		in:  TestValue(Bit, "1"),
		out: []byte("1"),
	}, {
		in:  TestValue(Enum, "a"),
		out: []byte("a"),
	}, {
		in:  TestValue(Set, "a"),
		out: []byte("a"),
	}}
	for _, tcase := range testcases {
		v, err := ToNative(tcase.in)
		if err != nil {
			t.Error(err)
		}
		if !reflect.DeepEqual(v, tcase.out) {
			t.Errorf("%v.ToNative = %#v, want %#v", tcase.in, v, tcase.out)
		}
	}

	// Test Expression failure.
	_, err := ToNative(TestValue(Expression, "aa"))
	want := vterrors.New(vtrpcpb.Code_INVALID_ARGUMENT, "EXPRESSION(aa) cannot be converted to a go type")
	if !vterrors.Equals(err, want) {
		t.Errorf("ToNative(EXPRESSION): %v, want %v", vterrors.Print(err), vterrors.Print(want))
	}
}

func TestNewNumeric(t *testing.T) {
	tcases := []struct {
		v   Value
		out numeric
		err error
	}{{
		v:   NewInt64(1),
		out: numeric{typ: Int64, ival: 1},
	}, {
		v:   NewUint64(1),
		out: numeric{typ: Uint64, uval: 1},
	}, {
		v:   NewFloat64(1),
		out: numeric{typ: Float64, fval: 1},
	}, {
		// For non-number type, Int64 is the default.
		v:   TestValue(VarChar, "1"),
		out: numeric{typ: Int64, ival: 1},
	}, {
		// If Int64 can't work, we use Float64.
		v:   TestValue(VarChar, "1.2"),
		out: numeric{typ: Float64, fval: 1.2},
	}, {
		// Only valid Int64 allowed if type is Int64.
		v:   TestValue(Int64, "1.2"),
		err: vterrors.New(vtrpcpb.Code_INVALID_ARGUMENT, "strconv.ParseInt: parsing \"1.2\": invalid syntax"),
	}, {
		// Only valid Uint64 allowed if type is Uint64.
		v:   TestValue(Uint64, "1.2"),
		err: vterrors.New(vtrpcpb.Code_INVALID_ARGUMENT, "strconv.ParseUint: parsing \"1.2\": invalid syntax"),
	}, {
		// Only valid Float64 allowed if type is Float64.
		v:   TestValue(Float64, "abcd"),
		err: vterrors.New(vtrpcpb.Code_INVALID_ARGUMENT, "strconv.ParseFloat: parsing \"abcd\": invalid syntax"),
	}, {
		v:   TestValue(VarChar, "abcd"),
		out: numeric{typ: Float64, fval: 0},
	}}
	for _, tcase := range tcases {
		got, err := newNumeric(tcase.v)
		if !vterrors.Equals(err, tcase.err) {
			t.Errorf("newNumeric(%s) error: %v, want %v", printValue(tcase.v), vterrors.Print(err), vterrors.Print(tcase.err))
		}
		if tcase.err == nil {
			continue
		}

		if got != tcase.out {
			t.Errorf("newNumeric(%s): %v, want %v", printValue(tcase.v), got, tcase.out)
		}
	}
}

func TestNewIntegralNumeric(t *testing.T) {
	tcases := []struct {
		v   Value
		out numeric
		err error
	}{{
		v:   NewInt64(1),
		out: numeric{typ: Int64, ival: 1},
	}, {
		v:   NewUint64(1),
		out: numeric{typ: Uint64, uval: 1},
	}, {
		v:   NewFloat64(1),
		out: numeric{typ: Int64, ival: 1},
	}, {
		// For non-number type, Int64 is the default.
		v:   TestValue(VarChar, "1"),
		out: numeric{typ: Int64, ival: 1},
	}, {
		// If Int64 can't work, we use Uint64.
		v:   TestValue(VarChar, "18446744073709551615"),
		out: numeric{typ: Uint64, uval: 18446744073709551615},
	}, {
		// Only valid Int64 allowed if type is Int64.
		v:   TestValue(Int64, "1.2"),
		err: vterrors.New(vtrpcpb.Code_INVALID_ARGUMENT, "strconv.ParseInt: parsing \"1.2\": invalid syntax"),
	}, {
		// Only valid Uint64 allowed if type is Uint64.
		v:   TestValue(Uint64, "1.2"),
		err: vterrors.New(vtrpcpb.Code_INVALID_ARGUMENT, "strconv.ParseUint: parsing \"1.2\": invalid syntax"),
	}, {
		v:   TestValue(VarChar, "abcd"),
		err: vterrors.New(vtrpcpb.Code_INVALID_ARGUMENT, "could not parse value: 'abcd'"),
	}}
	for _, tcase := range tcases {
		got, err := newIntegralNumeric(tcase.v)
		if err != nil && !vterrors.Equals(err, tcase.err) {
			t.Errorf("newIntegralNumeric(%s) error: %v, want %v", printValue(tcase.v), vterrors.Print(err), vterrors.Print(tcase.err))
		}
		if tcase.err == nil {
			continue
		}

		if got != tcase.out {
			t.Errorf("newIntegralNumeric(%s): %v, want %v", printValue(tcase.v), got, tcase.out)
		}
	}
}

func TestAddNumeric(t *testing.T) {
	tcases := []struct {
		v1, v2 numeric
		out    numeric
		err    error
	}{{
		v1:  numeric{typ: Int64, ival: 1},
		v2:  numeric{typ: Int64, ival: 2},
		out: numeric{typ: Int64, ival: 3},
	}, {
		v1:  numeric{typ: Int64, ival: 1},
		v2:  numeric{typ: Uint64, uval: 2},
		out: numeric{typ: Uint64, uval: 3},
	}, {
		v1:  numeric{typ: Int64, ival: 1},
		v2:  numeric{typ: Float64, fval: 2},
		out: numeric{typ: Float64, fval: 3},
	}, {
		v1:  numeric{typ: Uint64, uval: 1},
		v2:  numeric{typ: Uint64, uval: 2},
		out: numeric{typ: Uint64, uval: 3},
	}, {
		v1:  numeric{typ: Uint64, uval: 1},
		v2:  numeric{typ: Float64, fval: 2},
		out: numeric{typ: Float64, fval: 3},
	}, {
		v1:  numeric{typ: Float64, fval: 1},
		v2:  numeric{typ: Float64, fval: 2},
		out: numeric{typ: Float64, fval: 3},
	}, {
		// Int64 overflow.
		v1:  numeric{typ: Int64, ival: 9223372036854775807},
		v2:  numeric{typ: Int64, ival: 2},
		out: numeric{typ: Float64, fval: 9223372036854775809},
	}, {
		// Int64 underflow.
		v1:  numeric{typ: Int64, ival: -9223372036854775807},
		v2:  numeric{typ: Int64, ival: -2},
		out: numeric{typ: Float64, fval: -9223372036854775809},
	}, {
		v1:  numeric{typ: Int64, ival: -1},
		v2:  numeric{typ: Uint64, uval: 2},
		out: numeric{typ: Float64, fval: 18446744073709551617},
	}, {
		// Uint64 overflow.
		v1:  numeric{typ: Uint64, uval: 18446744073709551615},
		v2:  numeric{typ: Uint64, uval: 2},
		out: numeric{typ: Float64, fval: 18446744073709551617},
	}}
	for _, tcase := range tcases {
		got := addNumeric(tcase.v1, tcase.v2)

		if got != tcase.out {
			t.Errorf("addNumeric(%v, %v): %v, want %v", tcase.v1, tcase.v2, got, tcase.out)
		}
	}
}

func TestPrioritize(t *testing.T) {
	ival := numeric{typ: Int64}
	uval := numeric{typ: Uint64}
	fval := numeric{typ: Float64}

	tcases := []struct {
		v1, v2     numeric
		out1, out2 numeric
	}{{
		v1:   ival,
		v2:   uval,
		out1: uval,
		out2: ival,
	}, {
		v1:   ival,
		v2:   fval,
		out1: fval,
		out2: ival,
	}, {
		v1:   uval,
		v2:   ival,
		out1: uval,
		out2: ival,
	}, {
		v1:   uval,
		v2:   fval,
		out1: fval,
		out2: uval,
	}, {
		v1:   fval,
		v2:   ival,
		out1: fval,
		out2: ival,
	}, {
		v1:   fval,
		v2:   uval,
		out1: fval,
		out2: uval,
	}}
	for _, tcase := range tcases {
		got1, got2 := prioritize(tcase.v1, tcase.v2)
		if got1 != tcase.out1 || got2 != tcase.out2 {
			t.Errorf("prioritize(%v, %v): (%v, %v) , want (%v, %v)", tcase.v1.typ, tcase.v2.typ, got1.typ, got2.typ, tcase.out1.typ, tcase.out2.typ)
		}
	}
}

func TestCastFromNumeric(t *testing.T) {
	tcases := []struct {
		typ querypb.Type
		v   numeric
		out Value
		err error
	}{{
		typ: Int64,
		v:   numeric{typ: Int64, ival: 1},
		out: NewInt64(1),
	}, {
		typ: Int64,
		v:   numeric{typ: Uint64, uval: 1},
		out: NewInt64(1),
	}, {
		typ: Int64,
		v:   numeric{typ: Float64, fval: 1.2e-16},
		out: NewInt64(0),
	}, {
		typ: Uint64,
		v:   numeric{typ: Int64, ival: 1},
		out: NewUint64(1),
	}, {
		typ: Uint64,
		v:   numeric{typ: Uint64, uval: 1},
		out: NewUint64(1),
	}, {
		typ: Uint64,
		v:   numeric{typ: Float64, fval: 1.2e-16},
		out: NewUint64(0),
	}, {
		typ: Float64,
		v:   numeric{typ: Int64, ival: 1},
		out: TestValue(Float64, "1"),
	}, {
		typ: Float64,
		v:   numeric{typ: Uint64, uval: 1},
		out: TestValue(Float64, "1"),
	}, {
		typ: Float64,
		v:   numeric{typ: Float64, fval: 1.2e-16},
		out: TestValue(Float64, "1.2e-16"),
	}, {
		typ: Decimal,
		v:   numeric{typ: Int64, ival: 1},
		out: TestValue(Decimal, "1"),
	}, {
		typ: Decimal,
		v:   numeric{typ: Uint64, uval: 1},
		out: TestValue(Decimal, "1"),
	}, {
		// For float, we should not use scientific notation.
		typ: Decimal,
		v:   numeric{typ: Float64, fval: 1.2e-16},
		out: TestValue(Decimal, "0.00000000000000012"),
	}, {
		typ: VarBinary,
		v:   numeric{typ: Int64, ival: 1},
		err: vterrors.New(vtrpcpb.Code_INVALID_ARGUMENT, "unexpected type conversion to non-numeric: VARBINARY"),
	}}
	for _, tcase := range tcases {
		got := castFromNumeric(tcase.v, tcase.typ)

		if !reflect.DeepEqual(got, tcase.out) {
			t.Errorf("castFromNumeric(%v, %v): %v, want %v", tcase.v, tcase.typ, printValue(got), printValue(tcase.out))
		}
	}
}

func TestCompareNumeric(t *testing.T) {
	tcases := []struct {
		v1, v2 numeric
		out    int
	}{{
		v1:  numeric{typ: Int64, ival: 1},
		v2:  numeric{typ: Int64, ival: 1},
		out: 0,
	}, {
		v1:  numeric{typ: Int64, ival: 1},
		v2:  numeric{typ: Int64, ival: 2},
		out: -1,
	}, {
		v1:  numeric{typ: Int64, ival: 2},
		v2:  numeric{typ: Int64, ival: 1},
		out: 1,
	}, {
		// Special case.
		v1:  numeric{typ: Int64, ival: -1},
		v2:  numeric{typ: Uint64, uval: 1},
		out: -1,
	}, {
		v1:  numeric{typ: Int64, ival: 1},
		v2:  numeric{typ: Uint64, uval: 1},
		out: 0,
	}, {
		v1:  numeric{typ: Int64, ival: 1},
		v2:  numeric{typ: Uint64, uval: 2},
		out: -1,
	}, {
		v1:  numeric{typ: Int64, ival: 2},
		v2:  numeric{typ: Uint64, uval: 1},
		out: 1,
	}, {
		v1:  numeric{typ: Int64, ival: 1},
		v2:  numeric{typ: Float64, fval: 1},
		out: 0,
	}, {
		v1:  numeric{typ: Int64, ival: 1},
		v2:  numeric{typ: Float64, fval: 2},
		out: -1,
	}, {
		v1:  numeric{typ: Int64, ival: 2},
		v2:  numeric{typ: Float64, fval: 1},
		out: 1,
	}, {
		// Special case.
		v1:  numeric{typ: Uint64, uval: 1},
		v2:  numeric{typ: Int64, ival: -1},
		out: 1,
	}, {
		v1:  numeric{typ: Uint64, uval: 1},
		v2:  numeric{typ: Int64, ival: 1},
		out: 0,
	}, {
		v1:  numeric{typ: Uint64, uval: 1},
		v2:  numeric{typ: Int64, ival: 2},
		out: -1,
	}, {
		v1:  numeric{typ: Uint64, uval: 2},
		v2:  numeric{typ: Int64, ival: 1},
		out: 1,
	}, {
		v1:  numeric{typ: Uint64, uval: 1},
		v2:  numeric{typ: Uint64, uval: 1},
		out: 0,
	}, {
		v1:  numeric{typ: Uint64, uval: 1},
		v2:  numeric{typ: Uint64, uval: 2},
		out: -1,
	}, {
		v1:  numeric{typ: Uint64, uval: 2},
		v2:  numeric{typ: Uint64, uval: 1},
		out: 1,
	}, {
		v1:  numeric{typ: Uint64, uval: 1},
		v2:  numeric{typ: Float64, fval: 1},
		out: 0,
	}, {
		v1:  numeric{typ: Uint64, uval: 1},
		v2:  numeric{typ: Float64, fval: 2},
		out: -1,
	}, {
		v1:  numeric{typ: Uint64, uval: 2},
		v2:  numeric{typ: Float64, fval: 1},
		out: 1,
	}, {
		v1:  numeric{typ: Float64, fval: 1},
		v2:  numeric{typ: Int64, ival: 1},
		out: 0,
	}, {
		v1:  numeric{typ: Float64, fval: 1},
		v2:  numeric{typ: Int64, ival: 2},
		out: -1,
	}, {
		v1:  numeric{typ: Float64, fval: 2},
		v2:  numeric{typ: Int64, ival: 1},
		out: 1,
	}, {
		v1:  numeric{typ: Float64, fval: 1},
		v2:  numeric{typ: Uint64, uval: 1},
		out: 0,
	}, {
		v1:  numeric{typ: Float64, fval: 1},
		v2:  numeric{typ: Uint64, uval: 2},
		out: -1,
	}, {
		v1:  numeric{typ: Float64, fval: 2},
		v2:  numeric{typ: Uint64, uval: 1},
		out: 1,
	}, {
		v1:  numeric{typ: Float64, fval: 1},
		v2:  numeric{typ: Float64, fval: 1},
		out: 0,
	}, {
		v1:  numeric{typ: Float64, fval: 1},
		v2:  numeric{typ: Float64, fval: 2},
		out: -1,
	}, {
		v1:  numeric{typ: Float64, fval: 2},
		v2:  numeric{typ: Float64, fval: 1},
		out: 1,
	}}
	for _, tcase := range tcases {
		got := compareNumeric(tcase.v1, tcase.v2)
		if got != tcase.out {
			t.Errorf("equalNumeric(%v, %v): %v, want %v", tcase.v1, tcase.v2, got, tcase.out)
		}
	}
}

func TestMin(t *testing.T) {
	tcases := []struct {
		v1, v2 Value
		min    Value
		err    error
	}{{
		v1:  NULL,
		v2:  NULL,
		min: NULL,
	}, {
		v1:  NewInt64(1),
		v2:  NULL,
		min: NewInt64(1),
	}, {
		v1:  NULL,
		v2:  NewInt64(1),
		min: NewInt64(1),
	}, {
		v1:  NewInt64(1),
		v2:  NewInt64(2),
		min: NewInt64(1),
	}, {
		v1:  NewInt64(2),
		v2:  NewInt64(1),
		min: NewInt64(1),
	}, {
		v1:  NewInt64(1),
		v2:  NewInt64(1),
		min: NewInt64(1),
	}, {
		v1:  TestValue(VarChar, "aa"),
		v2:  TestValue(VarChar, "aa"),
		err: vterrors.New(vtrpcpb.Code_UNKNOWN, "types are not comparable: VARCHAR vs VARCHAR"),
	}}
	for _, tcase := range tcases {
		v, err := Min(tcase.v1, tcase.v2)
		if !vterrors.Equals(err, tcase.err) {
			t.Errorf("Min error: %v, want %v", vterrors.Print(err), vterrors.Print(tcase.err))
		}
		if tcase.err != nil {
			continue
		}

		if !reflect.DeepEqual(v, tcase.min) {
			t.Errorf("Min(%v, %v): %v, want %v", tcase.v1, tcase.v2, v, tcase.min)
		}
	}
}

func TestMax(t *testing.T) {
	tcases := []struct {
		v1, v2 Value
		max    Value
		err    error
	}{{
		v1:  NULL,
		v2:  NULL,
		max: NULL,
	}, {
		v1:  NewInt64(1),
		v2:  NULL,
		max: NewInt64(1),
	}, {
		v1:  NULL,
		v2:  NewInt64(1),
		max: NewInt64(1),
	}, {
		v1:  NewInt64(1),
		v2:  NewInt64(2),
		max: NewInt64(2),
	}, {
		v1:  NewInt64(2),
		v2:  NewInt64(1),
		max: NewInt64(2),
	}, {
		v1:  NewInt64(1),
		v2:  NewInt64(1),
		max: NewInt64(1),
	}, {
		v1:  TestValue(VarChar, "aa"),
		v2:  TestValue(VarChar, "aa"),
		err: vterrors.New(vtrpcpb.Code_UNKNOWN, "types are not comparable: VARCHAR vs VARCHAR"),
	}}
	for _, tcase := range tcases {
		v, err := Max(tcase.v1, tcase.v2)
		if !vterrors.Equals(err, tcase.err) {
			t.Errorf("Max error: %v, want %v", vterrors.Print(err), vterrors.Print(tcase.err))
		}
		if tcase.err != nil {
			continue
		}

		if !reflect.DeepEqual(v, tcase.max) {
			t.Errorf("Max(%v, %v): %v, want %v", tcase.v1, tcase.v2, v, tcase.max)
		}
	}
}

func printValue(v Value) string {
	return fmt.Sprintf("%v:%q", v.typ, v.val)
}

// These benchmarks show that using existing ASCII representations
// for numbers is about 6x slower than using native representations.
// However, 229ns is still a negligible time compared to the cost of
// other operations. The additional complexity of introducing native
// types is currently not worth it. So, we'll stay with the existing
// ASCII representation for now. Using interfaces is more expensive
// than native representation of values. This is probably because
// interfaces also allocate memory, and also perform type assertions.
// Actual benchmark is based on NoNative. So, the numbers are similar.
// Date: 6/4/17
// Version: go1.8
// BenchmarkAddActual-8            10000000               263 ns/op
// BenchmarkAddNoNative-8          10000000               228 ns/op
// BenchmarkAddNative-8            50000000                40.0 ns/op
// BenchmarkAddGoInterface-8       30000000                52.4 ns/op
// BenchmarkAddGoNonInterface-8    2000000000               1.00 ns/op
// BenchmarkAddGo-8                2000000000               1.00 ns/op
func BenchmarkAddActual(b *testing.B) {
	v1 := MakeTrusted(Int64, []byte("1"))
	v2 := MakeTrusted(Int64, []byte("12"))
	for i := 0; i < b.N; i++ {
		v1 = NullsafeAdd(v1, v2, Int64)
	}
}

func BenchmarkAddNoNative(b *testing.B) {
	v1 := MakeTrusted(Int64, []byte("1"))
	v2 := MakeTrusted(Int64, []byte("12"))
	for i := 0; i < b.N; i++ {
		iv1, _ := ToInt64(v1)
		iv2, _ := ToInt64(v2)
		v1 = MakeTrusted(Int64, strconv.AppendInt(nil, iv1+iv2, 10))
	}
}

func BenchmarkAddNative(b *testing.B) {
	v1 := makeNativeInt64(1)
	v2 := makeNativeInt64(12)
	for i := 0; i < b.N; i++ {
		iv1 := int64(binary.BigEndian.Uint64(v1.Raw()))
		iv2 := int64(binary.BigEndian.Uint64(v2.Raw()))
		v1 = makeNativeInt64(iv1 + iv2)
	}
}

func makeNativeInt64(v int64) Value {
	buf := make([]byte, 8)
	binary.BigEndian.PutUint64(buf, uint64(v))
	return MakeTrusted(Int64, buf)
}

func BenchmarkAddGoInterface(b *testing.B) {
	var v1, v2 interface{}
	v1 = int64(1)
	v2 = int64(2)
	for i := 0; i < b.N; i++ {
		v1 = v1.(int64) + v2.(int64)
	}
}

func BenchmarkAddGoNonInterface(b *testing.B) {
	v1 := numeric{typ: Int64, ival: 1}
	v2 := numeric{typ: Int64, ival: 12}
	for i := 0; i < b.N; i++ {
		if v1.typ != Int64 {
			b.Error("type assertion failed")
		}
		if v2.typ != Int64 {
			b.Error("type assertion failed")
		}
		v1 = numeric{typ: Int64, ival: v1.ival + v2.ival}
	}
}

func BenchmarkAddGo(b *testing.B) {
	v1 := int64(1)
	v2 := int64(2)
	for i := 0; i < b.N; i++ {
		v1 += v2
	}
}<|MERGE_RESOLUTION|>--- conflicted
+++ resolved
@@ -29,19 +29,12 @@
 	"vitess.io/vitess/go/vt/vterrors"
 )
 
-<<<<<<< HEAD
-func TestSubtract(t *testing.T) {
-=======
 func TestDivide(t *testing.T) {
->>>>>>> 45dd2e5d
 	tcases := []struct {
 		v1, v2 Value
 		out    Value
 		err    error
 	}{{
-<<<<<<< HEAD
-		// All Nulls
-=======
 		//All Nulls
 		v1:  NULL,
 		v2:  NULL,
@@ -149,7 +142,6 @@
 		err    error
 	}{{
 		//All Nulls
->>>>>>> 45dd2e5d
 		v1:  NULL,
 		v2:  NULL,
 		out: NULL,
@@ -167,8 +159,6 @@
 		// case with negative value
 		v1:  NewInt64(-1),
 		v2:  NewInt64(-2),
-<<<<<<< HEAD
-=======
 		out: NewInt64(2),
 	}, {
 		// testing for int64 overflow with min negative value
@@ -268,7 +258,6 @@
 		// case with negative value
 		v1:  NewInt64(-1),
 		v2:  NewInt64(-2),
->>>>>>> 45dd2e5d
 		out: NewInt64(1),
 	}, {
 		// testing for int64 overflow with min negative value
@@ -369,7 +358,6 @@
 	for _, tcase := range tcases {
 
 		got, err := Subtract(tcase.v1, tcase.v2)
-<<<<<<< HEAD
 
 		if !vterrors.Equals(err, tcase.err) {
 			t.Errorf("Subtract(%v, %v) error: %v, want %v", printValue(tcase.v1), printValue(tcase.v2), vterrors.Print(err), vterrors.Print(tcase.err))
@@ -385,23 +373,6 @@
 
 }
 
-=======
-
-		if !vterrors.Equals(err, tcase.err) {
-			t.Errorf("Subtract(%v, %v) error: %v, want %v", printValue(tcase.v1), printValue(tcase.v2), vterrors.Print(err), vterrors.Print(tcase.err))
-		}
-		if tcase.err != nil {
-			continue
-		}
-
-		if !reflect.DeepEqual(got, tcase.out) {
-			t.Errorf("Subtract(%v, %v): %v, want %v", printValue(tcase.v1), printValue(tcase.v2), printValue(got), printValue(tcase.out))
-		}
-	}
-
-}
-
->>>>>>> 45dd2e5d
 func TestAdd(t *testing.T) {
 	tcases := []struct {
 		v1, v2 Value
