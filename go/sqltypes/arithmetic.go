/*
Copyright 2019 The Vitess Authors.

Licensed under the Apache License, Version 2.0 (the "License");
you may not use this file except in compliance with the License.
You may obtain a copy of the License at

    http://www.apache.org/licenses/LICENSE-2.0

Unless required by applicable law or agreed to in writing, software
distributed under the License is distributed on an "AS IS" BASIS,
WITHOUT WARRANTIES OR CONDITIONS OF ANY KIND, either express or implied.
See the License for the specific language governing permissions and
limitations under the License.
*/

package sqltypes

import (
	"bytes"
	"fmt"

	"strconv"

	querypb "vitess.io/vitess/go/vt/proto/query"
	vtrpcpb "vitess.io/vitess/go/vt/proto/vtrpc"
	"vitess.io/vitess/go/vt/vterrors"
)

// numeric represents a numeric value extracted from
// a Value, used for arithmetic operations.
type numeric struct {
	typ  querypb.Type
	ival int64
	uval uint64
	fval float64
}

var zeroBytes = []byte("0")

// Add adds two values together
// if v1 or v2 is null, then it returns null
func Add(v1, v2 Value) (Value, error) {
	if v1.IsNull() || v2.IsNull() {
		return NULL, nil
	}

	lv1, err := newNumeric(v1)
	if err != nil {
		return NULL, err
	}

	lv2, err := newNumeric(v2)
	if err != nil {
		return NULL, err
	}

	lresult, err := addNumericWithError(lv1, lv2)
	if err != nil {
		return NULL, err
	}

	return castFromNumeric(lresult, lresult.typ), nil
}

// Subtract takes two values and subtracts them
func Subtract(v1, v2 Value) (Value, error) {
	if v1.IsNull() || v2.IsNull() {
		return NULL, nil
	}

	lv1, err := newNumeric(v1)
	if err != nil {
		return NULL, err
	}

	lv2, err := newNumeric(v2)
	if err != nil {
		return NULL, err
	}

	lresult, err := subtractNumericWithError(lv1, lv2)
	if err != nil {
		return NULL, err
	}

	return castFromNumeric(lresult, lresult.typ), nil
}

<<<<<<< HEAD
=======
// Multiply takes two values and multiplies it together
func Multiply(v1, v2 Value) (Value, error) {
	if v1.IsNull() || v2.IsNull() {
		return NULL, nil
	}

	lv1, err := newNumeric(v1)
	if err != nil {
		return NULL, err
	}
	lv2, err := newNumeric(v2)
	if err != nil {
		return NULL, err
	}
	lresult, err := multiplyNumericWithError(lv1, lv2)
	if err != nil {
		return NULL, err
	}

	return castFromNumeric(lresult, lresult.typ), nil
}

// Float Division for MySQL. Replicates behavior of "/" operator
func Divide(v1, v2 Value) (Value, error) {
	if v1.IsNull() || v2.IsNull() {
		return NULL, nil
	}

	lv2AsFloat, err := ToFloat64(v2)
	divisorIsZero := lv2AsFloat == 0

	if divisorIsZero || err != nil {
		return NULL, err
	}

	lv1, err := newNumeric(v1)
	if err != nil {
		return NULL, err
	}

	lv2, err := newNumeric(v2)
	if err != nil {
		return NULL, err
	}

	lresult, err := divideNumericWithError(lv1, lv2)
	if err != nil {
		return NULL, err
	}

	return castFromNumeric(lresult, lresult.typ), nil
}

>>>>>>> 45dd2e5d
// NullsafeAdd adds two Values in a null-safe manner. A null value
// is treated as 0. If both values are null, then a null is returned.
// If both values are not null, a numeric value is built
// from each input: Signed->int64, Unsigned->uint64, Float->float64.
// Otherwise the 'best type fit' is chosen for the number: int64 or float64.
// Addition is performed by upgrading types as needed, or in case
// of overflow: int64->uint64, int64->float64, uint64->float64.
// Unsigned ints can only be added to positive ints. After the
// addition, if one of the input types was Decimal, then
// a Decimal is built. Otherwise, the final type of the
// result is preserved.
func NullsafeAdd(v1, v2 Value, resultType querypb.Type) Value {
	if v1.IsNull() {
		v1 = MakeTrusted(resultType, zeroBytes)
	}
	if v2.IsNull() {
		v2 = MakeTrusted(resultType, zeroBytes)
	}

	lv1, err := newNumeric(v1)
	if err != nil {
		return NULL
	}
	lv2, err := newNumeric(v2)
	if err != nil {
		return NULL
	}
	lresult := addNumeric(lv1, lv2)

	return castFromNumeric(lresult, resultType)
}

// NullsafeCompare returns 0 if v1==v2, -1 if v1<v2, and 1 if v1>v2.
// NULL is the lowest value. If any value is
// numeric, then a numeric comparison is performed after
// necessary conversions. If none are numeric, then it's
// a simple binary comparison. Uncomparable values return an error.
func NullsafeCompare(v1, v2 Value) (int, error) {
	// Based on the categorization defined for the types,
	// we're going to allow comparison of the following:
	// Null, isNumber, IsBinary. This will exclude IsQuoted
	// types that are not Binary, and Expression.
	if v1.IsNull() {
		if v2.IsNull() {
			return 0, nil
		}
		return -1, nil
	}
	if v2.IsNull() {
		return 1, nil
	}
	if isNumber(v1.Type()) || isNumber(v2.Type()) {
		lv1, err := newNumeric(v1)
		if err != nil {
			return 0, err
		}
		lv2, err := newNumeric(v2)
		if err != nil {
			return 0, err
		}
		return compareNumeric(lv1, lv2), nil
	}
	if isByteComparable(v1) && isByteComparable(v2) {
		return bytes.Compare(v1.ToBytes(), v2.ToBytes()), nil
	}
	return 0, fmt.Errorf("types are not comparable: %v vs %v", v1.Type(), v2.Type())
}

// isByteComparable returns true if the type is binary or date/time.
func isByteComparable(v Value) bool {
	if v.IsBinary() {
		return true
	}
	switch v.Type() {
	case Timestamp, Date, Time, Datetime:
		return true
	}
	return false
}

// Min returns the minimum of v1 and v2. If one of the
// values is NULL, it returns the other value. If both
// are NULL, it returns NULL.
func Min(v1, v2 Value) (Value, error) {
	return minmax(v1, v2, true)
}

// Max returns the maximum of v1 and v2. If one of the
// values is NULL, it returns the other value. If both
// are NULL, it returns NULL.
func Max(v1, v2 Value) (Value, error) {
	return minmax(v1, v2, false)
}

func minmax(v1, v2 Value, min bool) (Value, error) {
	if v1.IsNull() {
		return v2, nil
	}
	if v2.IsNull() {
		return v1, nil
	}

	n, err := NullsafeCompare(v1, v2)
	if err != nil {
		return NULL, err
	}

	// XNOR construct. See tests.
	v1isSmaller := n < 0
	if min == v1isSmaller {
		return v1, nil
	}
	return v2, nil
}

// Cast converts a Value to the target type.
func Cast(v Value, typ querypb.Type) (Value, error) {
	if v.Type() == typ || v.IsNull() {
		return v, nil
	}
	if IsSigned(typ) && v.IsSigned() {
		return MakeTrusted(typ, v.ToBytes()), nil
	}
	if IsUnsigned(typ) && v.IsUnsigned() {
		return MakeTrusted(typ, v.ToBytes()), nil
	}
	if (IsFloat(typ) || typ == Decimal) && (v.IsIntegral() || v.IsFloat() || v.Type() == Decimal) {
		return MakeTrusted(typ, v.ToBytes()), nil
	}
	if IsQuoted(typ) && (v.IsIntegral() || v.IsFloat() || v.Type() == Decimal || v.IsQuoted()) {
		return MakeTrusted(typ, v.ToBytes()), nil
	}

	// Explicitly disallow Expression.
	if v.Type() == Expression {
		return NULL, vterrors.Errorf(vtrpcpb.Code_INVALID_ARGUMENT, "%v cannot be cast to %v", v, typ)
	}

	// If the above fast-paths were not possible,
	// go through full validation.
	return NewValue(typ, v.ToBytes())
}

// ToUint64 converts Value to uint64.
func ToUint64(v Value) (uint64, error) {
	num, err := newIntegralNumeric(v)
	if err != nil {
		return 0, err
	}
	switch num.typ {
	case Int64:
		if num.ival < 0 {
			return 0, vterrors.Errorf(vtrpcpb.Code_INVALID_ARGUMENT, "negative number cannot be converted to unsigned: %d", num.ival)
		}
		return uint64(num.ival), nil
	case Uint64:
		return num.uval, nil
	}
	panic("unreachable")
}

// ToInt64 converts Value to int64.
func ToInt64(v Value) (int64, error) {
	num, err := newIntegralNumeric(v)
	if err != nil {
		return 0, err
	}
	switch num.typ {
	case Int64:
		return num.ival, nil
	case Uint64:
		ival := int64(num.uval)
		if ival < 0 {
			return 0, vterrors.Errorf(vtrpcpb.Code_INVALID_ARGUMENT, "unsigned number overflows int64 value: %d", num.uval)
		}
		return ival, nil
	}
	panic("unreachable")
}

// ToFloat64 converts Value to float64.
func ToFloat64(v Value) (float64, error) {
	num, err := newNumeric(v)
	if err != nil {
		return 0, err
	}
	switch num.typ {
	case Int64:
		return float64(num.ival), nil
	case Uint64:
		return float64(num.uval), nil
	case Float64:
		return num.fval, nil
	}
	panic("unreachable")
}

// ToNative converts Value to a native go type.
// Decimal is returned as []byte.
func ToNative(v Value) (interface{}, error) {
	var out interface{}
	var err error
	switch {
	case v.Type() == Null:
		// no-op
	case v.IsSigned():
		return ToInt64(v)
	case v.IsUnsigned():
		return ToUint64(v)
	case v.IsFloat():
		return ToFloat64(v)
	case v.IsQuoted() || v.Type() == Bit || v.Type() == Decimal:
		out = v.val
	case v.Type() == Expression:
		err = vterrors.Errorf(vtrpcpb.Code_INVALID_ARGUMENT, "%v cannot be converted to a go type", v)
	}
	return out, err
}

// newNumeric parses a value and produces an Int64, Uint64 or Float64.
func newNumeric(v Value) (numeric, error) {
	str := v.ToString()
	switch {
	case v.IsSigned():
		ival, err := strconv.ParseInt(str, 10, 64)
		if err != nil {
			return numeric{}, vterrors.Errorf(vtrpcpb.Code_INVALID_ARGUMENT, "%v", err)
		}
		return numeric{ival: ival, typ: Int64}, nil
	case v.IsUnsigned():
		uval, err := strconv.ParseUint(str, 10, 64)
		if err != nil {
			return numeric{}, vterrors.Errorf(vtrpcpb.Code_INVALID_ARGUMENT, "%v", err)
		}
		return numeric{uval: uval, typ: Uint64}, nil
	case v.IsFloat():
		fval, err := strconv.ParseFloat(str, 64)
		if err != nil {
			return numeric{}, vterrors.Errorf(vtrpcpb.Code_INVALID_ARGUMENT, "%v", err)
		}
		return numeric{fval: fval, typ: Float64}, nil
	}

	// For other types, do best effort.
	if ival, err := strconv.ParseInt(str, 10, 64); err == nil {
		return numeric{ival: ival, typ: Int64}, nil
	}
	if fval, err := strconv.ParseFloat(str, 64); err == nil {
		return numeric{fval: fval, typ: Float64}, nil
	}
	return numeric{ival: 0, typ: Int64}, nil
}

// newIntegralNumeric parses a value and produces an Int64 or Uint64.
func newIntegralNumeric(v Value) (numeric, error) {
	str := v.ToString()
	switch {
	case v.IsSigned():
		ival, err := strconv.ParseInt(str, 10, 64)
		if err != nil {
			return numeric{}, vterrors.Errorf(vtrpcpb.Code_INVALID_ARGUMENT, "%v", err)
		}
		return numeric{ival: ival, typ: Int64}, nil
	case v.IsUnsigned():
		uval, err := strconv.ParseUint(str, 10, 64)
		if err != nil {
			return numeric{}, vterrors.Errorf(vtrpcpb.Code_INVALID_ARGUMENT, "%v", err)
		}
		return numeric{uval: uval, typ: Uint64}, nil
	}

	// For other types, do best effort.
	if ival, err := strconv.ParseInt(str, 10, 64); err == nil {
		return numeric{ival: ival, typ: Int64}, nil
	}
	if uval, err := strconv.ParseUint(str, 10, 64); err == nil {
		return numeric{uval: uval, typ: Uint64}, nil
	}
	return numeric{}, vterrors.Errorf(vtrpcpb.Code_INVALID_ARGUMENT, "could not parse value: '%s'", str)
}

func addNumeric(v1, v2 numeric) numeric {
	v1, v2 = prioritize(v1, v2)
	switch v1.typ {
	case Int64:
		return intPlusInt(v1.ival, v2.ival)
	case Uint64:
		switch v2.typ {
		case Int64:
			return uintPlusInt(v1.uval, v2.ival)
		case Uint64:
			return uintPlusUint(v1.uval, v2.uval)
		}
	case Float64:
		return floatPlusAny(v1.fval, v2)
	}
	panic("unreachable")
}

func addNumericWithError(v1, v2 numeric) (numeric, error) {
	v1, v2 = prioritize(v1, v2)
	switch v1.typ {
	case Int64:
		return intPlusIntWithError(v1.ival, v2.ival)
	case Uint64:
		switch v2.typ {
		case Int64:
			return uintPlusIntWithError(v1.uval, v2.ival)
		case Uint64:
			return uintPlusUintWithError(v1.uval, v2.uval)
		}
	case Float64:
		return floatPlusAny(v1.fval, v2), nil
	}
	panic("unreachable")
}
<<<<<<< HEAD

func subtractNumericWithError(v1, v2 numeric) (numeric, error) {
	switch v1.typ {
	case Int64:
		switch v2.typ {
		case Int64:
			return intMinusIntWithError(v1.ival, v2.ival)
		case Uint64:
			return intMinusUintWithError(v1.ival, v2.uval)
		case Float64:
			return anyMinusFloat(v1, v2.fval), nil
		}
	case Uint64:
		switch v2.typ {
		case Int64:
			return uintMinusIntWithError(v1.uval, v2.ival)
		case Uint64:
			return uintMinusUintWithError(v1.uval, v2.uval)
		case Float64:
			return anyMinusFloat(v1, v2.fval), nil
		}
	case Float64:
		return floatMinusAny(v1.fval, v2), nil
=======

func subtractNumericWithError(v1, v2 numeric) (numeric, error) {
	switch v1.typ {
	case Int64:
		switch v2.typ {
		case Int64:
			return intMinusIntWithError(v1.ival, v2.ival)
		case Uint64:
			return intMinusUintWithError(v1.ival, v2.uval)
		case Float64:
			return anyMinusFloat(v1, v2.fval), nil
		}
	case Uint64:
		switch v2.typ {
		case Int64:
			return uintMinusIntWithError(v1.uval, v2.ival)
		case Uint64:
			return uintMinusUintWithError(v1.uval, v2.uval)
		case Float64:
			return anyMinusFloat(v1, v2.fval), nil
		}
	case Float64:
		return floatMinusAny(v1.fval, v2), nil
	}
	panic("unreachable")
}

func multiplyNumericWithError(v1, v2 numeric) (numeric, error) {
	v1, v2 = prioritize(v1, v2)
	switch v1.typ {
	case Int64:
		return intTimesIntWithError(v1.ival, v2.ival)
	case Uint64:
		switch v2.typ {
		case Int64:
			return uintTimesIntWithError(v1.uval, v2.ival)
		case Uint64:
			return uintTimesUintWithError(v1.uval, v2.uval)
		}
	case Float64:
		return floatTimesAny(v1.fval, v2), nil
	}
	panic("unreachable")
}

func divideNumericWithError(v1, v2 numeric) (numeric, error) {
	switch v1.typ {
	case Int64:
		return floatDivideAnyWithError(float64(v1.ival), v2)

	case Uint64:
		return floatDivideAnyWithError(float64(v1.uval), v2)

	case Float64:
		return floatDivideAnyWithError(v1.fval, v2)
>>>>>>> 45dd2e5d
	}
	panic("unreachable")
}

// prioritize reorders the input parameters
// to be Float64, Uint64, Int64.
func prioritize(v1, v2 numeric) (altv1, altv2 numeric) {
	switch v1.typ {
	case Int64:
		if v2.typ == Uint64 || v2.typ == Float64 {
			return v2, v1
		}
	case Uint64:
		if v2.typ == Float64 {
			return v2, v1
		}
	}
	return v1, v2
}

func intPlusInt(v1, v2 int64) numeric {
	result := v1 + v2
	if v1 > 0 && v2 > 0 && result < 0 {
		goto overflow
	}
	if v1 < 0 && v2 < 0 && result > 0 {
		goto overflow
	}
	return numeric{typ: Int64, ival: result}

overflow:
	return numeric{typ: Float64, fval: float64(v1) + float64(v2)}
}

func intPlusIntWithError(v1, v2 int64) (numeric, error) {
	result := v1 + v2
	if (result > v1) != (v2 > 0) {
		return numeric{}, vterrors.Errorf(vtrpcpb.Code_INVALID_ARGUMENT, "BIGINT value is out of range in %v + %v", v1, v2)
	}
	return numeric{typ: Int64, ival: result}, nil
}

func intMinusIntWithError(v1, v2 int64) (numeric, error) {
	result := v1 - v2

	if (result < v1) != (v2 > 0) {
		return numeric{}, vterrors.Errorf(vtrpcpb.Code_INVALID_ARGUMENT, "BIGINT value is out of range in %v - %v", v1, v2)
	}
	return numeric{typ: Int64, ival: result}, nil
}

<<<<<<< HEAD
=======
func intTimesIntWithError(v1, v2 int64) (numeric, error) {
	result := v1 * v2
	if v1 != 0 && result/v1 != v2 {
		return numeric{}, vterrors.Errorf(vtrpcpb.Code_INVALID_ARGUMENT, "BIGINT value is out of range in %v * %v", v1, v2)
	}
	return numeric{typ: Int64, ival: result}, nil

}

>>>>>>> 45dd2e5d
func intMinusUintWithError(v1 int64, v2 uint64) (numeric, error) {
	if v1 < 0 || v1 < int64(v2) {
		return numeric{}, vterrors.Errorf(vtrpcpb.Code_INVALID_ARGUMENT, "BIGINT UNSIGNED value is out of range in %v - %v", v1, v2)
	}
	return uintMinusUintWithError(uint64(v1), v2)
}

func uintPlusInt(v1 uint64, v2 int64) numeric {
	return uintPlusUint(v1, uint64(v2))
}

func uintPlusIntWithError(v1 uint64, v2 int64) (numeric, error) {
	if v2 < 0 && v1 < uint64(v2) {
		return numeric{}, vterrors.Errorf(vtrpcpb.Code_INVALID_ARGUMENT, "BIGINT UNSIGNED value is out of range in %v + %v", v1, v2)
	}
	// convert to int -> uint is because for numeric operators (such as + or -)
	// where one of the operands is an unsigned integer, the result is unsigned by default.
	return uintPlusUintWithError(v1, uint64(v2))
}

func uintMinusIntWithError(v1 uint64, v2 int64) (numeric, error) {
	if int64(v1) < v2 && v2 > 0 {
		return numeric{}, vterrors.Errorf(vtrpcpb.Code_INVALID_ARGUMENT, "BIGINT UNSIGNED value is out of range in %v - %v", v1, v2)
	}
	// uint - (- int) = uint + int
	if v2 < 0 {
		return uintPlusIntWithError(v1, -v2)
	}
	return uintMinusUintWithError(v1, uint64(v2))
}

<<<<<<< HEAD
=======
func uintTimesIntWithError(v1 uint64, v2 int64) (numeric, error) {
	if v2 < 0 || int64(v1) < 0 {
		return numeric{}, vterrors.Errorf(vtrpcpb.Code_INVALID_ARGUMENT, "BIGINT UNSIGNED value is out of range in %v * %v", v1, v2)
	}
	return uintTimesUintWithError(v1, uint64(v2))
}

>>>>>>> 45dd2e5d
func uintPlusUint(v1, v2 uint64) numeric {
	result := v1 + v2
	if result < v2 {
		return numeric{typ: Float64, fval: float64(v1) + float64(v2)}
	}
	return numeric{typ: Uint64, uval: result}
}

func uintPlusUintWithError(v1, v2 uint64) (numeric, error) {
	result := v1 + v2
	if result < v2 {
		return numeric{}, vterrors.Errorf(vtrpcpb.Code_INVALID_ARGUMENT, "BIGINT UNSIGNED value is out of range in %v + %v", v1, v2)
	}
	return numeric{typ: Uint64, uval: result}, nil
}
<<<<<<< HEAD

func uintMinusUintWithError(v1, v2 uint64) (numeric, error) {
	result := v1 - v2
	if v2 > v1 {
		return numeric{}, vterrors.Errorf(vtrpcpb.Code_INVALID_ARGUMENT, "BIGINT UNSIGNED value is out of range in %v - %v", v1, v2)
=======

func uintMinusUintWithError(v1, v2 uint64) (numeric, error) {
	result := v1 - v2
	if v2 > v1 {
		return numeric{}, vterrors.Errorf(vtrpcpb.Code_INVALID_ARGUMENT, "BIGINT UNSIGNED value is out of range in %v - %v", v1, v2)
	}

	return numeric{typ: Uint64, uval: result}, nil
}

func uintTimesUintWithError(v1, v2 uint64) (numeric, error) {
	result := v1 * v2
	if result < v2 || result < v1 {
		return numeric{}, vterrors.Errorf(vtrpcpb.Code_INVALID_ARGUMENT, "BIGINT UNSIGNED value is out of range in %v * %v", v1, v2)
>>>>>>> 45dd2e5d
	}
	return numeric{typ: Uint64, uval: result}, nil
}

func floatPlusAny(v1 float64, v2 numeric) numeric {
	switch v2.typ {
	case Int64:
		v2.fval = float64(v2.ival)
	case Uint64:
		v2.fval = float64(v2.uval)
	}
	return numeric{typ: Float64, fval: v1 + v2.fval}
}

func floatMinusAny(v1 float64, v2 numeric) numeric {
	switch v2.typ {
	case Int64:
		v2.fval = float64(v2.ival)
	case Uint64:
		v2.fval = float64(v2.uval)
	}
	return numeric{typ: Float64, fval: v1 - v2.fval}
}

<<<<<<< HEAD
=======
func floatTimesAny(v1 float64, v2 numeric) numeric {
	switch v2.typ {
	case Int64:
		v2.fval = float64(v2.ival)
	case Uint64:
		v2.fval = float64(v2.uval)
	}
	return numeric{typ: Float64, fval: v1 * v2.fval}
}

func floatDivideAnyWithError(v1 float64, v2 numeric) (numeric, error) {
	switch v2.typ {
	case Int64:
		v2.fval = float64(v2.ival)
	case Uint64:
		v2.fval = float64(v2.uval)
	}
	result := v1 / v2.fval
	divisorLessThanOne := v2.fval < 1
	resultMismatch := (v2.fval*result != v1)

	if divisorLessThanOne && resultMismatch {
		return numeric{}, vterrors.Errorf(vtrpcpb.Code_INVALID_ARGUMENT, "BIGINT is out of range in %v / %v", v1, v2.fval)
	}

	return numeric{typ: Float64, fval: v1 / v2.fval}, nil
}

>>>>>>> 45dd2e5d
func anyMinusFloat(v1 numeric, v2 float64) numeric {
	switch v1.typ {
	case Int64:
		v1.fval = float64(v1.ival)
	case Uint64:
		v1.fval = float64(v1.uval)
	}
	return numeric{typ: Float64, fval: v1.fval - v2}
}

func castFromNumeric(v numeric, resultType querypb.Type) Value {
	switch {
	case IsSigned(resultType):
		switch v.typ {
		case Int64:
			return MakeTrusted(resultType, strconv.AppendInt(nil, v.ival, 10))
		case Uint64:
			return MakeTrusted(resultType, strconv.AppendInt(nil, int64(v.uval), 10))
		case Float64:
			return MakeTrusted(resultType, strconv.AppendInt(nil, int64(v.fval), 10))

		}
	case IsUnsigned(resultType):
		switch v.typ {
		case Uint64:
			return MakeTrusted(resultType, strconv.AppendUint(nil, v.uval, 10))
		case Int64:
			return MakeTrusted(resultType, strconv.AppendUint(nil, uint64(v.ival), 10))
		case Float64:
			return MakeTrusted(resultType, strconv.AppendUint(nil, uint64(v.fval), 10))

		}
	case IsFloat(resultType) || resultType == Decimal:
		switch v.typ {
		case Int64:
			return MakeTrusted(resultType, strconv.AppendInt(nil, v.ival, 10))
		case Uint64:
			return MakeTrusted(resultType, strconv.AppendUint(nil, v.uval, 10))
		case Float64:
			format := byte('g')
			if resultType == Decimal {
				format = 'f'
			}
			return MakeTrusted(resultType, strconv.AppendFloat(nil, v.fval, format, -1, 64))
		}
	}
	return NULL
}

func compareNumeric(v1, v2 numeric) int {
	// Equalize the types.
	switch v1.typ {
	case Int64:
		switch v2.typ {
		case Uint64:
			if v1.ival < 0 {
				return -1
			}
			v1 = numeric{typ: Uint64, uval: uint64(v1.ival)}
		case Float64:
			v1 = numeric{typ: Float64, fval: float64(v1.ival)}
		}
	case Uint64:
		switch v2.typ {
		case Int64:
			if v2.ival < 0 {
				return 1
			}
			v2 = numeric{typ: Uint64, uval: uint64(v2.ival)}
		case Float64:
			v1 = numeric{typ: Float64, fval: float64(v1.uval)}
		}
	case Float64:
		switch v2.typ {
		case Int64:
			v2 = numeric{typ: Float64, fval: float64(v2.ival)}
		case Uint64:
			v2 = numeric{typ: Float64, fval: float64(v2.uval)}
		}
	}

	// Both values are of the same type.
	switch v1.typ {
	case Int64:
		switch {
		case v1.ival == v2.ival:
			return 0
		case v1.ival < v2.ival:
			return -1
		}
	case Uint64:
		switch {
		case v1.uval == v2.uval:
			return 0
		case v1.uval < v2.uval:
			return -1
		}
	case Float64:
		switch {
		case v1.fval == v2.fval:
			return 0
		case v1.fval < v2.fval:
			return -1
		}
	}

	// v1>v2
	return 1
}<|MERGE_RESOLUTION|>--- conflicted
+++ resolved
@@ -87,8 +87,6 @@
 	return castFromNumeric(lresult, lresult.typ), nil
 }
 
-<<<<<<< HEAD
-=======
 // Multiply takes two values and multiplies it together
 func Multiply(v1, v2 Value) (Value, error) {
 	if v1.IsNull() || v2.IsNull() {
@@ -142,7 +140,6 @@
 	return castFromNumeric(lresult, lresult.typ), nil
 }
 
->>>>>>> 45dd2e5d
 // NullsafeAdd adds two Values in a null-safe manner. A null value
 // is treated as 0. If both values are null, then a null is returned.
 // If both values are not null, a numeric value is built
@@ -459,7 +456,6 @@
 	}
 	panic("unreachable")
 }
-<<<<<<< HEAD
 
 func subtractNumericWithError(v1, v2 numeric) (numeric, error) {
 	switch v1.typ {
@@ -483,30 +479,6 @@
 		}
 	case Float64:
 		return floatMinusAny(v1.fval, v2), nil
-=======
-
-func subtractNumericWithError(v1, v2 numeric) (numeric, error) {
-	switch v1.typ {
-	case Int64:
-		switch v2.typ {
-		case Int64:
-			return intMinusIntWithError(v1.ival, v2.ival)
-		case Uint64:
-			return intMinusUintWithError(v1.ival, v2.uval)
-		case Float64:
-			return anyMinusFloat(v1, v2.fval), nil
-		}
-	case Uint64:
-		switch v2.typ {
-		case Int64:
-			return uintMinusIntWithError(v1.uval, v2.ival)
-		case Uint64:
-			return uintMinusUintWithError(v1.uval, v2.uval)
-		case Float64:
-			return anyMinusFloat(v1, v2.fval), nil
-		}
-	case Float64:
-		return floatMinusAny(v1.fval, v2), nil
 	}
 	panic("unreachable")
 }
@@ -539,7 +511,6 @@
 
 	case Float64:
 		return floatDivideAnyWithError(v1.fval, v2)
->>>>>>> 45dd2e5d
 	}
 	panic("unreachable")
 }
@@ -591,8 +562,6 @@
 	return numeric{typ: Int64, ival: result}, nil
 }
 
-<<<<<<< HEAD
-=======
 func intTimesIntWithError(v1, v2 int64) (numeric, error) {
 	result := v1 * v2
 	if v1 != 0 && result/v1 != v2 {
@@ -602,7 +571,6 @@
 
 }
 
->>>>>>> 45dd2e5d
 func intMinusUintWithError(v1 int64, v2 uint64) (numeric, error) {
 	if v1 < 0 || v1 < int64(v2) {
 		return numeric{}, vterrors.Errorf(vtrpcpb.Code_INVALID_ARGUMENT, "BIGINT UNSIGNED value is out of range in %v - %v", v1, v2)
@@ -634,8 +602,6 @@
 	return uintMinusUintWithError(v1, uint64(v2))
 }
 
-<<<<<<< HEAD
-=======
 func uintTimesIntWithError(v1 uint64, v2 int64) (numeric, error) {
 	if v2 < 0 || int64(v1) < 0 {
 		return numeric{}, vterrors.Errorf(vtrpcpb.Code_INVALID_ARGUMENT, "BIGINT UNSIGNED value is out of range in %v * %v", v1, v2)
@@ -643,7 +609,6 @@
 	return uintTimesUintWithError(v1, uint64(v2))
 }
 
->>>>>>> 45dd2e5d
 func uintPlusUint(v1, v2 uint64) numeric {
 	result := v1 + v2
 	if result < v2 {
@@ -659,18 +624,11 @@
 	}
 	return numeric{typ: Uint64, uval: result}, nil
 }
-<<<<<<< HEAD
 
 func uintMinusUintWithError(v1, v2 uint64) (numeric, error) {
 	result := v1 - v2
 	if v2 > v1 {
 		return numeric{}, vterrors.Errorf(vtrpcpb.Code_INVALID_ARGUMENT, "BIGINT UNSIGNED value is out of range in %v - %v", v1, v2)
-=======
-
-func uintMinusUintWithError(v1, v2 uint64) (numeric, error) {
-	result := v1 - v2
-	if v2 > v1 {
-		return numeric{}, vterrors.Errorf(vtrpcpb.Code_INVALID_ARGUMENT, "BIGINT UNSIGNED value is out of range in %v - %v", v1, v2)
 	}
 
 	return numeric{typ: Uint64, uval: result}, nil
@@ -680,7 +638,6 @@
 	result := v1 * v2
 	if result < v2 || result < v1 {
 		return numeric{}, vterrors.Errorf(vtrpcpb.Code_INVALID_ARGUMENT, "BIGINT UNSIGNED value is out of range in %v * %v", v1, v2)
->>>>>>> 45dd2e5d
 	}
 	return numeric{typ: Uint64, uval: result}, nil
 }
@@ -705,8 +662,6 @@
 	return numeric{typ: Float64, fval: v1 - v2.fval}
 }
 
-<<<<<<< HEAD
-=======
 func floatTimesAny(v1 float64, v2 numeric) numeric {
 	switch v2.typ {
 	case Int64:
@@ -735,7 +690,6 @@
 	return numeric{typ: Float64, fval: v1 / v2.fval}, nil
 }
 
->>>>>>> 45dd2e5d
 func anyMinusFloat(v1 numeric, v2 float64) numeric {
 	switch v1.typ {
 	case Int64:
