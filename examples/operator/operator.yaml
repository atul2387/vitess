--- conflicted
+++ resolved
@@ -5773,11 +5773,7 @@
               fieldPath: metadata.name
         - name: OPERATOR_NAME
           value: vitess-operator
-<<<<<<< HEAD
-        image: planetscale/vitess-operator:v2.3.0
-=======
         image: planetscale/vitess-operator:v2.4.1
->>>>>>> fc784709
         imagePullPolicy: IfNotPresent
         name: vitess-operator
         resources:
